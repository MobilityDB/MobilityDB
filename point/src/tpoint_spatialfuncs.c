/***********************************************************************
 *
 * This MobilityDB code is provided under The PostgreSQL License.
 *
 * Copyright (c) 2016-2021, Université libre de Bruxelles and MobilityDB
 * contributors
 *
 * Permission to use, copy, modify, and distribute this software and its
 * documentation for any purpose, without fee, and without a written
 * agreement is hereby granted, provided that the above copyright notice and
 * this paragraph and the following two paragraphs appear in all copies.
 *
 * IN NO EVENT SHALL UNIVERSITE LIBRE DE BRUXELLES BE LIABLE TO ANY PARTY FOR
 * DIRECT, INDIRECT, SPECIAL, INCIDENTAL, OR CONSEQUENTIAL DAMAGES, INCLUDING
 * LOST PROFITS, ARISING OUT OF THE USE OF THIS SOFTWARE AND ITS DOCUMENTATION,
 * EVEN IF UNIVERSITE LIBRE DE BRUXELLES HAS BEEN ADVISED OF THE POSSIBILITY
 * OF SUCH DAMAGE.
 *
 * UNIVERSITE LIBRE DE BRUXELLES SPECIFICALLY DISCLAIMS ANY WARRANTIES,
 * INCLUDING, BUT NOT LIMITED TO, THE IMPLIED WARRANTIES OF MERCHANTABILITY
 * AND FITNESS FOR A PARTICULAR PURPOSE. THE SOFTWARE PROVIDED HEREUNDER IS ON
 * AN "AS IS" BASIS, AND UNIVERSITE LIBRE DE BRUXELLES HAS NO OBLIGATIONS TO
 * PROVIDE MAINTENANCE, SUPPORT, UPDATES, ENHANCEMENTS, OR MODIFICATIONS. 
 *
 *****************************************************************************/

/**
 * @file tpoint_spatialfuncs.c
 * Spatial functions for temporal points.
 */

#include "tpoint_spatialfuncs.h"

#include <assert.h>

#include "period.h"
#include "periodset.h"
#include "timeops.h"
#include "temporaltypes.h"
#include "tempcache.h"
#include "tnumber_mathfuncs.h"
#include "postgis.h"
#include "stbox.h"
#include "tpoint.h"
#include "tpoint_boxops.h"
#include "tpoint_spatialrels.h"

/*****************************************************************************
 * PostGIS cache functions
 *****************************************************************************/

/**
 * Global variable to save the fcinfo when PostGIS functions need to access
 * the proj cache such as transform, geography_distance, or geography_azimuth
 */
FunctionCallInfo _FCINFO;

/**
 * Fetch from the cache the fcinfo of the external function
 */
FunctionCallInfo
fetch_fcinfo()
{
  assert(_FCINFO);
  return _FCINFO;
}

/**
 * Store in the cache the fcinfo of the external function
 */
void
store_fcinfo(FunctionCallInfo fcinfo)
{
  _FCINFO = fcinfo;
  return;
}

/*****************************************************************************
 * Utility functions
 *****************************************************************************/

/*
 * Obtain a geometry/geography point from the GSERIALIZED WITHOUT creating
 * the corresponding LWGEOM. These functions constitute a **SERIOUS**
 * break of encapsulation but it is the only way to achieve reasonable
 * performance when manipulating mobility data.
 * The datum_* functions suppose that the GSERIALIZED has been already
 * detoasted. This is typically the case when the datum is within a Temporal*
 * that has been already detoasted with PG_GETARG_TEMPORAL*
 * The first variant (e.g. datum_get_point2d) is slower than the second (e.g.
 * datum_get_point2d_p) since the point is passed by value and thus the bytes
 * are copied. The second version is declared const because you aren't allowed
 * to modify the values, only read them.
 */

#define GS_POINT_PTR(gs)    ((uint8_t *) gs->data + 8)

/**
 * Returns a 2D point from the datum
 */
POINT2D
datum_get_point2d(Datum geom)
{
  GSERIALIZED *gs = (GSERIALIZED *) DatumGetPointer(geom);
  POINT2D *point = (POINT2D *) GS_POINT_PTR(gs);
  return *point;
}

/**
 * Returns a pointer to a 2D point from the datum
 */
const POINT2D *
datum_get_point2d_p(Datum geom)
{
  GSERIALIZED *gs = (GSERIALIZED *) DatumGetPointer(geom);
  return (const POINT2D *) GS_POINT_PTR(gs);
}

/**
 * Returns a 2D point from the serialized geometry
 */
const POINT2D *
gs_get_point2d_p(GSERIALIZED *gs)
{
  return (POINT2D *) GS_POINT_PTR(gs);
}

/**
 * Returns a 3DZ point from the datum
 */
POINT3DZ
datum_get_point3dz(Datum geom)
{
  GSERIALIZED *gs = (GSERIALIZED *) DatumGetPointer(geom);
  POINT3DZ *point = (POINT3DZ *) GS_POINT_PTR(gs);
  return *point;
}

/**
 * Returns a pointer to a 3DZ point from the datum
 */
const POINT3DZ *
datum_get_point3dz_p(Datum geom)
{
  GSERIALIZED *gs = (GSERIALIZED *) DatumGetPointer(geom);
  return (const POINT3DZ *) GS_POINT_PTR(gs);
}

/**
 * Returns a 3DZ point from the serialized geometry
 */
const POINT3DZ *
gs_get_point3dz_p(GSERIALIZED *gs)
{
  return (const POINT3DZ *) GS_POINT_PTR(gs);
}

/**
 * Returns a 4D point from the datum
 * @note The M dimension is ignored
 */
void
datum_get_point4d(POINT4D *p, Datum geom)
{
  GSERIALIZED *gs = (GSERIALIZED *) DatumGetPointer(geom);
  memset(p, 0, sizeof(POINT4D));
  if (FLAGS_GET_Z(gs->flags))
  {
    POINT3DZ *point = (POINT3DZ *) GS_POINT_PTR(gs);
    p->x = point->x;
    p->y = point->y;
    p->z = point->z;
  }
  else
  {
    POINT2D *point = (POINT2D *) GS_POINT_PTR(gs);
    p->x = point->x;
    p->y = point->y;
  }
  return;
}

/**
 * Returns true if the two points are equal
 */
bool
datum_point_eq(Datum geopoint1, Datum geopoint2)
{
  GSERIALIZED *gs1 = (GSERIALIZED *) DatumGetPointer(geopoint1);
  GSERIALIZED *gs2 = (GSERIALIZED *) DatumGetPointer(geopoint2);
  if (gserialized_get_srid(gs1) != gserialized_get_srid(gs2) ||
    FLAGS_GET_Z(gs1->flags) != FLAGS_GET_Z(gs2->flags) ||
    FLAGS_GET_GEODETIC(gs1->flags) != FLAGS_GET_GEODETIC(gs2->flags))
    return false;
  if (FLAGS_GET_Z(gs1->flags))
  {
    const POINT3DZ *point1 = gs_get_point3dz_p(gs1);
    const POINT3DZ *point2 = gs_get_point3dz_p(gs2);
    return FP_EQUALS(point1->x, point2->x) && FP_EQUALS(point1->y, point2->y) &&
      FP_EQUALS(point1->z, point2->z);
  }
  else
  {
    const POINT2D *point1 = gs_get_point2d_p(gs1);
    const POINT2D *point2 = gs_get_point2d_p(gs2);
    return FP_EQUALS(point1->x, point2->x) && FP_EQUALS(point1->y, point2->y);
  }
}

/**
 * Serialize a geometry/geography
 *
 *@pre It is supposed that the flags such as Z and geodetic have been
 * set up before by the calling function
 */
GSERIALIZED *
geo_serialize(LWGEOM *geom)
{
  size_t size;
  GSERIALIZED *result = gserialized_from_lwgeom(geom, &size);
  SET_VARSIZE(result, size);
  return result;
}

/**
 * Call the PostGIS transform function. We need to use the fcinfo cached
 * in the external functions stbox_transform and tpoint_transform
 */
Datum
datum_transform(Datum value, Datum srid)
{
  return CallerFInfoFunctionCall2(transform, (fetch_fcinfo())->flinfo,
    InvalidOid, value, srid);
}

/*****************************************************************************
 * Generic functions
 *****************************************************************************/

/**
 * Select the appropriate distance function
 */
datum_func2
get_distance_fn(int16 flags)
{
  datum_func2 result;
  if (MOBDB_FLAGS_GET_GEODETIC(flags))
    result = &geog_distance;
  else
    result = MOBDB_FLAGS_GET_Z(flags) ?
      &geom_distance3d : &geom_distance2d;
  return result;
}

/**
 * Select the appropriate distance function
 */
datum_func2
get_pt_distance_fn(int16 flags)
{
  datum_func2 result;
  if (MOBDB_FLAGS_GET_GEODETIC(flags))
    result = &geog_distance;
  else
    result = MOBDB_FLAGS_GET_Z(flags) ?
      &pt_distance3d : &pt_distance2d;
  return result;
}

/**
 * Returns the 2D distance between the two geometries
 */
Datum
geom_distance2d(Datum geom1, Datum geom2)
{
  return call_function2(distance, geom1, geom2);
}

/**
 * Returns the 3D distance between the two geometries
 */
Datum
geom_distance3d(Datum geom1, Datum geom2)
{
  return call_function2(distance3d, geom1, geom2);
}

/**
 * Returns the distance between the two geographies
 */
Datum
geog_distance(Datum geog1, Datum geog2)
{
  return CallerFInfoFunctionCall2(geography_distance, (fetch_fcinfo())->flinfo,
    InvalidOid, geog1, geog2);
}

/**
 * Returns the 2D distance between the two geometric points
 */
Datum
pt_distance2d(Datum geom1, Datum geom2)
{
  const POINT2D *p1 = datum_get_point2d_p(geom1);
  const POINT2D *p2 = datum_get_point2d_p(geom2);
  return Float8GetDatum(distance2d_pt_pt(p1, p2));
}

/**
 * Returns the 3D distance between the two geometric points
 */
Datum
pt_distance3d(Datum geom1, Datum geom2)
{
  const POINT3DZ *p1 = datum_get_point3dz_p(geom1);
  const POINT3DZ *p2 = datum_get_point3dz_p(geom2);
  return Float8GetDatum(distance3d_pt_pt((POINT3D *) p1, (POINT3D *) p2));
}

/*****************************************************************************
 * Parameter tests
 *****************************************************************************/

/**
 * Ensure that the spatial constraints required for operating on two temporal
 * geometries are satisfied
 */
void
ensure_spatial_validity(const Temporal *temp1, const Temporal *temp2)
{
  if (tgeo_base_type(temp1->basetypid))
  {
    ensure_same_srid_tpoint(temp1, temp2);
    ensure_same_dimensionality(temp1->flags, temp2->flags);
  }
  return;
}

/**
 * Ensure that the spatiotemporal boxes have the same type of coordinates,
 * either planar or geodetic
 */
void
ensure_same_geodetic(int16 flags1, int16 flags2)
{
  if (MOBDB_FLAGS_GET_X(flags1) && MOBDB_FLAGS_GET_X(flags2) &&
    MOBDB_FLAGS_GET_GEODETIC(flags1) != MOBDB_FLAGS_GET_GEODETIC(flags2))
    elog(ERROR, "The values must be both planar or both geodetic");
  return;
}

/**
 * Ensure that the spatiotemporal boxes have the same SRID
 */
void
ensure_same_srid_stbox(const STBOX *box1, const STBOX *box2)
{
  if (MOBDB_FLAGS_GET_X(box1->flags) && MOBDB_FLAGS_GET_X(box2->flags) &&
    box1->srid != box2->srid)
    ereport(ERROR, (errcode(ERRCODE_INVALID_PARAMETER_VALUE),
      errmsg("Operation on mixed SRID")));
  return;
}

/**
 * Ensure that the temporal points have the same SRID
 */
void
ensure_same_srid_tpoint(const Temporal *temp1, const Temporal *temp2)
{
  if (tpoint_srid_internal(temp1) != tpoint_srid_internal(temp2))
    ereport(ERROR, (errcode(ERRCODE_INVALID_PARAMETER_VALUE),
      errmsg("Operation on mixed SRID")));
  return;
}

/**
 * Ensure that the temporal points have the same SRID
 */
void
ensure_same_srid_gs(const GSERIALIZED *gs1, const GSERIALIZED *gs2)
{
  if (gserialized_get_srid(gs1) != gserialized_get_srid(gs2))
    ereport(ERROR, (errcode(ERRCODE_INVALID_PARAMETER_VALUE),
      errmsg("Operation on mixed SRID")));
  return;
}

/**
 * Ensure that the temporal point and the spatiotemporal boxes have the same SRID
 */
void
ensure_same_srid_tpoint_stbox(const Temporal *temp, const STBOX *box)
{
  if (MOBDB_FLAGS_GET_X(box->flags) &&
    tpoint_srid_internal(temp) != box->srid)
    ereport(ERROR, (errcode(ERRCODE_INVALID_PARAMETER_VALUE),
      errmsg("Operation on mixed SRID")));
  return;
}

/**
 * Ensure that the temporal point and the geometry/geography have the same SRID
 */
void
ensure_same_srid_tpoint_gs(const Temporal *temp, const GSERIALIZED *gs)
{
  if (tpoint_srid_internal(temp) != gserialized_get_srid(gs))
    ereport(ERROR, (errcode(ERRCODE_INVALID_PARAMETER_VALUE),
      errmsg("Operation on mixed SRID")));
  return;
}

/**
 * Ensure that the temporal point and the geometry/geography have the same SRID
 */
void
ensure_same_srid_stbox_gs(const STBOX *box, const GSERIALIZED *gs)
{
  if (box->srid != gserialized_get_srid(gs))
    ereport(ERROR, (errcode(ERRCODE_INVALID_PARAMETER_VALUE),
      errmsg("Operation on mixed SRID")));
  return;
}

/**
 * Ensure that the temporal values have the same dimensionality
 */
void
ensure_same_dimensionality(int16 flags1, int16 flags2)
{
  if (MOBDB_FLAGS_GET_X(flags1) != MOBDB_FLAGS_GET_X(flags2) ||
    MOBDB_FLAGS_GET_Z(flags1) != MOBDB_FLAGS_GET_Z(flags2) ||
    MOBDB_FLAGS_GET_T(flags1) != MOBDB_FLAGS_GET_T(flags2))
    ereport(ERROR, (errcode(ERRCODE_INVALID_PARAMETER_VALUE),
      errmsg("The temporal values must be of the same dimensionality")));
  return;
}

/**
 * Ensure that the temporal values have the same spatial dimensionality
 */
void
ensure_same_spatial_dimensionality(int16 flags1, int16 flags2)
{
  if (MOBDB_FLAGS_GET_X(flags1) != MOBDB_FLAGS_GET_X(flags2) ||
    MOBDB_FLAGS_GET_Z(flags1) != MOBDB_FLAGS_GET_Z(flags2))
    ereport(ERROR, (errcode(ERRCODE_INVALID_PARAMETER_VALUE),
      errmsg("The temporal values must be of the same spatial dimensionality")));
  return;
}

/**
 * Ensure that the temporal point and the geometry/geography have the same dimensionality
 */
void
ensure_same_dimensionality_tpoint_gs(const Temporal *temp, const GSERIALIZED *gs)
{
  if (MOBDB_FLAGS_GET_Z(temp->flags) != FLAGS_GET_Z(gs->flags))
    ereport(ERROR, (errcode(ERRCODE_INVALID_PARAMETER_VALUE),
      errmsg("The temporal point and the geometry must be of the same dimensionality")));
  return;
}

/**
 * Ensure that the spatiotemporal boxes have the same spatial dimensionality
 */
void
ensure_same_spatial_dimensionality_stbox_gs(const STBOX *box, const GSERIALIZED *gs)
{
  if (! MOBDB_FLAGS_GET_X(box->flags) ||
      MOBDB_FLAGS_GET_Z(box->flags) != FLAGS_GET_Z(gs->flags))
    ereport(ERROR, (errcode(ERRCODE_INVALID_PARAMETER_VALUE),
      errmsg("The spatiotemporal box and the geometry must be of the same dimensionality")));
  return;
}

/**
 * Ensure that the temporal value has Z dimension
 */
void
ensure_has_Z(int16 flags)
{
  if (! MOBDB_FLAGS_GET_Z(flags))
    ereport(ERROR, (errcode(ERRCODE_INVALID_PARAMETER_VALUE),
      errmsg("The temporal value must have Z dimension")));
  return;
}

/**
 * Ensure that the temporal point has Z dimension
 */
void
ensure_has_Z_tpoint(const Temporal *temp)
{
  if (! MOBDB_FLAGS_GET_Z(temp->flags))
    ereport(ERROR, (errcode(ERRCODE_INVALID_PARAMETER_VALUE),
      errmsg("The temporal point do not have Z dimension")));
  return;
}

/**
 * Ensure that the geometry/geography has not Z dimension
 */
void
ensure_has_Z_gs(const GSERIALIZED *gs)
{
  if (! FLAGS_GET_Z(gs->flags))
    ereport(ERROR, (errcode(ERRCODE_INVALID_PARAMETER_VALUE),
      errmsg("The geometry must have Z dimension")));
  return;
}

/**
 * Ensure that the geometry/geography has not Z dimension
 */
void
ensure_has_not_Z_gs(const GSERIALIZED *gs)
{
  if (FLAGS_GET_Z(gs->flags))
    ereport(ERROR, (errcode(ERRCODE_INVALID_PARAMETER_VALUE),
      errmsg("Only geometries without Z dimension accepted")));
  return;
}

/**
 * Ensure that the geometry/geography has M dimension
 */
void
ensure_has_M_gs(const GSERIALIZED *gs)
{
  if (! FLAGS_GET_M(gs->flags))
    ereport(ERROR, (errcode(ERRCODE_INVALID_PARAMETER_VALUE),
      errmsg("Only geometries with M dimension accepted")));
  return;
}

/**
 * Ensure that the geometry/geography has not M dimension
 */
void
ensure_has_not_M_gs(const GSERIALIZED *gs)
{
  if (FLAGS_GET_M(gs->flags))
    ereport(ERROR, (errcode(ERRCODE_INVALID_PARAMETER_VALUE),
      errmsg("Only geometries without M dimension accepted")));
  return;
}

/**
 * Ensure that the geometry/geography is a point
 */
void
ensure_point_type(const GSERIALIZED *gs)
{
  if (gserialized_get_type(gs) != POINTTYPE)
    ereport(ERROR, (errcode(ERRCODE_INVALID_PARAMETER_VALUE),
      errmsg("Only point geometries accepted")));
  return;
}

/**
 * Ensure that the geometry/geography is not empty
 */
void
ensure_non_empty(const GSERIALIZED *gs)
{
  if (gserialized_is_empty(gs))
    ereport(ERROR, (errcode(ERRCODE_INVALID_PARAMETER_VALUE),
      errmsg("Only non-empty geometries accepted")));
  return;
}

/*****************************************************************************
 * Functions derived from PostGIS
 *****************************************************************************/

/**
 * Function derived from PostGIS file lwalgorithm.c since it is declared static
 */
static bool
lw_seg_interact(const POINT2D p1, const POINT2D p2, const POINT2D q1,
  const POINT2D q2)
{
  double minq = FP_MIN(q1.x, q2.x);
  double maxq = FP_MAX(q1.x, q2.x);
  double minp = FP_MIN(p1.x, p2.x);
  double maxp = FP_MAX(p1.x, p2.x);

  if (FP_GT(minp, maxq) || FP_LT(maxp, minq))
    return false;

  minq = FP_MIN(q1.y, q2.y);
  maxq = FP_MAX(q1.y, q2.y);
  minp = FP_MIN(p1.y, p2.y);
  maxp = FP_MAX(p1.y, p2.y);

  if (FP_GT(minp,maxq) || FP_LT(maxp,minq))
    return false;

  return true;
}

/**
 * Returns a long double between 0 and 1 representing the location of the
 * closest point on the segment to the given point, as a fraction of total
 * segment length (2D version).
 *
 * @note Function derived from the PostGIS function closest_point_on_segment.
 */
long double
closest_point2d_on_segment_ratio(const POINT2D *p, const POINT2D *A,
  const POINT2D *B, POINT2D *closest)
{
  if (FP_EQUALS(A->x, B->x) && FP_EQUALS(A->y, B->y))
  {
    *closest = *A;
    return 0.0;
  }

  /*
   * We use comp.graphics.algorithms Frequently Asked Questions method
   *
   * (1)          AC dot AB
   *         r = ----------
   *              ||AB||^2
   *  r has the following meaning:
   *  r=0 P = A
   *  r=1 P = B
   *  r<0 P is on the backward extension of AB
   *  r>1 P is on the forward extension of AB
   *  0<r<1 P is interior to AB
   *
   */
  long double r = ( (p->x-A->x) * (B->x-A->x) + (p->y-A->y) * (B->y-A->y) ) /
    ( (B->x-A->x) * (B->x-A->x) + (B->y-A->y) * (B->y-A->y) );

  if (r < 0)
  {
    *closest = *A;
    return 0.0;
  }
  if (r > 1)
  {
    *closest = *B;
    return 1.0;
  }

  closest->x = A->x + ( (B->x - A->x) * r );
  closest->y = A->y + ( (B->y - A->y) * r );
  return r;
}

/**
 * Returns a float between 0 and 1 representing the location of the closest
 * point on the segment to the given point, as a fraction of total segment
 * length (3D version).
 *
 * @note Function derived from the PostGIS function closest_point_on_segment.
 */
long double
closest_point3dz_on_segment_ratio(const POINT3DZ *p, const POINT3DZ *A,
  const POINT3DZ *B, POINT3DZ *closest)
{
  if (FP_EQUALS(A->x, B->x) && FP_EQUALS(A->y, B->y) &&
    FP_EQUALS(A->z, B->z))
  {
    *closest = *A;
    return 0.0;
  }

  /*
   * We use comp.graphics.algorithms Frequently Asked Questions method
   *
   * (1)          AC dot AB
   *         r = ----------
   *              ||AB||^2
   *  r has the following meaning:
   *  r=0 P = A
   *  r=1 P = B
   *  r<0 P is on the backward extension of AB
   *  r>1 P is on the forward extension of AB
   *  0<r<1 P is interior to AB
   *
   */
  long double r = ( (p->x-A->x) * (B->x-A->x) + (p->y-A->y) * (B->y-A->y) + (p->z-A->z) * (B->z-A->z) ) /
    ( (B->x-A->x) * (B->x-A->x) + (B->y-A->y) * (B->y-A->y) + (B->z-A->z) * (B->z-A->z) );

  if (r < 0)
  {
    *closest = *A;
    return 0.0;
  }
  if (r > 1)
  {
    *closest = *B;
    return 1.0;
  }

  closest->x = A->x + ( (B->x - A->x) * r );
  closest->y = A->y + ( (B->y - A->y) * r );
  closest->z = A->z + ( (B->z - A->z) * r );
  return r;
}

/**
 * Returns a float between 0 and 1 representing the location of the closest
 * point on the geography segment to the given point, as a fraction of total
 * segment length.
 *
 *@param[in] p Reference point
 *@param[in] A,B Points defining the segment
 *@param[out] closest Closest point in the segment
 *@param[out] dist Distance between the closest point and the reference point
 */
long double
closest_point_on_segment_sphere(const POINT4D *p, const POINT4D *A,
  const POINT4D *B, POINT4D *closest, double *dist)
{
  GEOGRAPHIC_EDGE e;
  GEOGRAPHIC_POINT a, proj;
  double length, /* length from A to the closest point */
    seglength; /* length of the segment AB */
  long double result; /* ratio */

  /* Initialize target point */
  geographic_point_init(p->x, p->y, &a);

  /* Initialize edge */
  geographic_point_init(A->x, A->y, &(e.start));
  geographic_point_init(B->x, B->y, &(e.end));

  /* Get the spherical distance between point and edge */
  *dist = edge_distance_to_point(&e, &a, &proj);

  /* Compute distance from beginning of the segment to closest point */
  seglength = sphere_distance(&(e.start), &(e.end));
  length = sphere_distance(&(e.start), &proj);
  result = length / seglength;

  if (closest)
  {
    /* Copy nearest into returning argument */
    closest->x = rad2deg(proj.lon);
    closest->y = rad2deg(proj.lat);

    /* Compute Z and M values for closest point */
    closest->z = A->z + ((B->z - A->z) * result);
    closest->m = A->m + ((B->m - A->m) * result);
  }
  return result;
}

/*****************************************************************************
 * Functions specializing the PostGIS functions ST_LineInterpolatePoint and
 * ST_LineLocatePoint.
 *****************************************************************************/

/**
 * Create a point
 */
Datum point_make(double x, double y, double z, bool hasz, bool geodetic,
  int32 srid)
{
  LWPOINT *lwpoint = hasz ?
    lwpoint_make3dz(srid, x, y, z) : lwpoint_make2d(srid, x, y);
  FLAGS_SET_GEODETIC(lwpoint->flags, geodetic);
  Datum result = PointerGetDatum(geo_serialize((LWGEOM *) lwpoint));
  lwpoint_free(lwpoint);
  return result;
}

/**
 * Returns a point interpolated from the geometry/geography segment with
 * respect to the fraction of its total length.
 *
 * @param[in] start,end Points defining the segment
 * @param[in] ratio Float between 0 and 1 representing the fraction of the
 * total length of the segment where the point must be located
 */
Datum
geoseg_interpolate_point(Datum start, Datum end, long double ratio)
{
  GSERIALIZED *gs = (GSERIALIZED *) DatumGetPointer(start);
  int srid = gserialized_get_srid(gs);
  POINT4D p1, p2, p;
  datum_get_point4d(&p1, start);
  datum_get_point4d(&p2, end);
  bool hasz = FLAGS_GET_Z(gs->flags);
  bool geodetic = FLAGS_GET_GEODETIC(gs->flags);
  if (geodetic)
  {
    POINT3D q1, q2;
    GEOGRAPHIC_POINT g1, g2;
    geographic_point_init(p1.x, p1.y, &g1);
    geographic_point_init(p2.x, p2.y, &g2);
    geog2cart(&g1, &q1);
    geog2cart(&g2, &q2);
    interpolate_point4d_sphere(&q1, &q2, &p1, &p2, ratio, &p);
  }
  else
  {
    /* We cannot call the PostGIS function
     * interpolate_point4d(&p1, &p2, &p, ratio);
     * since it uses a double and not a long double for the interpolation */
    p.x = p1.x + ((long double) (p2.x - p1.x) * ratio);
    p.y = p1.y + ((long double) (p2.y - p1.y) * ratio);
    p.z = p1.z + ((long double) (p2.z - p1.z) * ratio);
    p.m = 0.0;
  }

  Datum result = point_make(p.x, p.y, p.z, hasz, geodetic, srid);
  POSTGIS_FREE_IF_COPY_P(gs, DatumGetPointer(start));
  return result;
}

/**
 * Returns a float between 0 and 1 representing the location of the closest
 * point on the geometry segment to the given point, as a fraction of total
 * segment length.
 *
 *@param[in] start,end Points defining the segment
 *@param[in] point Reference point
 *@param[out] dist Distance
 */
long double
geoseg_locate_point(Datum start, Datum end, Datum point, double *dist)
{
  GSERIALIZED *gs = (GSERIALIZED *) DatumGetPointer(start);
  long double result;
  if (FLAGS_GET_GEODETIC(gs->flags))
  {
    POINT4D p1, p2, p, closest;
    datum_get_point4d(&p1, start);
    datum_get_point4d(&p2, end);
    datum_get_point4d(&p, point);
    double d;
    /* Get the closest point and the distance */
    result = closest_point_on_segment_sphere(&p, &p1, &p2, &closest, &d);
    /* For robustness, force 0/1 when closest point == start/endpoint */
    if (p4d_same(&p1, &closest))
      result = 0.0;
    else if (p4d_same(&p2, &closest))
      result = 1.0;
    /* Return the distance between the closest point and the point if requested */
    if (dist)
    {
      d = WGS84_RADIUS * d;
      /* Add to the distance the vertical displacement if we're in 3D */
      if (FLAGS_GET_Z(gs->flags))
        d = sqrt( (closest.z - p.z) * (closest.z - p.z) + d*d );
      *dist = d;
    }
  }
  else
  {
    if (FLAGS_GET_Z(gs->flags))
    {
      const POINT3DZ *p1 = datum_get_point3dz_p(start);
      const POINT3DZ *p2 = datum_get_point3dz_p(end);
      const POINT3DZ *p = datum_get_point3dz_p(point);
      POINT3DZ proj;
      result = closest_point3dz_on_segment_ratio(p, p1, p2, &proj);
      /* For robustness, force 0/1 when closest point == start/endpoint */
      if (p3d_same((POINT3D *) p1, (POINT3D *) &proj))
        result = 0.0;
      else if (p3d_same((POINT3D *) p2, (POINT3D *) &proj))
        result = 1.0;
      if (dist)
        *dist = distance3d_pt_pt((POINT3D *) p, (POINT3D *) &proj);
    }
    else
    {
      const POINT2D *p1 = datum_get_point2d_p(start);
      const POINT2D *p2 = datum_get_point2d_p(end);
      const POINT2D *p = datum_get_point2d_p(point);
      POINT2D proj;
      result = closest_point2d_on_segment_ratio(p, p1, p2, &proj);
      if (p2d_same(p1, &proj))
        result = 0.0;
      else if (p2d_same(p2, &proj))
        result = 1.0;
      if (dist)
        *dist = distance2d_pt_pt((POINT2D *) p, &proj);
    }
  }
  return result;
}

/*****************************************************************************
 * Interpolation functions defining functionality required by tsequence.c
 * that must be implemented by each temporal type
 *****************************************************************************/

/**
 * Returns true if the segment of the temporal point value intersects
 * the base value at the timestamp
 *
 * @param[in] inst1,inst2 Temporal instants defining the segment
 * @param[in] value Base value
 * @param[out] t Timestamp
 */
bool
tpointseq_intersection_value(const TInstant *inst1, const TInstant *inst2,
  Datum value, TimestampTz *t)
{
  GSERIALIZED *gs = (GSERIALIZED *) PG_DETOAST_DATUM(value);
  if (gserialized_is_empty(gs))
  {
    POSTGIS_FREE_IF_COPY_P(gs, DatumGetPointer(value));
    return false;
  }

  /* We are sure that the trajectory is a line */
  Datum start = tinstant_value(inst1);
  Datum end = tinstant_value(inst2);
  double dist;
  double fraction = geoseg_locate_point(start, end, value, &dist);
  if (fabs(dist) >= EPSILON)
    return false;

  if (t != NULL)
  {
    double duration = (inst2->t - inst1->t);
    *t = inst1->t + (TimestampTz) (duration * fraction);
    /* Note that due to roundoff errors it may be the case that the
     * resulting timestamp t may be equal to inst1->t or to inst2->t */
  }
  return true;
}

/**
 * Returns true if the two segments of the temporal geometric point
 * values intersect at the timestamp
 *
 * @param[in] start1,end1 Temporal instants defining the first segment
 * @param[in] start2,end2 Temporal instants defining the second segment
 * @param[out] t Timestamp
 * @pre The instants are synchronized, i.e., start1->t = start2->t and
 * end1->t = end2->t
 */
bool
tgeompointseq_intersection(const TInstant *start1, const TInstant *end1,
  const TInstant *start2, const TInstant *end2, TimestampTz *t)
{
  long double fraction, xfraction = 0, yfraction = 0, xdenum, ydenum;
  if (MOBDB_FLAGS_GET_Z(start1->flags)) /* 3D */
  {
    long double zfraction = 0, zdenum;
    const POINT3DZ *p1 = datum_get_point3dz_p(tinstant_value(start1));
    const POINT3DZ *p2 = datum_get_point3dz_p(tinstant_value(end1));
    const POINT3DZ *p3 = datum_get_point3dz_p(tinstant_value(start2));
    const POINT3DZ *p4 = datum_get_point3dz_p(tinstant_value(end2));
    xdenum = p2->x - p1->x - p4->x + p3->x;
    ydenum = p2->y - p1->y - p4->y + p3->y;
    zdenum = p2->z - p1->z - p4->z + p3->z;
    if (xdenum == 0 && ydenum == 0 && zdenum == 0)
      /* Parallel segments */
      return false;

    if (xdenum != 0)
    {
      xfraction = (p3->x - p1->x) / xdenum;
      if (xfraction < -1 * EPSILON || 1.0 + EPSILON < xfraction)
        /* Intersection occurs out of the period */
        return false;
    }
    if (ydenum != 0)
    {
      yfraction = (p3->y - p1->y) / ydenum;
      if (yfraction < -1 * EPSILON || 1.0 + EPSILON < yfraction)
        /* Intersection occurs out of the period */
        return false;
    }
    if (zdenum != 0)
    {
      zfraction = (p3->z - p1->z) / zdenum;
      if (zfraction < -1 * EPSILON || 1.0 + EPSILON < zfraction)
        /* Intersection occurs out of the period */
        return false;
    }
    /* If intersection occurs at different timestamps on each dimension */
    if ((xdenum != 0 && ydenum != 0 && zdenum != 0 &&
      fabsl(xfraction - yfraction) > EPSILON &&
      fabsl(xfraction - zfraction) > EPSILON) ||
      (xdenum == 0 && ydenum != 0 && zdenum != 0 &&
      fabsl(yfraction - zfraction) > EPSILON) ||
      (xdenum != 0 && ydenum == 0 && zdenum != 0 &&
      fabsl(xfraction - zfraction) > EPSILON) ||
      (xdenum != 0 && ydenum != 0 && zdenum == 0 &&
      fabsl(xfraction - yfraction) > EPSILON))
      return false;
    if (xdenum != 0)
      fraction = xfraction;
    else if (ydenum != 0)
      fraction = yfraction;
    else
      fraction = zfraction;
  }
  else /* 2D */
  {
    const POINT2D *p1 = datum_get_point2d_p(tinstant_value(start1));
    const POINT2D *p2 = datum_get_point2d_p(tinstant_value(end1));
    const POINT2D *p3 = datum_get_point2d_p(tinstant_value(start2));
    const POINT2D *p4 = datum_get_point2d_p(tinstant_value(end2));
    xdenum = p2->x - p1->x - p4->x + p3->x;
    ydenum = p2->y - p1->y - p4->y + p3->y;
    if (xdenum == 0 && ydenum == 0)
      /* Parallel segments */
      return false;

    if (xdenum != 0)
    {
      xfraction = (p3->x - p1->x) / xdenum;
      if (xfraction < -1 * EPSILON || 1.0 + EPSILON < xfraction)
        /* Intersection occurs out of the period */
        return false;
    }
    if (ydenum != 0)
    {
      yfraction = (p3->y - p1->y) / ydenum;
      if (yfraction < -1 * EPSILON || 1.0 + EPSILON < yfraction)
        /* Intersection occurs out of the period */
        return false;
    }
    /* If intersection occurs at different timestamps on each dimension */
    if (xdenum != 0 && ydenum != 0 && fabsl(xfraction - yfraction) > EPSILON)
      return false;
    fraction = xdenum != 0 ? xfraction : yfraction;
  }
  double duration = (end1->t - start1->t);
  *t = start1->t + (TimestampTz) (duration * fraction);
  /* Note that due to roundoff errors it may be the case that the
   * resulting timestamp t may be equal to inst1->t or to inst2->t */
  if (*t <= start1->t || *t >= end1->t)
    return false;
  return true;
}

/**
 * Returns true if the two segments of the temporal geographic point
 * values intersect at the timestamp
 *
 * @param[in] start1,end1 Temporal instants defining the first segment
 * @param[in] start2,end2 Temporal instants defining the second segment
 * @param[out] t Timestamp
 * @pre The instants are synchronized, i.e., start1->t = start2->t and
 * end1->t = end2->t
 */
bool
tgeogpointseq_intersection(const TInstant *start1, const TInstant *end1,
  const TInstant *start2, const TInstant *end2, TimestampTz *t)
{
  GEOGRAPHIC_EDGE e1, e2;
  POINT3D A1, A2, B1, B2;
  POINT4D p1, p2, p3, p4;

  datum_get_point4d(&p1, tinstant_value(start1));
  geographic_point_init(p1.x, p1.y, &(e1.start));
  geog2cart(&(e1.start), &A1);

  datum_get_point4d(&p2, tinstant_value(end1));
  geographic_point_init(p2.x, p2.y, &(e1.end));
  geog2cart(&(e1.end), &A2);

  datum_get_point4d(&p3, tinstant_value(start2));
  geographic_point_init(p3.x, p3.y, &(e2.start));
  geog2cart(&(e2.start), &B1);

  datum_get_point4d(&p4, tinstant_value(end2));
  geographic_point_init(p4.x, p4.y, &(e2.end));
  geog2cart(&(e2.end), &B2);

  if (! edge_intersects(&A1, &A2, &B1, &B2))
    return false;

  /* Compute the intersection point */
  GEOGRAPHIC_POINT inter;
  edge_intersection(&e1, &e2, &inter);
  /* Compute distance from beginning of the segment to closest point */
  long double seglength = sphere_distance(&(e1.start), &(e1.end));
  long double length = sphere_distance(&(e1.start), &inter);
  long double fraction = length / seglength;

  long double duration = (end1->t - start1->t);
  *t = start1->t + (TimestampTz) (duration * fraction);
  /* Note that due to roundoff errors it may be the case that the
   * resulting timestamp t may be equal to inst1->t or to inst2->t */
  if (*t <= start1->t || *t >= end1->t)
    return false;
  return true;
}

/**
 * Returns true if the three values are collinear
 *
 * @param[in] value1,value2,value3 Input values
 * @param[in] ratio Value in [0,1] representing the duration of the
 * timestamps associated to `value1` and `value2` divided by the duration
 * of the timestamps associated to `value1` and `value3`
 * @param[in] hasz True when the points have Z coordinates
 * @param[in] geodetic True for geography, false for geometry
 */
bool
geopoint_collinear(Datum value1, Datum value2, Datum value3,
  double ratio, bool hasz, bool geodetic)
{
  POINT4D p1, p2, p3, p;
  datum_get_point4d(&p1, value1);
  datum_get_point4d(&p2, value2);
  datum_get_point4d(&p3, value3);
  if (geodetic)
  {
    POINT3D q1, q3;
    GEOGRAPHIC_POINT g1, g3;
    geographic_point_init(p1.x, p1.y, &g1);
    geographic_point_init(p3.x, p3.y, &g3);
    geog2cart(&g1, &q1);
    geog2cart(&g3, &q3);
    interpolate_point4d_sphere(&q1, &q3, &p1, &p3, ratio, &p);
  }
  else
    interpolate_point4d(&p1, &p3, &p, ratio);

  bool result = hasz ?
    fabs(p2.x - p.x) <= EPSILON && fabs(p2.y - p.y) <= EPSILON &&
      fabs(p2.z - p.z) <= EPSILON :
    fabs(p2.x - p.x) <= EPSILON && fabs(p2.y - p.y) <= EPSILON;
  return result;
}

/*****************************************************************************
 * Trajectory functions.
 *****************************************************************************/

/**
 * Compute a trajectory from a set of points. The result is either a line or
 * a multipoint depending on whether the interpolation is step or linear
 *
 * @param[in] lwpoints Array of points
 * @param[in] count Number of elements in the input array
 * @param[in] linear True when the interpolation is linear
 */
static Datum
lwpointarr_make_trajectory(LWGEOM **lwpoints, int count, bool linear)
{
  if (count == 1)
    return PointerGetDatum(geo_serialize((LWGEOM *) lwpoints[0]));

  LWGEOM *lwgeom = linear ?
    (LWGEOM *) lwline_from_lwgeom_array(lwpoints[0]->srid, (uint32_t) count,
      lwpoints) :
    (LWGEOM *) lwcollection_construct(MULTIPOINTTYPE, lwpoints[0]->srid,
      NULL, (uint32_t) count, lwpoints);
  FLAGS_SET_Z(lwgeom->flags, FLAGS_GET_Z(lwpoints[0]->flags));
  FLAGS_SET_GEODETIC(lwgeom->flags, FLAGS_GET_GEODETIC(lwpoints[0]->flags));
  Datum result = PointerGetDatum(geo_serialize(lwgeom));
  pfree(lwgeom);
  return result;
}

/**
 * Compute the trajectory of a temporal instant set point.
 *
 * @param[in] ti Temporal value
 * @note Notice that this function does not remove duplicate points.
 */
Datum
tpointinstset_trajectory(const TInstantSet *ti)
{
  /* Singleton instant set */
  if (ti->count == 1)
    return tinstant_value_copy(tinstantset_inst_n(ti, 0));

  LWGEOM **points = palloc(sizeof(LWGEOM *) * ti->count);
  for (int i = 0; i < ti->count; i++)
  {
    Datum value = tinstant_value(tinstantset_inst_n(ti, i));
    GSERIALIZED *gsvalue = (GSERIALIZED *) DatumGetPointer(value);
    points[i] = lwgeom_from_gserialized(gsvalue);
  }
  Datum result = lwpointarr_make_trajectory(points, ti->count, STEP);
  for (int i = 0; i < ti->count; i++)
    lwpoint_free((LWPOINT *) points[i]);
  pfree(points);
  return result;
}

/*****************************************************************************/

/**
 * Compute the trajectory from two geometry points
 *
 * @param[in] value1,value2 Points
 */
LWLINE *
geopoint_lwline(Datum value1, Datum value2)
{
  GSERIALIZED *gs1 = (GSERIALIZED *) DatumGetPointer(value1);
  GSERIALIZED *gs2 = (GSERIALIZED *) DatumGetPointer(value2);
  LWGEOM *geoms[2];
  geoms[0] = lwgeom_from_gserialized(gs1);
  geoms[1] = lwgeom_from_gserialized(gs2);
  LWLINE *result = lwline_from_lwgeom_array(geoms[0]->srid, 2, geoms);
  FLAGS_SET_Z(result->flags, FLAGS_GET_Z(geoms[0]->flags));
  FLAGS_SET_GEODETIC(result->flags, FLAGS_GET_GEODETIC(geoms[0]->flags));
  lwgeom_free(geoms[0]); lwgeom_free(geoms[1]);
  return result;
}

/**
 * Compute the trajectory from two points
 *
 * @param[in] value1,value2 Points
 * @note Function called during normalization for determining whether three
 * consecutive points are collinear, for computing the temporal distance,
 * the temporal spatial relationships, etc.
 */
Datum
geopoint_line(Datum value1, Datum value2)
{
  LWGEOM *traj = (LWGEOM *) geopoint_lwline(value1, value2);
  GSERIALIZED *result = geo_serialize(traj);
  lwgeom_free(traj);
  return PointerGetDatum(result);
}

/**
 * Compute the trajectory of an array of instants.
 *
 * @note This function is called by the constructor of a temporal sequence
 * and returns a single Datum which is a geometry/geography.
 * Since the composing points have been already validated in the constructor
 * there is no verification of the input in this function, in particular
 * for geographies it is supposed that the composing points are geodetic
 *
 * @param[in] instants Array of temporal instants
 * @param[in] count Number of elements in the input array
 * @param[in] linear True when the interpolation is linear
 */
Datum
tpointseq_make_trajectory(const TInstant **instants, int count, bool linear)
{
  /* Instantaneous sequence */
  if (count == 1)
    return tinstant_value_copy(instants[0]);

  LWPOINT **points = palloc(sizeof(LWPOINT *) * count);
  LWPOINT *lwpoint;
  Datum value;
  GSERIALIZED *gs;
  int k;
  /* Remove two consecutive points if they are equal */
  value = tinstant_value(instants[0]);
  gs = (GSERIALIZED *) DatumGetPointer(value);
  points[0] = lwgeom_as_lwpoint(lwgeom_from_gserialized(gs));
  k = 1;
  for (int i = 1; i < count; i++)
  {
    value = tinstant_value(instants[i]);
    gs = (GSERIALIZED *) DatumGetPointer(value);
    lwpoint = lwgeom_as_lwpoint(lwgeom_from_gserialized(gs));
    if (! lwpoint_same(lwpoint, points[k - 1]))
      points[k++] = lwpoint;
  }
  Datum result = lwpointarr_make_trajectory((LWGEOM **) points, k, linear);
  for (int i = 0; i < k; i++)
    lwpoint_free(points[i]);
  pfree(points);
  return result;
}

/**
 * Returns the precomputed trajectory of a temporal sequence point
 */
Datum
tpointseq_trajectory(const TSequence *seq)
{
  void *traj = (char *) (&seq->offsets[seq->count + 2]) +   /* start of data */
    seq->offsets[seq->count + 1];            /* offset */
  return PointerGetDatum(traj);
}

/**
 * Copy the precomputed trajectory of a temporal sequence point
 */
Datum
tpointseq_trajectory_copy(const TSequence *seq)
{
  void *traj = (char *) (&seq->offsets[seq->count + 2]) +   /* start of data */
      seq->offsets[seq->count + 1];          /* offset */
  return PointerGetDatum(gserialized_copy(traj));
}

/*****************************************************************************/

/**
 * Returns the trajectory of a temporal point with sequence set
 * type from the precomputed trajectories of its composing segments.
 *
 * @note The resulting trajectory must be freed by the calling function.
 * The function does not remove duplicates point/linestring components.
 */
Datum
tpointseqset_trajectory(const TSequenceSet *ts)
{
  /* Singleton sequence set */
  if (ts->count == 1)
    return tpointseq_trajectory_copy(tsequenceset_seq_n(ts, 0));

  bool geodetic = MOBDB_FLAGS_GET_GEODETIC(ts->flags);
  LWPOINT **points = palloc(sizeof(LWPOINT *) * ts->totalcount);
  LWGEOM **geoms = palloc(sizeof(LWGEOM *) * ts->count);
  int k = 0, l = 0;
  for (int i = 0; i < ts->count; i++)
  {
    Datum traj = tpointseq_trajectory(tsequenceset_seq_n(ts, i));
    GSERIALIZED *gstraj = (GSERIALIZED *) DatumGetPointer(traj);
    int geotype = gserialized_get_type(gstraj);
    if (geotype == POINTTYPE)
      points[l++] = lwgeom_as_lwpoint(lwgeom_from_gserialized(gstraj));
    else if (geotype == MULTIPOINTTYPE)
    {
      LWMPOINT *lwmpoint = lwgeom_as_lwmpoint(lwgeom_from_gserialized(gstraj));
      int count = lwmpoint->ngeoms;
      for (int m = 0; m < count; m++)
        points[l++] = lwmpoint->geoms[m];
    }
    /* gserialized_get_type(gstraj) == LINETYPE */
    else
      geoms[k++] = lwgeom_from_gserialized(gstraj);
  }
  Datum result;
  if (k == 0)
  {
    /* Only points */
    result = lwpointarr_make_trajectory((LWGEOM **) points, l, false);
  }
  else if (l == 0)
  {
    /* Only lines */
    /* k > 1 since otherwise it is a singleton sequence set and this case
     * was taken care at the begining of the function */
    // TODO add the bounding box instead of ask PostGIS to compute it again
    // GBOX *box = stbox_to_gbox(tsequence_bbox_ptr(seq));
    LWGEOM *coll = (LWGEOM *) lwcollection_construct(MULTILINETYPE,
      geoms[0]->srid, NULL, (uint32_t) k, geoms);
    FLAGS_SET_GEODETIC(coll->flags, geodetic);
    result = PointerGetDatum(geo_serialize(coll));
    /* We cannot lwgeom_free(geoms[i] or lwgeom_free(coll) */
  }
  else
  {
    /* Both points and lines */
    if (l == 1)
      geoms[k++] = (LWGEOM *) points[0];
    else
    {
      geoms[k++] = (LWGEOM *) lwcollection_construct(MULTIPOINTTYPE,
        points[0]->srid, NULL, (uint32_t) l, (LWGEOM **) points);
      for (int i = 0; i < l; i++)
        lwpoint_free(points[i]);
    }
    // TODO add the bounding box instead of ask PostGIS to compute it again
    // GBOX *box = stbox_to_gbox(tsequence_bbox_ptr(seq));
    LWGEOM *coll = (LWGEOM *) lwcollection_construct(COLLECTIONTYPE,
      geoms[0]->srid, NULL, (uint32_t) k, geoms);
    FLAGS_SET_GEODETIC(coll->flags, geodetic);
    result = PointerGetDatum(geo_serialize(coll));
  }
  pfree(points); pfree(geoms);
  return result;
}

/*****************************************************************************/

/**
 * Returns the trajectory of a temporal point (dispatch function)
 */
Datum
tpoint_trajectory_internal(const Temporal *temp)
{
  Datum result;
  ensure_valid_tempsubtype(temp->subtype);
  if (temp->subtype == INSTANT)
    result = tinstant_value_copy((TInstant *) temp);
  else if (temp->subtype == INSTANTSET)
    result = tpointinstset_trajectory((TInstantSet *) temp);
  else if (temp->subtype == SEQUENCE)
    result = tpointseq_trajectory((TSequence *) temp);
  else /* temp->subtype == SEQUENCESET */
    result = tpointseqset_trajectory((TSequenceSet *) temp);
  return result;
}

/**
 * Free the trajectory after a call to tpoint_trajectory_internal
 */
void
tpoint_trajectory_free(const Temporal *temp, Datum traj)
{
  /* We do not need to free the trajectory for temporal point sequences */
  if (temp->subtype != SEQUENCE)
    pfree(DatumGetPointer(traj));
}

/**
 * Returns the trajectory of a temporal point (dispatch function)
 */
Datum
tpoint_trajectory_external(const Temporal *temp)
{
  Datum result;
  ensure_valid_tempsubtype(temp->subtype);
  if (temp->subtype == INSTANT)
    result = tinstant_value_copy((TInstant *) temp);
  else if (temp->subtype == INSTANTSET)
    result = tpointinstset_trajectory((TInstantSet *) temp);
  else if (temp->subtype == SEQUENCE)
    result = tpointseq_trajectory_copy((TSequence *) temp);
  else /* temp->subtype == SEQUENCESET */
    result = tpointseqset_trajectory((TSequenceSet *) temp);
  return result;
}

PG_FUNCTION_INFO_V1(tpoint_trajectory);
/**
 * Returns the trajectory of a temporal point
 */
PGDLLEXPORT Datum
tpoint_trajectory(PG_FUNCTION_ARGS)
{
  Temporal *temp = PG_GETARG_TEMPORAL(0);
  Datum result = tpoint_trajectory_external(temp);
  PG_FREE_IF_COPY(temp, 0);
  PG_RETURN_DATUM(result);
}

/*****************************************************************************
 * Functions for spatial reference systems
 *****************************************************************************/

PG_FUNCTION_INFO_V1(stbox_srid);
/**
 * Returns the SRID of the spatiotemporal box
 */
PGDLLEXPORT Datum
stbox_srid(PG_FUNCTION_ARGS)
{
  STBOX *box = PG_GETARG_STBOX_P(0);
  PG_RETURN_INT32(box->srid);
}

PG_FUNCTION_INFO_V1(stbox_set_srid);
/**
 * Sets the SRID of the spatiotemporal box
 */
PGDLLEXPORT Datum
stbox_set_srid(PG_FUNCTION_ARGS)
{
  STBOX *box = PG_GETARG_STBOX_P(0);
  int32 srid = PG_GETARG_INT32(1);
  STBOX *result = stbox_copy(box);
  result->srid = srid;
  PG_RETURN_POINTER(result);
}

/*****************************************************************************/

/**
 * Returns the SRID of a temporal instant point
 */
int
tpointinst_srid(const TInstant *inst)
{
  GSERIALIZED *gs = (GSERIALIZED *) DatumGetPointer(tinstant_value_ptr(inst));
  return gserialized_get_srid(gs);
}

/**
 * Returns the SRID of a temporal instant set point
 */
int
tpointinstset_srid(const TInstantSet *ti)
{
  STBOX *box = tinstantset_bbox_ptr(ti);
  return box->srid;
}

/**
 * Returns the SRID of a temporal sequence point
 */
int
tpointseq_srid(const TSequence *seq)
{
  STBOX *box = tsequence_bbox_ptr(seq);
  return box->srid;
}

/**
 * Returns the SRID of a temporal sequence set point
 */
int
tpointseqset_srid(const TSequenceSet *ts)
{
  STBOX *box = tsequenceset_bbox_ptr(ts);
  return box->srid;
}

/**
 * Returns the SRID of a temporal point (dispatch function)
 */
int
tpoint_srid_internal(const Temporal *temp)
{
  int result;
  ensure_valid_tempsubtype(temp->subtype);
  if (temp->subtype == INSTANT)
    result = tpointinst_srid((TInstant *) temp);
  else if (temp->subtype == INSTANTSET)
    result = tpointinstset_srid((TInstantSet *) temp);
  else if (temp->subtype == SEQUENCE)
    result = tpointseq_srid((TSequence *) temp);
  else /* temp->subtype == SEQUENCESET */
    result = tpointseqset_srid((TSequenceSet *) temp);
  return result;
}

PG_FUNCTION_INFO_V1(tpoint_srid);
/**
 * Returns the SRID of a temporal point
 */
PGDLLEXPORT Datum
tpoint_srid(PG_FUNCTION_ARGS)
{
  Temporal *temp = PG_GETARG_TEMPORAL(0);
  int result = tpoint_srid_internal(temp);
  PG_FREE_IF_COPY(temp, 0);
  PG_RETURN_INT32(result);
}

/*****************************************************************************/

/**
 * Set the SRID of a temporal instant point
 */
static TInstant *
tpointinst_set_srid(TInstant *inst, int32 srid)
{
  TInstant *result = tinstant_copy(inst);
  GSERIALIZED *gs = (GSERIALIZED *) DatumGetPointer(tinstant_value_ptr(result));
  gserialized_set_srid(gs, srid);
  return result;
}

/**
 * Set the SRID of a temporal instant set point
 */
static TInstantSet *
tpointinstset_set_srid(TInstantSet *ti, int32 srid)
{
  TInstantSet *result = tinstantset_copy(ti);
  for (int i = 0; i < ti->count; i++)
  {
    const TInstant *inst = tinstantset_inst_n(result, i);
    GSERIALIZED *gs = (GSERIALIZED *) DatumGetPointer(tinstant_value_ptr(inst));
    gserialized_set_srid(gs, srid);
  }
  STBOX *box = tinstantset_bbox_ptr(result);
  box->srid = srid;
  return result;
}

/**
 * Set the SRID of a temporal sequence point
 */
static TSequence *
tpointseq_set_srid(TSequence *seq, int32 srid)
{
  GSERIALIZED *gs;
  TSequence *result = tsequence_copy(seq);
  /* Set the SRID of the composing points */
  for (int i = 0; i < seq->count; i++)
  {
    const TInstant *inst = tsequence_inst_n(result, i);
    gs = (GSERIALIZED *) DatumGetPointer(tinstant_value_ptr(inst));
    gserialized_set_srid(gs, srid);
  }
  /* Set the SRID of the precomputed trajectory */
  Datum traj = tpointseq_trajectory(result);
  gs = (GSERIALIZED *) DatumGetPointer(traj);
  gserialized_set_srid(gs, srid);
  /* Set the SRID of the bounding box */
  STBOX *box = tsequence_bbox_ptr(result);
  box->srid = srid;
  return result;
}

/**
 * Set the SRID of a temporal sequence set point
 */
static TSequenceSet *
tpointseqset_set_srid(TSequenceSet *ts, int32 srid)
{
  STBOX *box;
  TSequenceSet *result = tsequenceset_copy(ts);
  /* Loop for every composing sequence */
  for (int i = 0; i < ts->count; i++)
  {
    GSERIALIZED *gs;
    const TSequence *seq = tsequenceset_seq_n(result, i);
    for (int j = 0; j < seq->count; j++)
    {
      /* Set the SRID of the composing points */
      const TInstant *inst = tsequence_inst_n(seq, j);
      gs = (GSERIALIZED *) DatumGetPointer(tinstant_value_ptr(inst));
      gserialized_set_srid(gs, srid);
    }
    /* Set the SRID of the precomputed trajectory */
    Datum traj = tpointseq_trajectory(seq);
    gs = (GSERIALIZED *) DatumGetPointer(traj);
    gserialized_set_srid(gs, srid);
    /* Set the SRID of the bounding box */
    box = tsequence_bbox_ptr(seq);
    box->srid = srid;
  }
  /* Set the SRID of the bounding box */
  box = tsequenceset_bbox_ptr(result);
  box->srid = srid;
  return result;
}

/**
 * Set the SRID of a temporal point (dispatch function)
 */
Temporal *
tpoint_set_srid_internal(Temporal *temp, int32 srid)
{
  Temporal *result;
  if (temp->subtype == INSTANT)
    result = (Temporal *) tpointinst_set_srid((TInstant *) temp, srid);
  else if (temp->subtype == INSTANTSET)
    result = (Temporal *) tpointinstset_set_srid((TInstantSet *) temp, srid);
  else if (temp->subtype == SEQUENCE)
    result = (Temporal *) tpointseq_set_srid((TSequence *) temp, srid);
  else /* temp->subtype == SEQUENCESET */
    result = (Temporal *) tpointseqset_set_srid((TSequenceSet *) temp, srid);

  assert(result != NULL);
  return result;
}

PG_FUNCTION_INFO_V1(tpoint_set_srid);
/**
 * Set the SRID of a temporal point
 */
PGDLLEXPORT Datum
tpoint_set_srid(PG_FUNCTION_ARGS)
{
  Temporal *temp = PG_GETARG_TEMPORAL(0);
  int32 srid = PG_GETARG_INT32(1);
  Temporal *result = tpoint_set_srid_internal(temp, srid);
  PG_FREE_IF_COPY(temp, 0);
  PG_RETURN_POINTER(result);
}

/*****************************************************************************/

PG_FUNCTION_INFO_V1(stbox_transform);
/**
 * Transform a spatiotemporal box into another spatial reference system
 */
PGDLLEXPORT Datum
stbox_transform(PG_FUNCTION_ARGS)
{
  STBOX *box = PG_GETARG_STBOX_P(0);
  Datum srid = PG_GETARG_DATUM(1);
  ensure_has_X_stbox(box);
  STBOX *result = stbox_copy(box);
  result->srid = DatumGetInt32(srid);
  bool hasz = MOBDB_FLAGS_GET_Z(box->flags);
  bool geodetic = MOBDB_FLAGS_GET_GEODETIC(box->flags);
  Datum min = point_make(box->xmin, box->ymin, box->zmin, hasz, geodetic,
    box->srid);
  Datum max = point_make(box->xmax, box->ymax, box->zmax, hasz, geodetic,
    box->srid);
  /* Store fcinfo into a global variable */
  store_fcinfo(fcinfo);
  Datum min1 = datum_transform(min, srid);
  Datum max1 = datum_transform(max, srid);
  if (hasz)
  {
    const POINT3DZ *ptmin1 = datum_get_point3dz_p(min1);
    const POINT3DZ *ptmax1 = datum_get_point3dz_p(max1);
    result->xmin = ptmin1->x;
    result->ymin = ptmin1->y;
    result->zmin = ptmin1->z;
    result->xmax = ptmax1->x;
    result->ymax = ptmax1->y;
    result->zmax = ptmax1->z;
  }
  else
  {
    const POINT2D *ptmin1 = datum_get_point2d_p(min1);
    const POINT2D *ptmax1 = datum_get_point2d_p(max1);
    result->xmin = ptmin1->x;
    result->ymin = ptmin1->y;
    result->xmax = ptmax1->x;
    result->ymax = ptmax1->y;
  }
  pfree(DatumGetPointer(min)); pfree(DatumGetPointer(max));
  pfree(DatumGetPointer(min1)); pfree(DatumGetPointer(max1));
  PG_RETURN_POINTER(result);
}

/*****************************************************************************/

/**
 * Transform a temporal instant point into another spatial reference system
 */
TInstant *
tpointinst_transform(const TInstant *inst, Datum srid)
{
  Datum geo = datum_transform(tinstant_value(inst), srid);
  TInstant *result = tinstant_make(geo, inst->t, inst->basetypid);
  pfree(DatumGetPointer(geo));
  return result;
}

/**
 * Transform a temporal instant set point into another spatial reference system
 */
static TInstantSet *
tpointinstset_transform(const TInstantSet *ti, Datum srid)
{
  /* Singleton instant set */
  if (ti->count == 1)
  {
    TInstant *inst = tpointinst_transform(tinstantset_inst_n(ti, 0), srid);
    TInstantSet *result = tinstantset_make((const TInstant **) &inst, 1, MERGE_NO);
    pfree(inst);
    return result;
  }

  /* General case */
  Datum multipoint = tpointinstset_trajectory(ti);
  Datum transf = datum_transform(multipoint, srid);
  GSERIALIZED *gs = (GSERIALIZED *) PG_DETOAST_DATUM(transf);
  LWMPOINT *lwmpoint = lwgeom_as_lwmpoint(lwgeom_from_gserialized(gs));
  TInstant **instants = palloc(sizeof(TInstant *) * ti->count);
  for (int i = 0; i < ti->count; i++)
  {
    Datum point = PointerGetDatum(geo_serialize((LWGEOM *) (lwmpoint->geoms[i])));
    const TInstant *inst = tinstantset_inst_n(ti, i);
    instants[i] = tinstant_make(point, inst->t, inst->basetypid);
    pfree(DatumGetPointer(point));
  }
  pfree(DatumGetPointer(multipoint)); pfree(DatumGetPointer(transf));
  POSTGIS_FREE_IF_COPY_P(gs, DatumGetPointer(gs));
  lwmpoint_free(lwmpoint);

  return tinstantset_make_free(instants, ti->count, MERGE_NO);
}

/**
 * Transform a temporal sequence point into another spatial reference system
 */
static TSequence *
tpointseq_transform(const TSequence *seq, Datum srid)
{
  bool linear = MOBDB_FLAGS_GET_LINEAR(seq->flags);

  /* Instantaneous sequence */
  if (seq->count == 1)
  {
    TInstant *inst = tpointinst_transform(tsequence_inst_n(seq, 0), srid);
    TSequence *result = tinstant_to_tsequence(inst, linear);
    pfree(inst);
    return result;
  }

  /* General case */
  LWGEOM **points = palloc(sizeof(LWGEOM *) * seq->count);
  for (int i = 0; i < seq->count; i++)
  {
    Datum value = tinstant_value(tsequence_inst_n(seq, i));
    GSERIALIZED *gsvalue = (GSERIALIZED *) DatumGetPointer(value);
    points[i] = lwgeom_from_gserialized(gsvalue);
  }
  Datum multipoint = lwpointarr_make_trajectory(points, seq->count, false);
  Datum transf = datum_transform(multipoint, srid);
  GSERIALIZED *gs = (GSERIALIZED *) PG_DETOAST_DATUM(transf);
  LWMPOINT *lwmpoint = lwgeom_as_lwmpoint(lwgeom_from_gserialized(gs));
  TInstant **instants = palloc(sizeof(TInstant *) * seq->count);
  for (int i = 0; i < seq->count; i++)
  {
    Datum point = PointerGetDatum(geo_serialize((LWGEOM *) (lwmpoint->geoms[i])));
    const TInstant *inst = tsequence_inst_n(seq, i);
    instants[i] = tinstant_make(point, inst->t, inst->basetypid);
    pfree(DatumGetPointer(point));
  }

  for (int i = 0; i < seq->count; i++)
    lwpoint_free((LWPOINT *) points[i]);
  pfree(points);
  pfree(DatumGetPointer(multipoint)); pfree(DatumGetPointer(transf));
  POSTGIS_FREE_IF_COPY_P(gs, DatumGetPointer(gs));
  lwmpoint_free(lwmpoint);

  return tsequence_make_free(instants, seq->count,
    seq->period.lower_inc, seq->period.upper_inc, linear, NORMALIZE_NO);
}

/**
 * Transform a temporal sequence set point into another spatial reference system
 *
 * @note In order to do a SINGLE call to the PostGIS transform function we do
 * not iterate through the sequences and call the transform for the sequence.
 */
static TSequenceSet *
tpointseqset_transform(const TSequenceSet *ts, Datum srid)
{
  /* Singleton sequence set */
  if (ts->count == 1)
  {
    TSequence *seq = tpointseq_transform(tsequenceset_seq_n(ts, 0), srid);
    TSequenceSet *result = tsequence_to_tsequenceset(seq);
    pfree(seq);
    return result;
  }

  /* General case */
  int k = 0;
  LWGEOM **points = palloc(sizeof(LWGEOM *) * ts->totalcount);
  int maxcount = -1; /* number of instants of the longest sequence */
  for (int i = 0; i < ts->count; i++)
  {
    const TSequence *seq = tsequenceset_seq_n(ts, i);
    maxcount = Max(maxcount, seq->count);
    for (int j = 0; j < seq->count; j++)
    {
      Datum value = tinstant_value(tsequence_inst_n(seq, j));
      GSERIALIZED *gsvalue = (GSERIALIZED *) DatumGetPointer(value);
      points[k++] = lwgeom_from_gserialized(gsvalue);
    }
  }
  Datum multipoint = lwpointarr_make_trajectory(points, ts->totalcount, false);
  Datum transf = datum_transform(multipoint, srid);
  GSERIALIZED *gs = (GSERIALIZED *) PG_DETOAST_DATUM(transf);
  LWMPOINT *lwmpoint = lwgeom_as_lwmpoint(lwgeom_from_gserialized(gs));
  TSequence **sequences = palloc(sizeof(TSequence *) * ts->count);
  TInstant **instants = palloc(sizeof(TInstant *) * maxcount);
  bool linear = MOBDB_FLAGS_GET_LINEAR(ts->flags);
  k = 0;
  for (int i = 0; i < ts->count; i++)
  {
    const TSequence *seq = tsequenceset_seq_n(ts, i);
    for (int j = 0; j < seq->count; j++)
    {
      Datum point = PointerGetDatum(geo_serialize((LWGEOM *) (lwmpoint->geoms[k++])));
      const TInstant *inst = tsequence_inst_n(seq, j);
      instants[j] = tinstant_make(point, inst->t, inst->basetypid);
      pfree(DatumGetPointer(point));
    }
    sequences[i] = tsequence_make((const TInstant **) instants, seq->count,
      seq->period.lower_inc, seq->period.upper_inc, linear, NORMALIZE_NO);
    for (int j = 0; j < seq->count; j++)
      pfree(instants[j]);
  }
  TSequenceSet *result = tsequenceset_make_free(sequences, ts->count, NORMALIZE_NO);
  for (int i = 0; i < ts->totalcount; i++)
    lwpoint_free((LWPOINT *) points[i]);
  pfree(points); pfree(instants);
  pfree(DatumGetPointer(multipoint)); pfree(DatumGetPointer(transf));
  POSTGIS_FREE_IF_COPY_P(gs, DatumGetPointer(gs));
  lwmpoint_free(lwmpoint);
  return result;
}

PG_FUNCTION_INFO_V1(tpoint_transform);
/**
 * Transform a temporal point into another spatial reference system
 */
PGDLLEXPORT Datum
tpoint_transform(PG_FUNCTION_ARGS)
{
  Temporal *temp = PG_GETARG_TEMPORAL(0);
  Datum srid = PG_GETARG_DATUM(1);
  /* Store fcinfo into a global variable */
  store_fcinfo(fcinfo);

  Temporal *result;
  ensure_valid_tempsubtype(temp->subtype);
  if (temp->subtype == INSTANT)
    result = (Temporal *) tpointinst_transform((TInstant *) temp, srid);
  else if (temp->subtype == INSTANTSET)
    result = (Temporal *) tpointinstset_transform((TInstantSet *) temp, srid);
  else if (temp->subtype == SEQUENCE)
    result = (Temporal *) tpointseq_transform((TSequence *) temp, srid);
  else /* temp->subtype == SEQUENCESET */
    result = (Temporal *) tpointseqset_transform((TSequenceSet *) temp, srid);
  PG_FREE_IF_COPY(temp, 0);
  PG_RETURN_POINTER(result);
}

/*****************************************************************************
 * Cast functions
 * Notice that a geometry point and a geography point are of different size
 * since the geography point keeps a bounding box
 *****************************************************************************/

/** Symbolic constants for transforming tgeompoint <-> tgeogpoint */
#define GEOG_FROM_GEOM        true
#define GEOM_FROM_GEOG        false

/**
 * Converts the temporal point to a geometry/geography point
 */
static TInstant *
tpointinst_convert_tgeom_tgeog(const TInstant *inst, bool oper)
{
    Datum point = (oper == GEOG_FROM_GEOM) ?
      call_function1(geography_from_geometry, tinstant_value(inst)) :
      call_function1(geometry_from_geography, tinstant_value(inst));
    return tinstant_make(point, inst->t, (oper == GEOG_FROM_GEOM) ?
      type_oid(T_GEOGRAPHY) : type_oid(T_GEOMETRY));
}

/**
 * Converts the temporal point to a geometry/geography point
 */
static TInstantSet *
tpointinstset_convert_tgeom_tgeog(const TInstantSet *ti, bool oper)
{
  /* Construct a multipoint with all the points */
  LWPOINT **points = palloc(sizeof(LWPOINT *) * ti->count);
  const TInstant *inst;
  GSERIALIZED *gs;
  for (int i = 0; i < ti->count; i++)
  {
    inst = tinstantset_inst_n(ti, i);
    gs = (GSERIALIZED *) DatumGetPointer(tinstant_value_ptr(inst));
    points[i] = lwgeom_as_lwpoint(lwgeom_from_gserialized(gs));
  }
  LWGEOM *lwresult = (LWGEOM *) lwcollection_construct(MULTIPOINTTYPE,
      points[0]->srid, NULL, (uint32_t) ti->count, (LWGEOM **) points);
  Datum mpoint_orig = PointerGetDatum(geo_serialize(lwresult));
  for (int i = 0; i < ti->count; i++)
    lwpoint_free(points[i]);
  pfree(points);
  /* Convert the multipoint geometry/geography */
  Datum mpoint_trans = (oper == GEOG_FROM_GEOM) ?
      call_function1(geography_from_geometry, mpoint_orig) :
      call_function1(geometry_from_geography, mpoint_orig);
  /* Construct the resulting tpoint from the multipoint geometry/geography */
  gs = (GSERIALIZED *) DatumGetPointer(mpoint_trans);
  LWMPOINT *lwmpoint = lwgeom_as_lwmpoint(lwgeom_from_gserialized(gs));
  TInstant **instants = palloc(sizeof(TInstant *) * ti->count);
  for (int i = 0; i < ti->count; i++)
  {
    inst = tinstantset_inst_n(ti, i);
    Datum point = PointerGetDatum(geo_serialize((LWGEOM *) (lwmpoint->geoms[i])));
    instants[i] = tinstant_make(point, inst->t, (oper == GEOG_FROM_GEOM) ?
      type_oid(T_GEOGRAPHY) : type_oid(T_GEOMETRY));
    pfree(DatumGetPointer(point));
  }
  lwmpoint_free(lwmpoint);
  return tinstantset_make_free(instants, ti->count, MERGE_NO);
}

/**
 * Converts the temporal point to a geometry/geography point
 */
static TSequence *
tpointseq_convert_tgeom_tgeog(const TSequence *seq, bool oper)
{
  /* Construct a multipoint with all the points */
  LWPOINT **points = palloc(sizeof(LWPOINT *) * seq->count);
  const TInstant *inst;
  GSERIALIZED *gs;
  for (int i = 0; i < seq->count; i++)
  {
    inst = tsequence_inst_n(seq, i);
    gs = (GSERIALIZED *) DatumGetPointer(tinstant_value_ptr(inst));
    points[i] = lwgeom_as_lwpoint(lwgeom_from_gserialized(gs));
  }
  LWGEOM *lwresult = (LWGEOM *) lwcollection_construct(MULTIPOINTTYPE,
      points[0]->srid, NULL, (uint32_t) seq->count, (LWGEOM **) points);
  Datum mpoint_orig = PointerGetDatum(geo_serialize(lwresult));
  for (int i = 0; i < seq->count; i++)
    lwpoint_free(points[i]);
  pfree(points);
  /* Convert the multipoint geometry/geography */
  Datum mpoint_trans = (oper == GEOG_FROM_GEOM) ?
      call_function1(geography_from_geometry, mpoint_orig) :
      call_function1(geometry_from_geography, mpoint_orig);
  /* Construct the resulting tpoint from the multipoint geometry/geography */
  gs = (GSERIALIZED *) DatumGetPointer(mpoint_trans);
  LWMPOINT *lwmpoint = lwgeom_as_lwmpoint(lwgeom_from_gserialized(gs));
  TInstant **instants = palloc(sizeof(TInstant *) * seq->count);
  for (int i = 0; i < seq->count; i++)
  {
    inst = tsequence_inst_n(seq, i);
    Datum point = PointerGetDatum(geo_serialize((LWGEOM *) (lwmpoint->geoms[i])));
    instants[i] = tinstant_make(point, inst->t, (oper == GEOG_FROM_GEOM) ?
      type_oid(T_GEOGRAPHY) : type_oid(T_GEOMETRY));
    pfree(DatumGetPointer(point));
  }
  lwmpoint_free(lwmpoint);
  return tsequence_make_free(instants, seq->count, seq->period.lower_inc,
    seq->period.upper_inc, MOBDB_FLAGS_GET_LINEAR(seq->flags), NORMALIZE_NO);
}

/**
 * Converts the temporal point to a geometry/geography point
 */
static TSequenceSet *
tpointseqset_convert_tgeom_tgeog(const TSequenceSet *ts, bool oper)
{
  TSequence **sequences = palloc(sizeof(TSequence *) * ts->count);
  for (int i = 0; i < ts->count; i++)
  {
    const TSequence *seq = tsequenceset_seq_n(ts, i);
    sequences[i] = tpointseq_convert_tgeom_tgeog(seq, oper);
  }
  return tsequenceset_make_free(sequences, ts->count, NORMALIZE_NO);
}

/**
 * Converts the temporal point to a geometry/geography point
 * (dispatch function)
 */
Temporal *
tpoint_convert_tgeom_tgeog(const Temporal *temp, bool oper)
{
  Temporal *result;
  ensure_valid_tempsubtype(temp->subtype);
  if (temp->subtype == INSTANT)
    result = (Temporal *) tpointinst_convert_tgeom_tgeog(
      (TInstant *) temp, oper);
  else if (temp->subtype == INSTANTSET)
    result = (Temporal *) tpointinstset_convert_tgeom_tgeog(
      (TInstantSet *) temp, oper);
  else if (temp->subtype == SEQUENCE)
    result = (Temporal *) tpointseq_convert_tgeom_tgeog(
      (TSequence *) temp, oper);
  else /* temp->subtype == SEQUENCESET */
    result = (Temporal *) tpointseqset_convert_tgeom_tgeog(
      (TSequenceSet *) temp, oper);
  return result;
}

/**
 * Converts the temporal point to a geometry/geography point
 */
PG_FUNCTION_INFO_V1(tgeompoint_to_tgeogpoint);
PGDLLEXPORT Datum
tgeompoint_to_tgeogpoint(PG_FUNCTION_ARGS)
{
  Temporal *temp = PG_GETARG_TEMPORAL(0);
  Temporal *result = tpoint_convert_tgeom_tgeog(temp, GEOG_FROM_GEOM);
  PG_FREE_IF_COPY(temp, 0);
  PG_RETURN_POINTER(result);
}

PG_FUNCTION_INFO_V1(tgeogpoint_to_tgeompoint);
PGDLLEXPORT Datum
tgeogpoint_to_tgeompoint(PG_FUNCTION_ARGS)
{
  Temporal *temp = PG_GETARG_TEMPORAL(0);
  Temporal *result = tpoint_convert_tgeom_tgeog(temp, GEOM_FROM_GEOG);
  PG_FREE_IF_COPY(temp, 0);
  PG_RETURN_POINTER(result);
}

/*****************************************************************************
 * Set precision of the coordinates.
 *****************************************************************************/

/**
 * Set the precision of the point coordinates to the number
 * of decimal places
 */
static Datum
datum_set_precision(Datum value, Datum prec)
{
  GSERIALIZED *gs = (GSERIALIZED *) DatumGetPointer(value);
  int srid = gserialized_get_srid(gs);
  LWPOINT *lwpoint;
  if (FLAGS_GET_Z(gs->flags))
  {
    const POINT3DZ *point = gs_get_point3dz_p(gs);
    double x = DatumGetFloat8(datum_round(Float8GetDatum(point->x), prec));
    double y = DatumGetFloat8(datum_round(Float8GetDatum(point->y), prec));
    double z = DatumGetFloat8(datum_round(Float8GetDatum(point->z), prec));
    lwpoint = lwpoint_make3dz(srid, x, y, z);
  }
  else
  {
    const POINT2D *point = gs_get_point2d_p(gs);
    double x = DatumGetFloat8(datum_round(Float8GetDatum(point->x), prec));
    double y = DatumGetFloat8(datum_round(Float8GetDatum(point->y), prec));
    lwpoint = lwpoint_make2d(srid, x, y);
  }
  bool geodetic = FLAGS_GET_GEODETIC(gs->flags);
  FLAGS_SET_GEODETIC(lwpoint->flags, geodetic);
  GSERIALIZED *result = geo_serialize((LWGEOM *) lwpoint);
  pfree(lwpoint);
  return PointerGetDatum(result);
}

PG_FUNCTION_INFO_V1(tpoint_set_precision);
/**
 * Set the precision of the coordinates of the temporal point to the number
 * of decimal places
 */
PGDLLEXPORT Datum
tpoint_set_precision(PG_FUNCTION_ARGS)
{
  Temporal *temp = PG_GETARG_TEMPORAL(0);
  Datum size = PG_GETARG_DATUM(1);
  /* We only need to fill these parameters for tfunc_temporal */
  LiftedFunctionInfo lfinfo;
  lfinfo.func = (varfunc) &datum_set_precision;
  lfinfo.numparam = 2;
  lfinfo.restypid = temp->basetypid;
  Temporal *result = tfunc_temporal(temp, size, lfinfo);
  PG_FREE_IF_COPY(temp, 0);
  PG_RETURN_POINTER(result);
}

/*****************************************************************************
 * Functions for extracting coordinates.
 *****************************************************************************/

/**
 * Get the X coordinates of the temporal point
 */
static Datum
tpoint_get_x_internal(Datum point)
{
  POINT4D p;
  datum_get_point4d(&p, point);
  return Float8GetDatum(p.x);
}

PG_FUNCTION_INFO_V1(tpoint_get_x);
/**
 * Get the X coordinates of the temporal point
 */
PGDLLEXPORT Datum
tpoint_get_x(PG_FUNCTION_ARGS)
{
  Temporal *temp = PG_GETARG_TEMPORAL(0);
  ensure_tgeo_base_type(temp->basetypid);
  /* We only need to fill these parameters for tfunc_temporal */
  LiftedFunctionInfo lfinfo;
  lfinfo.func = (varfunc) &tpoint_get_x_internal;
  lfinfo.numparam = 1;
  lfinfo.restypid = FLOAT8OID;
  Temporal *result = tfunc_temporal(temp, (Datum) NULL, lfinfo);
  PG_FREE_IF_COPY(temp, 0);
  PG_RETURN_POINTER(result);
}

/**
 * Get the Y coordinates of the temporal point
 */
static Datum
tpoint_get_y_internal(Datum point)
{
  POINT4D p;
  datum_get_point4d(&p, point);
  return Float8GetDatum(p.y);
}

PG_FUNCTION_INFO_V1(tpoint_get_y);
/**
 * Get the Y coordinates of the temporal point
 */
PGDLLEXPORT Datum
tpoint_get_y(PG_FUNCTION_ARGS)
{
  Temporal *temp = PG_GETARG_TEMPORAL(0);
  ensure_tgeo_base_type(temp->basetypid);
  /* We only need to fill these parameters for tfunc_temporal */
  LiftedFunctionInfo lfinfo;
  lfinfo.func = (varfunc) &tpoint_get_y_internal;
  lfinfo.numparam = 1;
  lfinfo.restypid = FLOAT8OID;
  Temporal *result = tfunc_temporal(temp, (Datum) NULL, lfinfo);
  PG_FREE_IF_COPY(temp, 0);
  PG_RETURN_POINTER(result);
}

/**
 * Get the Z coordinates of the temporal point
 */
static Datum
tpoint_get_z_internal(Datum point)
{
  POINT4D p;
  datum_get_point4d(&p, point);
  return Float8GetDatum(p.z);
}

PG_FUNCTION_INFO_V1(tpoint_get_z);
/**
 * Get the Z coordinates of the temporal point
 */
PGDLLEXPORT Datum
tpoint_get_z(PG_FUNCTION_ARGS)
{
  Temporal *temp = PG_GETARG_TEMPORAL(0);
  ensure_tgeo_base_type(temp->basetypid);
  ensure_has_Z_tpoint(temp);
  /* We only need to fill these parameters for tfunc_temporal */
  LiftedFunctionInfo lfinfo;
  lfinfo.func = (varfunc) &tpoint_get_z_internal;
  lfinfo.numparam = 1;
  lfinfo.restypid = FLOAT8OID;
  Temporal *result = tfunc_temporal(temp, (Datum) NULL, lfinfo);
  PG_FREE_IF_COPY(temp, 0);
  PG_RETURN_POINTER(result);
}

/*****************************************************************************
 * Length functions
 *****************************************************************************/

/**
 * Returns the length traversed by the temporal sequence point
 */
static double
tpointseq_length(const TSequence *seq)
{
  assert(MOBDB_FLAGS_GET_LINEAR(seq->flags));
  Datum traj = tpointseq_trajectory(seq);
  GSERIALIZED *gstraj = (GSERIALIZED *) DatumGetPointer(traj);
  if (gserialized_get_type(gstraj) == POINTTYPE)
    return 0;

  /* We are sure that the trajectory is a line */
  double result = MOBDB_FLAGS_GET_GEODETIC(seq->flags) ?
    DatumGetFloat8(call_function2(geography_length, traj,
      BoolGetDatum(true))) :
    /* The next function call works for 2D and 3D */
    DatumGetFloat8(call_function1(LWGEOM_length_linestring, traj));
  return result;
}

/**
 * Returns the length traversed by the temporal sequence set point
 */
static double
tpointseqset_length(const TSequenceSet *ts)
{
  assert(MOBDB_FLAGS_GET_LINEAR(ts->flags));
  double result = 0;
  for (int i = 0; i < ts->count; i++)
    result += tpointseq_length(tsequenceset_seq_n(ts, i));
  return result;
}

PG_FUNCTION_INFO_V1(tpoint_length);
/**
 * Returns the length traversed by the temporal sequence (set) point
 */
PGDLLEXPORT Datum
tpoint_length(PG_FUNCTION_ARGS)
{
  Temporal *temp = PG_GETARG_TEMPORAL(0);
  double result = 0.0;
  ensure_valid_tempsubtype(temp->subtype);
  if (temp->subtype == INSTANT || temp->subtype == INSTANTSET ||
    ! MOBDB_FLAGS_GET_LINEAR(temp->flags))
    ;
  else if (temp->subtype == SEQUENCE)
    result = tpointseq_length((TSequence *) temp);
  else /* temp->subtype == SEQUENCESET */
    result = tpointseqset_length((TSequenceSet *) temp);
  PG_FREE_IF_COPY(temp, 0);
  PG_RETURN_FLOAT8(result);
}

/*****************************************************************************/

/**
 * Returns the cumulative length traversed by the temporal instant point
 */
static TInstant *
tpointinst_cumulative_length(const TInstant *inst)
{
  return tinstant_make(Float8GetDatum(0.0), inst->t, FLOAT8OID);
}

/**
 * Returns the cumulative length traversed by the temporal instant set point
 */
static TInstantSet *
tpointinstset_cumulative_length(const TInstantSet *ti)
{
  TInstant **instants = palloc(sizeof(TInstant *) * ti->count);
  Datum length = Float8GetDatum(0.0);
  for (int i = 0; i < ti->count; i++)
  {
    const TInstant *inst = tinstantset_inst_n(ti, i);
    instants[i] = tinstant_make(length, inst->t, FLOAT8OID);
  }
  return tinstantset_make_free(instants, ti->count, MERGE_NO);
}

/**
 * Returns the cumulative length traversed by the temporal sequence point
 */
static TSequence *
tpointseq_cumulative_length(const TSequence *seq, double prevlength)
{
  bool linear = MOBDB_FLAGS_GET_LINEAR(seq->flags);
  const TInstant *inst;

  /* Instantaneous sequence */
  if (seq->count == 1)
  {
    inst = tsequence_inst_n(seq, 0);
    TInstant *inst1 = tinstant_make(Float8GetDatum(0), inst->t,
      FLOAT8OID);
    TSequence *result = tinstant_to_tsequence(inst1, linear);
    pfree(inst1);
    return result;
  }

  TInstant **instants = palloc(sizeof(TInstant *) * seq->count);
  /* Stepwise interpolation */
  if (! linear)
  {
    Datum length = Float8GetDatum(0.0);
    for (int i = 0; i < seq->count; i++)
    {
      inst = tsequence_inst_n(seq, i);
      instants[i] = tinstant_make(length, inst->t, FLOAT8OID);
    }
  }
  else
  /* Linear interpolation */
  {
    datum_func2 func = get_pt_distance_fn(seq->flags);
    const TInstant *inst1 = tsequence_inst_n(seq, 0);
    Datum value1 = tinstant_value(inst1);
    double length = prevlength;
    instants[0] = tinstant_make(Float8GetDatum(length), inst1->t,
        FLOAT8OID);
    for (int i = 1; i < seq->count; i++)
    {
      const TInstant *inst2 = tsequence_inst_n(seq, i);
      Datum value2 = tinstant_value(inst2);
      if (datum_ne(value1, value2, inst1->basetypid))
        length += DatumGetFloat8(func(value1, value2));
      instants[i] = tinstant_make(Float8GetDatum(length), inst2->t,
        FLOAT8OID);
      inst1 = inst2;
      value1 = value2;
    }
  }
  TSequence *result = tsequence_make((const TInstant **) instants, seq->count,
    seq->period.lower_inc, seq->period.upper_inc, linear, NORMALIZE);

  for (int i = 1; i < seq->count; i++)
    pfree(instants[i]);
  pfree(instants);

  return result;
}

/**
 * Returns the cumulative length traversed by the temporal sequence set point
 */
static TSequenceSet *
tpointseqset_cumulative_length(const TSequenceSet *ts)
{
  TSequence **sequences = palloc(sizeof(TSequence *) * ts->count);
  double length = 0;
  for (int i = 0; i < ts->count; i++)
  {
    const TSequence *seq = tsequenceset_seq_n(ts, i);
    sequences[i] = tpointseq_cumulative_length(seq, length);
    const TInstant *end = tsequence_inst_n(sequences[i], seq->count - 1);
    length = DatumGetFloat8(tinstant_value(end));
  }
  TSequenceSet *result = tsequenceset_make((const TSequence **) sequences,
    ts->count, NORMALIZE_NO);

  for (int i = 1; i < ts->count; i++)
    pfree(sequences[i]);
  pfree(sequences);

  return result;
}

PG_FUNCTION_INFO_V1(tpoint_cumulative_length);
/**
 * Returns the cumulative length traversed by the temporal point
 */
PGDLLEXPORT Datum
tpoint_cumulative_length(PG_FUNCTION_ARGS)
{
  Temporal *temp = PG_GETARG_TEMPORAL(0);
  Temporal *result;
  ensure_valid_tempsubtype(temp->subtype);
  /* Store fcinfo into a global variable */
  store_fcinfo(fcinfo);
  if (temp->subtype == INSTANT)
    result = (Temporal *) tpointinst_cumulative_length((TInstant *) temp);
  else if (temp->subtype == INSTANTSET)
    result = (Temporal *) tpointinstset_cumulative_length((TInstantSet *) temp);
  else if (temp->subtype == SEQUENCE)
    result = (Temporal *) tpointseq_cumulative_length((TSequence *) temp, 0);
  else /* temp->subtype == SEQUENCESET */
    result = (Temporal *) tpointseqset_cumulative_length((TSequenceSet *) temp);
  PG_FREE_IF_COPY(temp, 0);
  PG_RETURN_POINTER(result);
}

/*****************************************************************************
 * Speed functions
 *****************************************************************************/

/**
 * Returns the speed of the temporal point
 * @pre The temporal point has linear interpolation
 */
static TSequence *
tpointseq_speed(const TSequence *seq)
{
  assert(MOBDB_FLAGS_GET_LINEAR(seq->flags));

  /* Instantaneous sequence */
  if (seq->count == 1)
    return NULL;

  /* General case */
  TInstant **instants = palloc(sizeof(TInstant *) * seq->count);
  datum_func2 func = get_pt_distance_fn(seq->flags);
  const TInstant *inst1 = tsequence_inst_n(seq, 0);
  Datum value1 = tinstant_value(inst1);
  double speed;
  for (int i = 0; i < seq->count - 1; i++)
  {
    const TInstant *inst2 = tsequence_inst_n(seq, i + 1);
    Datum value2 = tinstant_value(inst2);
    speed = datum_point_eq(value1, value2) ? 0 :
      DatumGetFloat8(func(value1, value2)) /
        ((double)(inst2->t - inst1->t) / 1000000);
    instants[i] = tinstant_make(Float8GetDatum(speed), inst1->t,
      FLOAT8OID);
    inst1 = inst2;
    value1 = value2;
  }
  instants[seq->count - 1] = tinstant_make(Float8GetDatum(speed),
    seq->period.upper, FLOAT8OID);
  /* The resulting sequence has step interpolation */
  TSequence *result = tsequence_make((const TInstant **) instants, seq->count,
    seq->period.lower_inc, seq->period.upper_inc, STEP, NORMALIZE);
  pfree_array((void **) instants, seq->count - 1);
  return result;
}

/**
 * Returns the speed of the temporal point
 */
static TSequenceSet *
tpointseqset_speed(const TSequenceSet *ts)
{
  TSequence **sequences = palloc(sizeof(TSequence *) * ts->count);
  int k = 0;
  for (int i = 0; i < ts->count; i++)
  {
    const TSequence *seq = tsequenceset_seq_n(ts, i);
    if (seq->count > 1)
      sequences[k++] = tpointseq_speed(seq);
  }
  /* The resulting sequence set has step interpolation */
  return tsequenceset_make_free(sequences, k, NORMALIZE);
}

PG_FUNCTION_INFO_V1(tpoint_speed);
/**
 * Returns the speed of the temporal point
 */
PGDLLEXPORT Datum
tpoint_speed(PG_FUNCTION_ARGS)
{
  Temporal *temp = PG_GETARG_TEMPORAL(0);
  Temporal *result = NULL;
  /* Store fcinfo into a global variable */
  store_fcinfo(fcinfo);
  ensure_linear_interpolation(temp->flags);
  ensure_valid_tempsubtype(temp->subtype);
  if (temp->subtype == INSTANT || temp->subtype == INSTANTSET)
    ;
  else if (temp->subtype == SEQUENCE)
    result = (Temporal *) tpointseq_speed((TSequence *) temp);
  else /* temp->subtype == SEQUENCESET */
    result = (Temporal *) tpointseqset_speed((TSequenceSet *) temp);
  PG_FREE_IF_COPY(temp, 0);
  if (result == NULL)
    PG_RETURN_NULL();
  PG_RETURN_POINTER(result);
}

/*****************************************************************************
 * Time-weighed centroid for temporal geometry points
 *****************************************************************************/

/**
 * Returns the time-weighed centroid of the temporal geometry point of
 * instant set type
 */
Datum
tpointinstset_twcentroid(const TInstantSet *ti)
{
  int srid = tpointinstset_srid(ti);
  TInstant **instantsx = palloc(sizeof(TInstant *) * ti->count);
  TInstant **instantsy = palloc(sizeof(TInstant *) * ti->count);
  TInstant **instantsz = NULL; /* keep compiler quiet */
  bool hasz = MOBDB_FLAGS_GET_Z(ti->flags);
  if (hasz)
    instantsz = palloc(sizeof(TInstant *) * ti->count);

  for (int i = 0; i < ti->count; i++)
  {
    const TInstant *inst = tinstantset_inst_n(ti, i);
    POINT4D p;
    datum_get_point4d(&p, tinstant_value(inst));
    instantsx[i] = tinstant_make(Float8GetDatum(p.x), inst->t,
      FLOAT8OID);
    instantsy[i] = tinstant_make(Float8GetDatum(p.y), inst->t,
      FLOAT8OID);
    if (hasz)
      instantsz[i] = tinstant_make(Float8GetDatum(p.z), inst->t,
        FLOAT8OID);
  }
  TInstantSet *tix = tinstantset_make_free(instantsx, ti->count, MERGE_NO);
  TInstantSet *tiy = tinstantset_make_free(instantsy, ti->count, MERGE_NO);
  TInstantSet *tiz = NULL; /* keep compiler quiet */
  if (hasz)
    tiz = tinstantset_make_free(instantsz, ti->count, MERGE_NO);
  double twavgx = tnumberinstset_twavg(tix);
  double twavgy = tnumberinstset_twavg(tiy);
  double twavgz;
  if (hasz)
    twavgz = tnumberinstset_twavg(tiz);
  Datum result = point_make(twavgx, twavgy, twavgz, hasz, false, srid);

  pfree(tix); pfree(tiy);
  if (hasz)
    pfree(tiz);
  return result;
}

/**
 * Returns the time-weighed centroid of the temporal geometry point of
 * sequence type
 */
Datum
tpointseq_twcentroid(const TSequence *seq)
{
  int srid = tpointseq_srid(seq);
  TInstant **instantsx = palloc(sizeof(TInstant *) * seq->count);
  TInstant **instantsy = palloc(sizeof(TInstant *) * seq->count);
  TInstant **instantsz;
  bool hasz = MOBDB_FLAGS_GET_Z(seq->flags);
  if (hasz)
    instantsz = palloc(sizeof(TInstant *) * seq->count);

  for (int i = 0; i < seq->count; i++)
  {
    const TInstant *inst = tsequence_inst_n(seq, i);
    POINT4D p;
    datum_get_point4d(&p, tinstant_value(inst));
    instantsx[i] = tinstant_make(Float8GetDatum(p.x), inst->t,
      FLOAT8OID);
    instantsy[i] = tinstant_make(Float8GetDatum(p.y), inst->t,
      FLOAT8OID);
    if (hasz)
      instantsz[i] = tinstant_make(Float8GetDatum(p.z), inst->t,
        FLOAT8OID);
  }
  TSequence *seqx = tsequence_make_free(instantsx, seq->count,
    seq->period.lower_inc, seq->period.upper_inc,
    MOBDB_FLAGS_GET_LINEAR(seq->flags), NORMALIZE);
  TSequence *seqy = tsequence_make_free(instantsy, seq->count,
    seq->period.lower_inc, seq->period.upper_inc,
    MOBDB_FLAGS_GET_LINEAR(seq->flags), NORMALIZE);
  TSequence *seqz;
  if (hasz)
    seqz = tsequence_make_free(instantsz, seq->count, seq->period.lower_inc,
      seq->period.upper_inc, MOBDB_FLAGS_GET_LINEAR(seq->flags), NORMALIZE);
  double twavgx = tnumberseq_twavg(seqx);
  double twavgy = tnumberseq_twavg(seqy);
  double twavgz;
  if (hasz)
    twavgz = tnumberseq_twavg(seqz);
  Datum result = point_make(twavgx, twavgy, twavgz, hasz, false, srid);
  pfree(seqx); pfree(seqy);
  if (hasz)
    pfree(seqz);
  return result;
}

/**
 * Returns the time-weighed centroid of the temporal geometry point of
 * sequence set type
 */
Datum
tpointseqset_twcentroid(const TSequenceSet *ts)
{
  int srid = tpointseqset_srid(ts);
  TSequence **sequencesx = palloc(sizeof(TSequence *) * ts->count);
  TSequence **sequencesy = palloc(sizeof(TSequence *) * ts->count);
  TSequence **sequencesz = NULL; /* keep compiler quiet */
  bool hasz = MOBDB_FLAGS_GET_Z(ts->flags);
  if (hasz)
    sequencesz = palloc(sizeof(TSequence *) * ts->count);
  for (int i = 0; i < ts->count; i++)
  {
    const TSequence *seq = tsequenceset_seq_n(ts, i);
    TInstant **instantsx = palloc(sizeof(TInstant *) * seq->count);
    TInstant **instantsy = palloc(sizeof(TInstant *) * seq->count);
    TInstant **instantsz;
    if (hasz)
      instantsz = palloc(sizeof(TInstant *) * seq->count);
    for (int j = 0; j < seq->count; j++)
    {
      const TInstant *inst = tsequence_inst_n(seq, j);
      POINT4D p;
      datum_get_point4d(&p, tinstant_value(inst));
      instantsx[j] = tinstant_make(Float8GetDatum(p.x),
        inst->t, FLOAT8OID);
      instantsy[j] = tinstant_make(Float8GetDatum(p.y),
        inst->t, FLOAT8OID);
      if (hasz)
        instantsz[j] = tinstant_make(Float8GetDatum(p.z),
          inst->t, FLOAT8OID);
    }
    sequencesx[i] = tsequence_make_free(instantsx, seq->count,
      seq->period.lower_inc, seq->period.upper_inc,
      MOBDB_FLAGS_GET_LINEAR(seq->flags), NORMALIZE);
    sequencesy[i] = tsequence_make_free(instantsy,
      seq->count, seq->period.lower_inc, seq->period.upper_inc,
      MOBDB_FLAGS_GET_LINEAR(seq->flags), NORMALIZE);
    if (hasz)
      sequencesz[i] = tsequence_make_free(instantsz, seq->count,
        seq->period.lower_inc, seq->period.upper_inc,
        MOBDB_FLAGS_GET_LINEAR(seq->flags), NORMALIZE);
  }
  TSequenceSet *tsx = tsequenceset_make_free(sequencesx, ts->count, NORMALIZE);
  TSequenceSet *tsy = tsequenceset_make_free(sequencesy, ts->count, NORMALIZE);
  TSequenceSet *tsz = NULL; /* keep compiler quiet */
  if (hasz)
    tsz = tsequenceset_make_free(sequencesz, ts->count, NORMALIZE);

  double twavgx = tnumberseqset_twavg(tsx);
  double twavgy = tnumberseqset_twavg(tsy);
  double twavgz;
  if (hasz)
    twavgz = tnumberseqset_twavg(tsz);
  Datum result = point_make(twavgx, twavgy, twavgz, hasz, false, srid);
  pfree(tsx); pfree(tsy);
  if (hasz)
    pfree(tsz);
  return result;
}

/**
 * Returns the time-weighed centroid of the temporal geometry point
 * (dispatch function)
 */
Datum
tpoint_twcentroid_internal(Temporal *temp)
{
  Datum result;
  ensure_valid_tempsubtype(temp->subtype);
  if (temp->subtype == INSTANT)
    result = tinstant_value_copy((TInstant *) temp);
  else if (temp->subtype == INSTANTSET)
    result = tpointinstset_twcentroid((TInstantSet *) temp);
  else if (temp->subtype == SEQUENCE)
    result = tpointseq_twcentroid((TSequence *) temp);
  else /* temp->subtype == SEQUENCESET */
    result = tpointseqset_twcentroid((TSequenceSet *) temp);
  return result;
}

PG_FUNCTION_INFO_V1(tpoint_twcentroid);
/**
 * Returns the time-weighed centroid of the temporal geometry point
 */
PGDLLEXPORT Datum
tpoint_twcentroid(PG_FUNCTION_ARGS)
{
  Temporal *temp = PG_GETARG_TEMPORAL(0);
  Datum result = tpoint_twcentroid_internal(temp);
  PG_FREE_IF_COPY(temp, 0);
  PG_RETURN_DATUM(result);
}

/*****************************************************************************
 * Temporal azimuth
 *****************************************************************************/

/**
 * Returns the azimuth of the two geometry points
 */
static Datum
geom_azimuth(Datum geom1, Datum geom2)
{
  const POINT2D *p1 = datum_get_point2d_p(geom1);
  const POINT2D *p2 = datum_get_point2d_p(geom2);
  double result;
  azimuth_pt_pt(p1, p2, &result);
  return Float8GetDatum(result);
}

/**
 * Returns the azimuth the two geography points
 */
static Datum
geog_azimuth(Datum geom1, Datum geom2)
{
  return CallerFInfoFunctionCall2(geography_azimuth, (fetch_fcinfo())->flinfo,
    InvalidOid, geom1, geom2);
}

/**
 * Returns the temporal azimuth of the temporal geometry point of
 * sequence type
 *
 * @param[out] result Array on which the pointers of the newly constructed
 * sequences are stored
 * @param[in] seq Temporal value
 */
static int
tpointseq_azimuth1(TSequence **result, const TSequence *seq)
{
  /* Instantaneous sequence */
  if (seq->count == 1)
    return 0;

  /* Determine the PostGIS function to call */
  datum_func2 func = MOBDB_FLAGS_GET_GEODETIC(seq->flags) ?
    &geog_azimuth : &geom_azimuth;

  /* We are sure that there are at least 2 instants */
  TInstant **instants = palloc(sizeof(TInstant *) * seq->count);
  const TInstant *inst1 = tsequence_inst_n(seq, 0);
  Datum value1 = tinstant_value(inst1);
  int k = 0, l = 0;
  Datum azimuth = 0; /* Make the compiler quiet */
  bool lower_inc = seq->period.lower_inc, upper_inc;
  for (int i = 1; i < seq->count; i++)
  {
    const TInstant *inst2 = tsequence_inst_n(seq, i);
    Datum value2 = tinstant_value(inst2);
    upper_inc = (i == seq->count - 1) ? seq->period.upper_inc : false;
    if (datum_ne(value1, value2, seq->basetypid))
    {
      azimuth = func(value1, value2);
      instants[k++] = tinstant_make(azimuth, inst1->t, FLOAT8OID);
    }
    else
    {
      if (k != 0)
      {
        instants[k++] = tinstant_make(azimuth, inst1->t, FLOAT8OID);
        upper_inc = true;
        /* Resulting sequence has step interpolation */
        result[l++] = tsequence_make((const TInstant **) instants, k, lower_inc,
          upper_inc, STEP, NORMALIZE);
        for (int j = 0; j < k; j++)
          pfree(instants[j]);
        k = 0;
      }
      lower_inc = true;
    }
    inst1 = inst2;
    value1 = value2;
  }
  if (k != 0)
  {
    instants[k++] = tinstant_make(azimuth, inst1->t, FLOAT8OID);
    /* Resulting sequence has step interpolation */
    result[l++] = tsequence_make((const TInstant **) instants, k,
      lower_inc, upper_inc, STEP, NORMALIZE);
  }

  pfree(instants);

  return l;
}

/**
 * Returns the temporal azimuth of the temporal geometry point
 * of sequence type
 */
TSequenceSet *
tpointseq_azimuth(const TSequence *seq)
{
  TSequence **sequences = palloc(sizeof(TSequence *) * seq->count);
  int count = tpointseq_azimuth1(sequences, seq);
  /* Resulting sequence set has step interpolation */
  return tsequenceset_make_free(sequences, count, NORMALIZE);
}

/**
 * Returns the temporal azimuth of the temporal geometry point
 * of sequence set type
 */
TSequenceSet *
tpointseqset_azimuth(TSequenceSet *ts)
{
  if (ts->count == 1)
    return tpointseq_azimuth(tsequenceset_seq_n(ts, 0));

  TSequence **sequences = palloc(sizeof(TSequence *) * ts->totalcount);
  int k = 0;
  for (int i = 0; i < ts->count; i++)
  {
    const TSequence *seq = tsequenceset_seq_n(ts, i);
    k += tpointseq_azimuth1(&sequences[k], seq);
  }
  /* Resulting sequence set has step interpolation */
  return tsequenceset_make_free(sequences, k, NORMALIZE);
}

PG_FUNCTION_INFO_V1(tpoint_azimuth);
/**
 * Returns the temporal azimuth of the temporal geometry point
 */
PGDLLEXPORT Datum
tpoint_azimuth(PG_FUNCTION_ARGS)
{
  Temporal *temp = PG_GETARG_TEMPORAL(0);
  /* Store fcinfo into a global variable */
  store_fcinfo(fcinfo);
  Temporal *result = NULL;
  ensure_valid_tempsubtype(temp->subtype);
  if (temp->subtype == INSTANT || temp->subtype == INSTANTSET ||
    (temp->subtype == SEQUENCE && ! MOBDB_FLAGS_GET_LINEAR(temp->flags)) ||
    (temp->subtype == SEQUENCESET && ! MOBDB_FLAGS_GET_LINEAR(temp->flags)))
    ;
  else if (temp->subtype == SEQUENCE)
    result = (Temporal *) tpointseq_azimuth((TSequence *) temp);
  else /* temp->subtype == SEQUENCESET */
    result = (Temporal *) tpointseqset_azimuth((TSequenceSet *) temp);
  PG_FREE_IF_COPY(temp, 0);
  if (result == NULL)
    PG_RETURN_NULL();
  PG_RETURN_POINTER(result);
}

/*****************************************************************************
 * Functions computing the intersection of two segments derived from
 * http://www.science.smith.edu/~jorourke/books/ftp.html
 *****************************************************************************/

/*
* The possible ways a pair of segments can interact.
* Returned by the function seg2d_intersection
*/
enum {
  SEG_NO_INTERSECTION,  /* Segments do not intersect */
  SEG_OVERLAP,          /* Segments overlap */
  SEG_CROSS,            /* Segments cross */
  SEG_TOUCH,            /* Segments touch in a vertex */
} SEG_INTER_TYPE;

/**
 * Finds the UNIQUE point of intersection p between two closed
 * collinear segments ab and cd. Returns p and a SEG_INTER_TYPE value.
 * Notice that if the segments overlap no point is returned since they
 * can be an infinite number of them.
 * This function is called after verifying that the points
 * are collinear and that their bounding boxes intersect.
 */
static int
parseg2d_intersection(const POINT2D a, const POINT2D b, const POINT2D c,
  const POINT2D d, POINT2D *p)
{
  /* Compute the intersection of the bounding boxes */
  double xmin = Max(Min(a.x, b.x), Min(c.x, d.x));
  double xmax = Min(Max(a.x, b.x), Max(c.x, d.x));
  double ymin = Max(Min(a.y, b.y), Min(c.y, d.y));
  double ymax = Min(Max(a.y, b.y), Max(c.y, d.y));
  /* If the intersection of the bounding boxes is not a point */
  if (xmin < xmax || ymin < ymax )
    return SEG_OVERLAP;
  /* We are sure that the segments touch each other */
  if ((b.x == c.x && b.y == c.y) ||
      (b.x == d.x && b.y == d.y))
  {
    p->x = b.x;
    p->y = b.y;
    return SEG_TOUCH;
  }
  if ((a.x == c.x && a.y == c.y) ||
      (a.x == d.x && a.y == d.y))
  {
    p->x = a.x;
    p->y = a.y;
    return SEG_TOUCH;
  }
  /* We should never arrive here since this function is called after verifying
   * that the bounding boxes of the segments intersect */
  return SEG_NO_INTERSECTION;
}

/**
 * Finds the UNIQUE point of intersection p between two closed segments
 * ab and cd. Returns p and a SEG_INTER_TYPE value. Notice that if the
 * segments overlap no point is returned since they can be an infinite
 * number of them
 */
static int
seg2d_intersection(const POINT2D a, const POINT2D b, const POINT2D c,
  const POINT2D d, POINT2D *p)
{
  double s, t;        /* The two parameters of the parametric equations */
  double num, denom;  /* Numerator and denominator of equations */
  int result;         /* Return value characterizing the intersection */

  denom = a.x * (d.y - c.y) + b.x * (c.y - d.y) +
          d.x * (b.y - a.y) + c.x * (a.y - b.y);

  /* If denom is zero, then segments are parallel: handle separately */
  if (fabs(denom) < EPSILON)
    return parseg2d_intersection(a, b, c, d, p);

  num = a.x * (d.y - c.y) + c.x * (a.y - d.y) + d.x * (c.y - a.y);
  s = num / denom;

  num = -(a.x * (c.y - b.y) + b.x * (a.y - c.y) + c.x * (b.y - a.y));
  t = num / denom;

  if ((0.0 == s || s == 1.0) && (0.0 == t || t == 1.0))
   result = SEG_TOUCH;
  else if (0.0 <= s && s <= 1.0 && 0.0 <= t && t <= 1.0)
   result = SEG_CROSS;
  else
   result = SEG_NO_INTERSECTION;

  p->x = a.x + s * (b.x - a.x);
  p->y = a.y + s * (b.y - a.y);

  return result;
}

/*****************************************************************************
 * Non self-intersecting (a.k.a. simple) functions
 *****************************************************************************/

/**
 * Split a temporal point of subtype instant set or sequence with stepwise
 * interpolation into an array of non self-intersecting pieces
 *
 * @param[in] temp Temporal point
 * @param[out] count Number of elements in the resulting array
 * @result Boolean array determining the instant numbers at which the
 * instant set must be split.
 * @pre The temporal value has at least 2 instants
 */
static bool *
tpoint_instarr_find_splits(const Temporal *temp, int *count)
{
  assert(temp->subtype == INSTANTSET || temp->subtype == SEQUENCE);
  if (temp->subtype == SEQUENCE)
    assert(! MOBDB_FLAGS_GET_LINEAR(temp->flags));
  int count1 = (temp->subtype == INSTANTSET) ?
    ((TInstantSet *) temp)->count : ((TSequence *) temp)->count;
  assert(count1 > 1);
  /* bitarr is an array of bool for collecting the splits */
  bool *bitarr = palloc0(sizeof(bool) * count1);
  int numsplits = 0;
  int start = 0, end = count1 - 1;
  while (start < count1 - 1)
  {
    const TInstant *inst1 = tinstarr_inst_n(temp, start);
    Datum value1 = tinstant_value(inst1);
    /* Find intersections in the piece defined by start and end in a
     * breadth-first search */
    int j = start, k = start + 1;
    while (k <= end)
    {
      const TInstant *inst2 = tinstarr_inst_n(temp, k);
      Datum value2 = tinstant_value(inst2);
      if (datum_point_eq(value1, value2))
      {
        /* Set the new end */
        end = k;
        bitarr[end] = true;
        numsplits++;
        break;
      }
      if (j < k - 1)
        j++;
      else
      {
        k++;
        j = start;
      }
    }
    /* Process the next split */
    start = end;
  }
  *count = numsplits;
  return bitarr;
}

/**
 * Split a temporal point sequence with linear interpolation into an array
 * of non self-intersecting pieces. The function works only on 2D even if
 * the input points are in 3D.
 *
 * @param[in] seq Temporal point
 * @param[out] count Number of elements in the resulting array
 * @result Boolean array determining the instant numbers at which the
 * sequence must be split.
 * @pre The input sequence has at least 3 instants
 */
static bool *
tpointseq_linear_find_splits(const TSequence *seq, int *count)
{
  assert(seq->count > 2);
 /* points is an array of points in the sequence */
  POINT2D *points = palloc0(sizeof(POINT2D) * seq->count);
  /* bitarr is an array of bool for collecting the splits */
  bool *bitarr = palloc0(sizeof(bool) * seq->count);
  points[0] = datum_get_point2d(tinstant_value(tsequence_inst_n(seq, 0)));
  int numsplits = 0;
  for (int i = 1; i < seq->count; i++)
  {
    points[i] = datum_get_point2d(tinstant_value(tsequence_inst_n(seq, i)));
    /* If stationary segment we need to split the sequence */
    if (points[i - 1].x == points[i].x && points[i - 1].y == points[i].y)
    {
      if (i > 1)
      {
        bitarr[i - 1] = true;
        numsplits++;
      }
      if (i < seq->count - 1)
      {
        bitarr[i] = true;
        numsplits++;
      }
    }
  }

  /* Loop for every split due to stationary segments while adding
   * additional splits due to intersecting segments */
  int start = 0;
  while (start < seq->count - 2)
  {
    int end = start + 1;
    while (end < seq->count - 1 && ! bitarr[end])
      end++;
    if (end == start + 1)
    {
      start = end;
      continue;
    }
    /* Find intersections in the piece defined by start and end in a
     * breadth-first search */
    int i = start, j = start + 1;
    while (j < end)
    {
      /* If the bounding boxes of the segments intersect */
      if (lw_seg_interact(points[i], points[i + 1],
          points[j], points[j + 1]))
      {
        /* Candidate for intersection */
        POINT2D p;
        int intertype = seg2d_intersection(points[i], points[i + 1],
          points[j], points[j + 1], &p);
        if (intertype > 0 &&
          /* Exclude the case when two consecutive segments that
           * necessarily touch each other in their common point */
          (intertype != SEG_TOUCH || j != i + 1 ||
           p.x != points[j].x || p.y != points[j].y))
        {
          /* Set the new end */
          end = j;
          bitarr[end] = true;
          numsplits++;
          break;
        }
      }
      if (i < j - 1)
        i++;
      else
      {
        j++;
        i = start;
      }
    }
    /* Process the next split */
    start = end;
  }
  pfree(points);
  *count = numsplits;
  return bitarr;
}

/*****************************************************************************
 * Functions for testing whether a temporal point is simple and for spliting
 * a temporal point into an array of temporal points that are simple.
 * A temporal point is simple if all its components are non self-intersecting.
 * - a temporal instant point is simple
 * - a temporal instant set point is simple if it is non self-intersecting
 * - a temporal sequence point is simple if it is non self-intersecting and
 *   do not have stationary segments
 * - a temporal sequence set point is simple if every composing sequence is
 *   simple even if two composing sequences intersect
 *****************************************************************************/

/**
 * Determine whether a temporal point is self-intersecting
 *
 * @param[in] temp Temporal point
 * @param[in] count Number of instants of the temporal point
 * @pre The temporal point is of subtype instant set or sequence with stepwise
 * interpolation
 */
static bool
tpoint_instarr_is_simple(const Temporal *temp, int count)
{
  assert(count > 1);
  Datum *points = palloc(sizeof(Datum) * count);
  for (int i = 0; i < count; i++)
  {
    const TInstant *inst = tinstarr_inst_n(temp, i);
    points[i] = tinstant_value(inst);
  }
  datumarr_sort(points, count, temp->basetypid);
  bool found = false;
  for (int i = 1; i < count; i++)
  {
    if (datum_point_eq(points[i - 1], points[i]))
    {
      found = true;
      break;
    }
  }
  pfree(points);
  return ! found;
}

/**
 * Determine whether a temporal point is self-intersecting
 *
 * @param[in] ti Temporal point
 */
static bool
tpointinstset_is_simple(const TInstantSet *ti)
{
  if (ti->count == 1)
    return true;

  return tpoint_instarr_is_simple((const Temporal *) ti, ti->count);
}

/**
 * Determine whether a temporal point is self-intersecting
 *
 * @param[in] seq Temporal point
 */
static bool
tpointseq_is_simple(const TSequence *seq)
{
  if (seq->count <= 2)
    return true;

  if (! MOBDB_FLAGS_GET_LINEAR(seq->flags))
    return tpoint_instarr_is_simple((const Temporal *) seq, seq->count);

  int numsplits;
  bool *splits = tpointseq_linear_find_splits(seq, &numsplits);
  pfree(splits);
  return numsplits == 0;
}

/**
 * Determine whether a temporal point is self-intersecting
 *
 * @param[in] ts Temporal point
 */
static bool
tpointseqset_is_simple(const TSequenceSet *ts)
{
  bool result = true;
  for (int i = 0; i < ts->count; i++)
  {
    const TSequence *seq = tsequenceset_seq_n(ts, i);
    result &= tpointseq_is_simple(seq);
    if (! result)
      break;
  }
  return result;
}

PG_FUNCTION_INFO_V1(tpoint_is_simple);
/**
 * Determine whether a temporal point is self-intersecting
 */
PGDLLEXPORT Datum
tpoint_is_simple(PG_FUNCTION_ARGS)
{
  Temporal *temp = PG_GETARG_TEMPORAL(0);
  bool result;
  if (temp->subtype == INSTANT)
    result = true;
  else if (temp->subtype == INSTANTSET)
    result = tpointinstset_is_simple((TInstantSet *) temp);
  else if (temp->subtype == SEQUENCE)
    result = tpointseq_is_simple((TSequence *) temp);
  else /* temp->subtype == SEQUENCESET */
    result = tpointseqset_is_simple((TSequenceSet *) temp);
  PG_FREE_IF_COPY(temp, 0);
  PG_RETURN_BOOL(result);
}

/*****************************************************************************/

/**
 * Split a temporal point into an array of non self-intersecting pieces
 *
 * @param[in] ti Temporal point
 * @param[in] splits Bool array stating the splits
 * @param[in] count Number of elements in the resulting array
 * @pre The instant set has at least two instants
 */
static TInstantSet **
tpointinstset_split(const TInstantSet *ti, bool *splits, int count)
{
  assert(ti->count > 1);
  const TInstant **instants = palloc(sizeof(TInstant *) * ti->count);
  TInstantSet **result = palloc(sizeof(TInstantSet *) * count);
  /* Create the splits */
  int start = 0, k = 0;
  while (start < ti->count)
  {
    int end = start + 1;
    while (end < ti->count && ! splits[end])
      end++;
    /* Construct piece from start to end */
    for (int j = 0; j < end - start; j++)
      instants[j] = (TInstant *) tinstantset_inst_n(ti, j + start);
    result[k++] = tinstantset_make(instants, end - start, MERGE_NO);
    /* Continue with the next split */
    start = end;
  }
  pfree(instants);
  return result;
}

/**
 * Split a temporal point into an array of non self-intersecting pieces
 *
 * @param[in] ti Temporal point
 */
TInstantSet **
tpointinstset_make_simple1(const TInstantSet *ti, int *count)
{
  TInstantSet **result;
  /* Special case when the input instant set has 1 instant */
  if (ti->count == 1)
  {
    result = palloc(sizeof(TInstantSet *));
    result[0] = tinstantset_copy(ti);
    *count = 1;
    return result;
  }

  int numsplits;
  bool *splits = tpoint_instarr_find_splits((const Temporal *) ti,
    &numsplits);
  if (numsplits == 0)
  {
    result = palloc(sizeof(TInstantSet *));
    result[0] = tinstantset_copy(ti);
    pfree(splits);
    *count = 1;
    return result;
  }

  result = tpointinstset_split(ti, splits, numsplits + 1);
  pfree(splits);
  *count = numsplits + 1;
  return result;
}

/**
 * Split a temporal point into an array of non self-intersecting pieces
 *
 * @param[in] seq Temporal point
 */
static ArrayType *
tpointinstset_make_simple(const TInstantSet *ti)
{
  int count;
  TInstantSet **instsets = tpointinstset_make_simple1(ti, &count);
  ArrayType *result = temporalarr_to_array((const Temporal **) instsets, count);
  pfree_array((void **) instsets, count);
  return result;
}

/**
 * Split a temporal point into an array of non self-intersecting pieces
 *
 * @param[in] seq Temporal point
 * @param[in] splits Bool array stating the splits
 * @param[in] count Number of elements in the resulting array
 * @note This function is called for each sequence of a sequence set
 */
static TSequence **
tpointseq_split(const TSequence *seq, bool *splits, int count)
{
  assert(seq->count > 2);
  bool linear = MOBDB_FLAGS_GET_LINEAR(seq->flags);
  TInstant **instants = palloc(sizeof(TInstant *) * seq->count);
  TSequence **result = palloc(sizeof(TSequence *) * count);
  /* Create the splits */
  int start = 0, k = 0;
  while (start < seq->count - 1)
  {
    int end = start + 1;
    while (end < seq->count - 1 && ! splits[end])
      end++;
    /* Construct piece from start to end inclusive */
    for (int j = 0; j <= end - start; j++)
      instants[j] = (TInstant *) tsequence_inst_n(seq, j + start);
    bool lower_inc1 = (start == 0) ? seq->period.lower_inc : true;
    bool upper_inc1 = (end == seq->count - 1) ?
      seq->period.upper_inc && ! splits[seq->count - 1] : false;
    /* The last two values of sequences with step interpolation and
     * exclusive upper bound must be equal */
    bool tofree = false;
    if (! linear &&
      ! datum_point_eq(tinstant_value(instants[end - start - 1]),
      tinstant_value(instants[end - start])))
    {
      Datum value = tinstant_value(instants[end - start - 1]);
      TimestampTz t = tsequence_inst_n(seq, end - start)->t;
      instants[end - start] = tinstant_make(value, t, seq->basetypid);
      tofree = true;
      upper_inc1 = false;
    }
    result[k++] = tsequence_make((const TInstant **) instants, end - start + 1,
      lower_inc1, upper_inc1, linear, NORMALIZE_NO);
    if (tofree)
    {
      /* Free the last instant created for the step interpolation */
      pfree(instants[end - start]);
      tofree = false;
    }
    /* Continue with the next split */
    start = end;
  }
  if (seq->period.upper_inc && splits[seq->count - 1])
  {
    /* Construct piece containing last instant of sequence */
    instants[0] = (TInstant *) tsequence_inst_n(seq, seq->count - 1);
    result[k++] = tsequence_make((const TInstant **) instants, seq->count - start,
      true, seq->period.upper_inc, linear, NORMALIZE_NO);
  }
  pfree(instants);
  return result;
}

/**
 * Split a temporal point into an array of non self-intersecting pieces
 *
 * @param[in] seq Temporal point
 * @param[out] count Number of elements in the resulting array
 * @note This function is called for each sequence of a sequence set
 */
TSequence **
tpointseq_make_simple1(const TSequence *seq, int *count)
{
  bool linear = MOBDB_FLAGS_GET_LINEAR(seq->flags);
  TSequence **result;
  /* Special cases when the input sequence has 1 or 2 instants */
  if (seq->count <= 2)
  {
    result = palloc(sizeof(TSequence *));
    result[0] = tsequence_copy(seq);
    *count = 1;
    return result;
  }

  int numsplits;
  bool *splits = linear ?
    tpointseq_linear_find_splits(seq, &numsplits) :
    tpoint_instarr_find_splits((const Temporal *) seq, &numsplits);
  if (numsplits == 0)
  {
    result = palloc(sizeof(TSequence *));
    result[0] = tsequence_copy(seq);
    pfree(splits);
    *count = 1;
    return result;
  }

  result = tpointseq_split(seq, splits, numsplits + 1);
  pfree(splits);
  *count = numsplits + 1;
  return result;
}

/**
 * Split a temporal point into an array of non self-intersecting pieces
 *
 * @param[in] seq Temporal point
 */
static ArrayType *
tpointseq_make_simple(const TSequence *seq)
{
  int count;
  TSequence **sequences = tpointseq_make_simple1(seq, &count);
  ArrayType *result = temporalarr_to_array((const Temporal **) sequences, count);
  pfree_array((void **) sequences, count);
  return result;
}

/**
 * Split a temporal point into an array of non self-intersecting pieces
 *
 * @param[in] ts Temporal point
 */
static ArrayType *
tpointseqset_make_simple(const TSequenceSet *ts)
{
  /* Singleton sequence set */
  if (ts->count == 1)
    return tpointseq_make_simple(tsequenceset_seq_n(ts, 0));

  /* General case */
  TSequence ***sequences = palloc0(sizeof(TSequence **) * ts->count);
  int *countseqs = palloc0(sizeof(int) * ts->count);
  int totalcount = 0;
  for (int i = 0; i < ts->count; i++)
  {
    const TSequence *seq = tsequenceset_seq_n(ts, i);
    sequences[i] = tpointseq_make_simple1(seq, &countseqs[i]);
    totalcount += countseqs[i];
  }
  assert(totalcount > 0);
  TSequence **allseqs = tsequencearr2_to_tsequencearr(sequences, countseqs,
    ts->count, totalcount);
  ArrayType *result = temporalarr_to_array((const Temporal **) allseqs,
    totalcount);
  pfree_array((void **) allseqs, totalcount);
  return result;
}

PG_FUNCTION_INFO_V1(tpoint_make_simple);
/**
 * Split a temporal point into an array of non self-intersecting pieces
 */
PGDLLEXPORT Datum
tpoint_make_simple(PG_FUNCTION_ARGS)
{
  Temporal *temp = PG_GETARG_TEMPORAL(0);
  ArrayType *result;
  if (temp->subtype == INSTANT)
    result = temporalarr_to_array((const Temporal **) &temp, 1);
  else if (temp->subtype == INSTANTSET)
    result = tpointinstset_make_simple((TInstantSet *) temp);
  else if (temp->subtype == SEQUENCE)
    result = tpointseq_make_simple((TSequence *) temp);
  else /* temp->subtype == SEQUENCESET */
    result = tpointseqset_make_simple((TSequenceSet *) temp);
  PG_FREE_IF_COPY(temp, 0);
  PG_RETURN_POINTER(result);
}

/*****************************************************************************
 * Restriction functions
 * N.B. In the PostGIS version currently used by MobilityDB (2.5) there is no
 * true ST_Intersection function for geography
 *****************************************************************************/

/**
 * Restricts the temporal instant point to the (complement of the) geometry
 */
static TInstant *
tpointinst_restrict_geometry(const TInstant *inst, Datum geom, bool atfunc)
{
  bool inter = DatumGetBool(call_function2(intersects, tinstant_value(inst), geom));
  if ((atfunc && !inter) || (!atfunc && inter))
    return NULL;
  return tinstant_copy(inst);
}

/**
 * Restricts the temporal instant set point to the (complement of the) geometry
 */
static TInstantSet *
tpointinstset_restrict_geometry(const TInstantSet *ti, Datum geom, bool atfunc)
{
  const TInstant **instants = palloc(sizeof(TInstant *) * ti->count);
  int k = 0;
  for (int i = 0; i < ti->count; i++)
  {
    const TInstant *inst = tinstantset_inst_n(ti, i);
    bool inter = DatumGetBool(call_function2(intersects, tinstant_value(inst), geom));
    if ((atfunc && inter) || (!atfunc && !inter))
      instants[k++] = inst;
  }
  TInstantSet *result = NULL;
  if (k != 0)
    result = tinstantset_make(instants, k, MERGE_NO);
  pfree(instants);
  return result;
}

/**
 * Get the intersection points
 */
static int
gsinter_get_points(Datum *result, GSERIALIZED *gsinter)
{
  int type = gserialized_get_type(gsinter);
  /* The gserialized is of point or multipoint type */
  assert(type == POINTTYPE || type == MULTIPOINTTYPE);
  int k = 0;
  if (type == POINTTYPE)
  {
    result[k++] = PointerGetDatum(gserialized_copy(gsinter));
  }
  else
  /* It is a collection of type MULTIPOINTTYPE */
  {
    LWGEOM *lwinter = lwgeom_from_gserialized(gsinter);
    LWCOLLECTION *coll = lwgeom_as_lwcollection(lwinter);
    int countinter = coll->ngeoms;
    for (int i = 0; i < countinter; i++)
    {
      /* Find the i-th intersection */
      result[k++] = PointerGetDatum(geo_serialize(coll->geoms[i]));
    }
    lwgeom_free(lwinter);
  }
  return k;
}

/**
 * Restricts the temporal sequence point with step interpolation to the geometry
 *
 * @param[in] seq Temporal point
 * @param[in] geom Geometry
 * @param[out] count Number of elements in the resulting array
 */
static TSequence **
tpointseq_step_at_geometry(const TSequence *seq, Datum geom, int *count)
{
  /* Split the temporal point in an array of non self-intersecting
   * temporal points */
  int countsimple;
  TSequence **simpleseqs = tpointseq_make_simple1(seq, &countsimple);
  /* Allocate memory for the intersection points */
  Datum *points = palloc(sizeof(Datum) * countsimple * seq->count);
  int k = 0;
  /* Loop for every simple piece of the sequence */
  for (int i = 0; i < countsimple; i++)
  {
    Datum traj = tpointseq_trajectory(simpleseqs[i]);
    Datum inter = call_function2(intersection, traj, geom);
    GSERIALIZED *gsinter = (GSERIALIZED *) PG_DETOAST_DATUM(inter);
    if (! gserialized_is_empty(gsinter))
      k += gsinter_get_points(&points[k], gsinter);
    pfree(DatumGetPointer(inter));
    POSTGIS_FREE_IF_COPY_P(gsinter, DatumGetPointer(gsinter));
  }
  pfree_array((void **) simpleseqs, countsimple);
  if (k == 0)
  {
    *count = 0;
    return NULL;
  }
  TSequence **result = palloc(sizeof(TSequence *) * seq->count);
  int newcount = tsequence_at_values1(result, seq, points, k);
  pfree_datumarr(points, k);
  *count = newcount;
  return result;
}

/*****************************************************************************/

/**
 * Returns the timestamp at which the segment of the temporal value takes
 * the base value
 *
 * This function must take into account the roundoff errors and thus it uses
 * the datum_point_eq_eps for comparing two values so the coordinates of the
 * values may differ by EPSILON. Furthermore, we must drop the Z values since
 * this function may be called for finding the intersection of a sequence and
 * a geometry and the Z values crrently given by PostGIS/GEOS are not necessarily
 * extact, they "are copied, averaged or interpolated" as stated in
 * https://postgis.net/docs/ST_Intersection.html
 *
 * @param[in] inst1,inst2 Temporal values
 * @param[in] value Base value
 * @param[out] t Timestamp
 * @result Returns true if the base value is found in the temporal value
 * @pre The segment is not constant and has linear interpolation
 * @note The resulting timestamp may be at an exclusive bound.
 */
static bool
tpointseq_timestamp_at_value1(const TInstant *inst1, const TInstant *inst2,
  Datum value, TimestampTz *t)
{
  bool hasz = MOBDB_FLAGS_GET_Z(inst1->flags);
  Datum value1, value2, val;
  GSERIALIZED *gs1, *gs2, *gs;
  if (hasz)
  {
    /* We need to do the comparison in 2D since the Z values returned by PostGIS
     * may not be correct */
    gs1 = (GSERIALIZED *) DatumGetPointer(tinstant_value_copy(inst1));
    gs2 = (GSERIALIZED *) DatumGetPointer(tinstant_value_copy(inst2));
    gs = gserialized_copy((GSERIALIZED *) DatumGetPointer(value));
    FLAGS_SET_Z(gs1->flags, false);
    FLAGS_SET_Z(gs2->flags, false);
    FLAGS_SET_Z(gs->flags, false);
    value1 = PointerGetDatum(gs1);
    value2 = PointerGetDatum(gs2);
    val = PointerGetDatum(gs);
  }
  else
  {
    value1 = tinstant_value(inst1);
    value2 = tinstant_value(inst2);
    val = value;
  }
  /* Is the lower bound the answer? */
  bool result = true;
  if (datum_point_eq(value1, val))
    *t = inst1->t;
  /* Is the upper bound the answer? */
  else if (datum_point_eq(value2, value))
    *t = inst2->t;
  else
  {
    double dist;
    double fraction = geoseg_locate_point(value1, value2, val, &dist);
    if (fabs(dist) >= EPSILON)
      result = false;
    else
    {
      double duration = (inst2->t - inst1->t);
      *t = inst1->t + (TimestampTz) (duration * fraction);
    }
  }
  if (hasz)
  {
    pfree(gs1); pfree(gs2); pfree(gs);
  }
  return result;
}

/**
 * Returns the timestamp at which the temporal value takes the base value.
 *
 * This function is called by the atGeometry function to find the timestamp
 * at which an intersection point found by PostGIS is located. This function
 * differs from function tpointseq_intersection_value in particular since the
 * latter is used for finding crossings during synchronization and thus it is
 * required that the timestamp in strictly between the timestamps of a segment.
 *
 * @param[in] seq Temporal value
 * @param[in] value Base value
 * @param[out] t Timestamp
 * @result Returns true if the base value is found in the temporal value
 * @pre The base value is known to belong to the temporal sequence (taking
 * into account roundoff errors), the temporal sequence has linear
 * interpolation, and it simple
 * @note The resulting timestamp may be at an exclusive bound.
 */
bool
tpointseq_timestamp_at_value(const TSequence *seq, Datum value,
  TimestampTz *t)
{
  assert(seq->count >= 1);
  const TInstant *inst1 = tsequence_inst_n(seq, 0);
  for (int i = 1; i < seq->count; i++)
  {
    const TInstant *inst2 = tsequence_inst_n(seq, i);
    /* We are sure that the segment is not constant since the
     * sequence is simple */
    if (tpointseq_timestamp_at_value1(inst1, inst2, value, t))
      return true;
    inst1 = inst2;
  }
  /* We should never arrive here */
  elog(ERROR, "The value has not been found due to roundoff errors");
  return false;
}

/**
 * Get the periods at which the temporal sequence point with linear interpolation
 * intersects the geometry
 *
 * @param[in] seq Temporal point
 * @param[in] gsinter Intersection of the temporal point and the geometry
 * @param[out] count Number of elements in the resulting array
 * @pre The temporal sequence is simple, that is, non self-intersecting and
 * the intersection is non empty
 */
Period **
<<<<<<< HEAD
tgeompointseq_interperiods(const TSequence *seq, GSERIALIZED *gsinter,
=======
tpointseq_interperiods(const TSequence *seq, GSERIALIZED *gsinter,
>>>>>>> 78a088e7
  int *count)
{
  /* The temporal sequence has at least 2 instants since
   * (1) the test for instantaneous full sequence is done in the calling function.
   * (2) the simple components of a non self-intersecting sequence have at least
   *     two instants */
  assert(seq->count > 1);
  const TInstant *start = tsequence_inst_n(seq, 0);
  const TInstant *end = tsequence_inst_n(seq, seq->count - 1);
  Period **result;

  /* If the sequence is stationary the whole sequence intersects with the
   * geometry since gsinter is not empty */
  if (seq->count == 2 &&
    datum_point_eq(tinstant_value(start), tinstant_value(end)))
  {
    result = palloc(sizeof(Period *));
    result[0] = period_copy(&seq->period);
    *count = 1;
    return result;
  }
  
  /* General case */
  LWGEOM *lwgeom_inter = lwgeom_from_gserialized(gsinter);
  int type = lwgeom_inter->type;
  int countinter;
  LWPOINT *lwpoint_inter;
  LWLINE *lwline_inter;
  LWCOLLECTION *coll;
  if (type == POINTTYPE)
  {
    countinter = 1;
    lwpoint_inter = lwgeom_as_lwpoint(lwgeom_inter);
  }
  else if (type == LINETYPE)
  {
    countinter = 1;
    lwline_inter = lwgeom_as_lwline(lwgeom_inter);
  }
  else
  /* It is a collection of type MULTIPOINTTYPE, MULTILINETYPE, or
   * COLLECTIONTYPE */
  {
    coll = lwgeom_as_lwcollection(lwgeom_inter);
    countinter = coll->ngeoms;
  }
  Period **periods = palloc(sizeof(Period *) * countinter);
  int k = 0;
  for (int i = 0; i < countinter; i++)
  {
    if (countinter > 1)
    {
      /* Find the i-th intersection */
      LWGEOM *subgeom = coll->geoms[i];
      if (subgeom->type == POINTTYPE)
        lwpoint_inter = lwgeom_as_lwpoint(subgeom);
      else /* type == LINETYPE */
        lwline_inter = lwgeom_as_lwline(subgeom);
      type = subgeom->type;
    }
    TimestampTz t1, t2;
    GSERIALIZED *gspoint;
    /* Each intersection is either a point or a linestring */
    if (type == POINTTYPE)
    {
      gspoint = geo_serialize((LWGEOM *) lwpoint_inter);
      tpointseq_timestamp_at_value(seq, PointerGetDatum(gspoint), &t1);
      pfree(gspoint);
      /* If the intersection is not at an exclusive bound */
      if ((seq->period.lower_inc || t1 > start->t) &&
        (seq->period.upper_inc || t1 < end->t))
      {
        periods[k++] = period_make(t1, t1, true, true);
      }
    }
    else
    {
      /* Get the fraction of the start point of the intersecting line */
      LWPOINT *lwpoint = lwline_get_lwpoint(lwline_inter, 0);
      gspoint = geo_serialize((LWGEOM *) lwpoint);
      tpointseq_timestamp_at_value(seq, PointerGetDatum(gspoint), &t1);
      pfree(gspoint);
      /* Get the fraction of the end point of the intersecting line */
      lwpoint = lwline_get_lwpoint(lwline_inter, lwline_inter->points->npoints - 1);
      gspoint = geo_serialize((LWGEOM *) lwpoint);
      tpointseq_timestamp_at_value(seq, PointerGetDatum(gspoint), &t2);
      pfree(gspoint);
      /* If t1 == t2 and the intersection is not at an exclusive bound */
      if (t1 == t2 && (seq->period.lower_inc || t1 > start->t) &&
        (seq->period.upper_inc || t1 < end->t))
      {
        periods[k++] = period_make(t1, t1, true, true);
      }
      else
      {
        TimestampTz lower1 = Min(t1, t2);
        TimestampTz upper1 = Max(t1, t2);
        bool lower_inc1 = (lower1 == start->t) ? seq->period.lower_inc : true;
        bool upper_inc1 = (upper1 == end->t) ? seq->period.upper_inc : true;
        periods[k++] = period_make(lower1, upper1, lower_inc1, upper_inc1);
      }
    }
  }
  lwgeom_free(lwgeom_inter);

  if (k == 0)
  {
    *count = k;
    pfree(periods);
    return NULL;
  }
  if (k == 1)
  {
    *count = k;
    return periods;
  }

  /* It is necessary to normalize the periods due to roundoff errors */
  int newcount;
  result = periodarr_normalize(periods, k, &newcount);
  *count = newcount;
  return result;
}

/**
 * Restricts the temporal sequence point with linear interpolation to the geometry
 *
 * @param[in] seq Temporal point
 * @param[in] gsinter Intersection of the temporal point and the geometry
 * @param[out] count Number of elements in the resulting array
 */
static TSequence **
tpointseq_linear_at_geometry(const TSequence *seq, Datum geom, int *count)
{
  /* Split the temporal point in an array of non self-intersecting
   * temporal points */
  int countsimple;
  TSequence **simpleseqs = tpointseq_make_simple1(seq, &countsimple);
  /* Allocate memory for the result */
  Period ***periods = palloc(sizeof(Period *) * countsimple);
  int *countpers = palloc0(sizeof(int) * countsimple);
  int totalcount = 0;
  /* Loop for every simple piece of the sequence */
  for (int i = 0; i < countsimple; i++)
  {
    Datum traj = tpointseq_trajectory(simpleseqs[i]);
    Datum inter = call_function2(intersection, traj, geom);
    GSERIALIZED *gsinter = (GSERIALIZED *) PG_DETOAST_DATUM(inter);
    if (! gserialized_is_empty(gsinter))
    {
<<<<<<< HEAD
      periods[i] = tgeompointseq_interperiods(simpleseqs[i], gsinter,
=======
      periods[i] = tpointseq_interperiods(simpleseqs[i], gsinter,
>>>>>>> 78a088e7
        &countpers[i]);
      totalcount += countpers[i];
    }
    pfree(DatumGetPointer(inter));
    POSTGIS_FREE_IF_COPY_P(gsinter, DatumGetPointer(gsinter));
  }
  pfree_array((void **) simpleseqs, countsimple);
  if (totalcount == 0)
  {
    *count = 0;
    return NULL;
  }
  /* Assemble the periods into a single array */
  Period **allperiods = palloc(sizeof(Period *) * totalcount);
  int k = 0;
  for (int i = 0; i < countsimple; i++)
  {
    for (int j = 0; j < countpers[i]; j++)
      allperiods[k++] = periods[i][j];
    if (countpers[i] != 0)
      pfree(periods[i]);
  }
  /* It is necessary to sort the periods */
  periodarr_sort(allperiods, totalcount);
  PeriodSet *ps = periodset_make_free(allperiods, totalcount, NORMALIZE);
  TSequence **result = palloc(sizeof(TSequence *) * totalcount);
  *count = tsequence_at_periodset(result, seq, ps);
  pfree(ps);
  return result;
}

/**
 * Restricts the temporal sequence point to the geometry.
 *
 * The function splits the temporal point in an array of temporal point
 * sequences that are simple (that is, not self-intersecting) and loops
 * for each piece.
 * @param[in] seq Temporal point
 * @param[in] geom Geometry
 * @param[out] count Number of elements in the resulting array
 * @pre The temporal sequence is simple, that is, not self-intersecting
 */
TSequence **
tpointseq_at_geometry(const TSequence *seq, Datum geom, int *count)
{
  /* Instantaneous sequence */
  if (seq->count == 1)
  {
    TInstant *inst = tpointinst_restrict_geometry(tsequence_inst_n(seq, 0),
      geom, REST_AT);
    if (inst == NULL)
    {
      *count = 0;
      return NULL;
    }
    TSequence **result = palloc(sizeof(TSequence *));
    result[0] = tsequence_copy(seq);
    *count = 1;
    return result;
  }
  if (MOBDB_FLAGS_GET_LINEAR(seq->flags))
    return tpointseq_linear_at_geometry(seq, geom, count);
  else
    return tpointseq_step_at_geometry(seq, geom, count);
}

/**
 * Restrict the temporal sequence point to the complement of the geometry
 *
 * It is not possible to use a similar approach as for tpointseq_at_geometry1
 * where instead of computing the intersections we compute the difference since
 * in PostGIS the following query
 * @code
 * select st_astext(st_difference(geometry 'Linestring(0 0,3 3)',
 *     geometry 'MultiPoint((1 1),(2 2),(3 3))'))
 * @endcode
 * returns `LINESTRING(0 0,3 3)`. Therefore we compute tpointseq_at_geometry1
 * and then compute the complement of the value obtained.
 *
 * @param[in] seq Temporal point
 * @param[in] geom Geometry
 * @param[out] count Number of elements in the resulting array
 */
static TSequence **
tpointseq_minus_geometry1(const TSequence *seq, Datum geom, int *count)
{
  int countinter;
  TSequence **sequences = tpointseq_at_geometry(seq, geom, &countinter);
  if (countinter == 0)
  {
    TSequence **result = palloc(sizeof(TSequence *));
    result[0] = tsequence_copy(seq);
    *count = 1;
    return result;
  }

  const Period **periods = palloc(sizeof(Period) * countinter);
  for (int i = 0; i < countinter; i++)
    periods[i] = &sequences[i]->period;
  PeriodSet *ps1 = periodset_make(periods, countinter, NORMALIZE_NO);
  PeriodSet *ps2 = minus_period_periodset_internal(&seq->period, ps1);
  pfree(ps1); pfree(periods);
  if (ps2 == NULL)
  {
    *count = 0;
    return NULL;
  }
  TSequence **result = palloc(sizeof(TSequence *) * ps2->count);
  *count = tsequence_at_periodset(result, seq, ps2);
  pfree(ps2);
  return result;
}

/**
 * Restricts the temporal sequence point to the (complement of the) geometry
 *
 @note The test for instantaneous sequences is done at the function
 tpointseq_at_geometry since the latter function is called for each sequence
 of a sequence set.
 */
static TSequenceSet *
tpointseq_restrict_geometry(const TSequence *seq, Datum geom, bool atfunc)
{
  int count;
  TSequence **sequences = atfunc ? tpointseq_at_geometry(seq, geom, &count) :
    tpointseq_minus_geometry1(seq, geom, &count);
  if (sequences == NULL)
    return NULL;
  
  /* It is necessary to sort the sequences */
  tsequencearr_sort((TSequence **) sequences, count);
  return tsequenceset_make_free(sequences, count, NORMALIZE);
}

/**
 * Restricts the temporal sequence set point to the (complement of the) geometry
 *
 * @param[in] ts Temporal point
 * @param[in] geom Geometry
 * @param[in] box Bounding box of the geometry
 * @param[in] atfunc True when the restriction is at, false for minus
 */
static TSequenceSet *
tpointseqset_restrict_geometry(const TSequenceSet *ts, Datum geom,
  const STBOX *box, bool atfunc)
{
  /* Singleton sequence set */
  if (ts->count == 1)
    return tpointseq_restrict_geometry(tsequenceset_seq_n(ts, 0), geom, atfunc);

  /* palloc0 used due to the bounding box test in the for loop below */
  TSequence ***sequences = palloc0(sizeof(TSequence *) * ts->count);
  int *countseqs = palloc0(sizeof(int) * ts->count);
  int totalcount = 0;
  for (int i = 0; i < ts->count; i++)
  {
    const TSequence *seq = tsequenceset_seq_n(ts, i);
    /* Bounding box test */
    STBOX *box1 = tsequence_bbox_ptr(seq);
    bool overlaps = overlaps_stbox_stbox_internal(box1, box);
    if (atfunc)
    {
      if (overlaps)
      {
        sequences[i] = tpointseq_at_geometry(seq, geom,
          &countseqs[i]);
        totalcount += countseqs[i];
      }
    }
    else
    {
      if (!overlaps)
      {
        sequences[i] = palloc(sizeof(TSequence *));
        sequences[i][0] = tsequence_copy(seq);
        countseqs[i] = 1;
        totalcount ++;
      }
      else
      {
        sequences[i] = tpointseq_minus_geometry1(seq, geom,
          &countseqs[i]);
        totalcount += countseqs[i];
      }
    }
  }
  if (totalcount == 0)
  {
    pfree(sequences); pfree(countseqs);
    return NULL;
  }
  TSequence **allseqs = tsequencearr2_to_tsequencearr(sequences,
    countseqs, ts->count, totalcount);
  return tsequenceset_make_free(allseqs, totalcount, NORMALIZE);
}

/**
 * Restricts the temporal point to the (complement of the) geometry
 * (dispatch function)
 *
 * @pre The arguments are of the same dimensionality, have the same SRID,
 * and the geometry is not empty
 */
Temporal *
tpoint_restrict_geometry_internal(const Temporal *temp, Datum geom, bool atfunc)
{
  /* Bounding box test */
  STBOX box1, box2;
  memset(&box1, 0, sizeof(STBOX));
  memset(&box2, 0, sizeof(STBOX));
  temporal_bbox(&box1, temp);
  /* Non-empty geometries have a bounding box */
  assert(geo_to_stbox_internal(&box2, (GSERIALIZED *) DatumGetPointer(geom)));
  if (!overlaps_stbox_stbox_internal(&box1, &box2))
    return atfunc ? NULL : temporal_copy(temp);

  Temporal *result;
  ensure_valid_tempsubtype(temp->subtype);
  if (temp->subtype == INSTANT)
    result = (Temporal *) tpointinst_restrict_geometry((TInstant *) temp,
      geom, atfunc);
  else if (temp->subtype == INSTANTSET)
    result = (Temporal *) tpointinstset_restrict_geometry((TInstantSet *) temp,
      geom, atfunc);
  else if (temp->subtype == SEQUENCE)
    result = (Temporal *) tpointseq_restrict_geometry((TSequence *) temp,
      geom, atfunc);
  else /* temp->subtype == SEQUENCESET */
    result = (Temporal *) tpointseqset_restrict_geometry((TSequenceSet *) temp,
      geom, &box2, atfunc);

  return result;
}

/**
 * Restricts the temporal point to the (complement of the) geometry
 *
 * Mixing 2D/3D is enabled to compute, for example, 2.5D operations
 */
static Datum
tpoint_restrict_geometry(FunctionCallInfo fcinfo, bool atfunc)
{
  Temporal *temp = PG_GETARG_TEMPORAL(0);
  GSERIALIZED *gs = PG_GETARG_GSERIALIZED_P(1);
  if (gserialized_is_empty(gs))
  {
    PG_FREE_IF_COPY(gs, 1);
    if (atfunc)
    {
      PG_FREE_IF_COPY(temp, 0);
      PG_RETURN_NULL();
    }
    else
    {
      Temporal *result = temporal_copy(temp);
      PG_FREE_IF_COPY(temp, 0);
      PG_RETURN_POINTER(result);
    }
  }
  ensure_same_srid_tpoint_gs(temp, gs);
  Temporal *result = tpoint_restrict_geometry_internal(temp,
    PointerGetDatum(gs), atfunc);
  PG_FREE_IF_COPY(temp, 0);
  PG_FREE_IF_COPY(gs, 1);
  if (result == NULL)
    PG_RETURN_NULL();
  PG_RETURN_POINTER(result);
}

PG_FUNCTION_INFO_V1(tpoint_at_geometry);
/**
 * Restricts the temporal point to the geometry
 */
PGDLLEXPORT Datum
tpoint_at_geometry(PG_FUNCTION_ARGS)
{
  return tpoint_restrict_geometry(fcinfo, REST_AT);
}

PG_FUNCTION_INFO_V1(tpoint_minus_geometry);
/**
 * Restrict the temporal point to the complement of the geometry
 */
PGDLLEXPORT Datum
tpoint_minus_geometry(PG_FUNCTION_ARGS)
{
  return tpoint_restrict_geometry(fcinfo, REST_MINUS);
}

/*****************************************************************************/

/**
 * Restrict the temporal point to the spatiotemporal box
 *
 * @pre The arguments are of the same dimensionality and
 * have the same SRID
 */
Temporal *
tpoint_at_stbox_internal(const Temporal *temp, const STBOX *box)
{
  /* At least one of MOBDB_FLAGS_GET_X and MOBDB_FLAGS_GET_T is true */
  bool hasx = MOBDB_FLAGS_GET_X(box->flags);
  bool hast = MOBDB_FLAGS_GET_T(box->flags);
  assert(hasx || hast);

  /* Bounding box test */
  STBOX box1;
  memset(&box1, 0, sizeof(STBOX));
  temporal_bbox(&box1, temp);
  if (!overlaps_stbox_stbox_internal(box, &box1))
    return NULL;

  Temporal *temp1;
  if (hast)
  {
    Period p;
    period_set(&p, box->tmin, box->tmax, true, true);
    temp1 = temporal_at_period_internal(temp, &p);
    /* Despite the bounding box test above, temp1 may be NULL due to
     * exclusive bounds */
    if (temp1 == NULL)
      return NULL;
  }
  else
    temp1 = (Temporal *) temp;

  Temporal *result;
  if (hasx)
  {
    Datum gbox = PointerGetDatum(stbox_to_gbox(box));
    Datum geom = MOBDB_FLAGS_GET_Z(box->flags) ?
      call_function1(BOX3D_to_LWGEOM, gbox) :
      call_function1(BOX2D_to_LWGEOM, gbox);
    Datum geom1 = call_function2(LWGEOM_set_srid, geom,
      Int32GetDatum(box->srid));
    result = tpoint_restrict_geometry_internal(temp1, geom1, REST_AT);
    pfree(DatumGetPointer(gbox)); pfree(DatumGetPointer(geom));
    pfree(DatumGetPointer(geom1));
    if (hast)
      pfree(temp1);
  }
  else
    result = temp1;
  return result;
}

/**
 * Restrict the temporal point to the complement of the spatiotemporal box.
 * (internal function).
 * We cannot make the difference from each dimension separately, i.e.,
 * restrict at the period and then restrict to the polygon. Therefore, we
 * compute the atStbox and then compute the complement of the value obtained.
 *
 * @pre The arguments are of the same dimensionality and have the same SRID
 */
static Temporal *
tpoint_minus_stbox_internal(const Temporal *temp, const STBOX *box)
{
  /* Bounding box test */
  STBOX box1;
  memset(&box1, 0, sizeof(STBOX));
  temporal_bbox(&box1, temp);
  if (!overlaps_stbox_stbox_internal(box, &box1))
    return temporal_copy(temp);

  Temporal *result = NULL;
  Temporal *temp1 = tpoint_at_stbox_internal(temp, box);
  if (temp1 != NULL)
  {
    PeriodSet *ps1 = temporal_get_time_internal(temp);
    PeriodSet *ps2 = temporal_get_time_internal(temp1);
    PeriodSet *ps = minus_periodset_periodset_internal(ps1, ps2);
    if (ps != NULL)
    {
      result = temporal_restrict_periodset_internal(temp, ps, true);
      pfree(ps);
    }
    pfree(temp1); pfree(ps1); pfree(ps2);
  }
  return result;
}

/**
 * Restrict the temporal point to (the complement of) the spatiotemporal box
 *
 * Mixing 2D/3D is enabled to compute, for example, 2.5D operations
 */
static Datum
tpoint_restrict_stbox(FunctionCallInfo fcinfo, bool atfunc)
{
  Temporal *temp = PG_GETARG_TEMPORAL(0);
  STBOX *box = PG_GETARG_STBOX_P(1);
  ensure_common_dimension(temp->flags, box->flags);
  if (MOBDB_FLAGS_GET_X(box->flags))
  {
    ensure_same_geodetic(temp->flags, box->flags);
    ensure_same_srid_tpoint_stbox(temp, box);
  }
  Temporal *result = atfunc ? tpoint_at_stbox_internal(temp, box) :
    tpoint_minus_stbox_internal(temp, box);
  PG_FREE_IF_COPY(temp, 0);
  if (result == NULL)
    PG_RETURN_NULL();
  PG_RETURN_POINTER(result);
}

PG_FUNCTION_INFO_V1(tpoint_at_stbox);
/**
 * Restricts the temporal value to the spatiotemporal box
 */
PGDLLEXPORT Datum
tpoint_at_stbox(PG_FUNCTION_ARGS)
{
  return tpoint_restrict_stbox(fcinfo, REST_AT);
}

PG_FUNCTION_INFO_V1(tpoint_minus_stbox);
/**
 * Restricts the temporal value to the complement of the spatiotemporal box
 */
PGDLLEXPORT Datum
tpoint_minus_stbox(PG_FUNCTION_ARGS)
{
  return tpoint_restrict_stbox(fcinfo, REST_MINUS);
}

/*****************************************************************************/<|MERGE_RESOLUTION|>--- conflicted
+++ resolved
@@ -3718,11 +3718,7 @@
  * the intersection is non empty
  */
 Period **
-<<<<<<< HEAD
-tgeompointseq_interperiods(const TSequence *seq, GSERIALIZED *gsinter,
-=======
 tpointseq_interperiods(const TSequence *seq, GSERIALIZED *gsinter,
->>>>>>> 78a088e7
   int *count)
 {
   /* The temporal sequence has at least 2 instants since
@@ -3873,11 +3869,7 @@
     GSERIALIZED *gsinter = (GSERIALIZED *) PG_DETOAST_DATUM(inter);
     if (! gserialized_is_empty(gsinter))
     {
-<<<<<<< HEAD
-      periods[i] = tgeompointseq_interperiods(simpleseqs[i], gsinter,
-=======
       periods[i] = tpointseq_interperiods(simpleseqs[i], gsinter,
->>>>>>> 78a088e7
         &countpers[i]);
       totalcount += countpers[i];
     }
