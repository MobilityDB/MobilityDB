/***********************************************************************
 *
 * tpoint_spatialfuncs.c
 *    Spatial functions for temporal points.
 *
 * Portions Copyright (c) 2020, Esteban Zimanyi, Arthur Lesuisse,
 *    Universite Libre de Bruxelles
 * Portions Copyright (c) 1996-2020, PostgreSQL Global Development Group
 * Portions Copyright (c) 1994, Regents of the University of California
 *
 *****************************************************************************/

#include "tpoint_spatialfuncs.h"

#include <assert.h>
#include <float.h>
#include <math.h>
#include <utils/builtins.h>
#include <utils/timestamp.h>

#include "period.h"
#include "periodset.h"
#include "timeops.h"
#include "temporaltypes.h"
#include "oidcache.h"
#include "temporal_util.h"
#include "lifting.h"
#include "tnumber_mathfuncs.h"
#include "postgis.h"
#include "geography_funcs.h"
#include "tpoint.h"
#include "tpoint_boxops.h"
#include "tpoint_spatialrels.h"

/*****************************************************************************/

/**
 * Global variable to save the fcinfo when PostGIS functions need to access
 * the cache such as transform, geography_distance, or geography_azimuth
 */
FunctionCallInfo _FCINFO;

/**
 * Fetch from the cache the fcinfo of the external function
 */
FunctionCallInfo
fetch_fcinfo()
{
  assert(_FCINFO);
  return _FCINFO;
}


/**
 * Store in the cache the fcinfo of the external function
 */
void
store_fcinfo(FunctionCallInfo fcinfo)
{
  _FCINFO = fcinfo;
  return;
}

/*****************************************************************************
 * Functions derived from PostGIS
 *****************************************************************************/

/**
 * Returns a float between 0 and 1 representing the location of the closest
 * point on the segment to the given point, as a fraction of total segment
 * length (2D version).
 *
 * @note Function derived from the PostGIS function closest_point_on_segment.
 */
double
closest_point2d_on_segment_ratio(const POINT2D *p, const POINT2D *A,
  const POINT2D *B, POINT2D *closest)
{
  if (FP_EQUALS(A->x, B->x) && FP_EQUALS(A->y, B->y))
  {
    *closest = *A;
    return 0.0;
  }

  /*
   * We use comp.graphics.algorithms Frequently Asked Questions method
   *
   * (1)          AC dot AB
   *         r = ----------
   *              ||AB||^2
   *  r has the following meaning:
   *  r=0 P = A
   *  r=1 P = B
   *  r<0 P is on the backward extension of AB
   *  r>1 P is on the forward extension of AB
   *  0<r<1 P is interior to AB
   *
   */
  double r = ( (p->x-A->x) * (B->x-A->x) + (p->y-A->y) * (B->y-A->y) ) /
    ( (B->x-A->x) * (B->x-A->x) + (B->y-A->y) * (B->y-A->y) );

  if (r < 0)
  {
    *closest = *A;
    return 0.0;
  }
  if (r > 1)
  {
    *closest = *B;
    return 1.0;
  }

  closest->x = A->x + ( (B->x - A->x) * r );
  closest->y = A->y + ( (B->y - A->y) * r );
  return r;
}

/**
 * Returns a float between 0 and 1 representing the location of the closest
 * point on the segment to the given point, as a fraction of total segment
 * length (3D version).
 *
 * @note Function derived from the PostGIS function closest_point_on_segment.
 */
double
closest_point3dz_on_segment_ratio(const POINT3DZ *p, const POINT3DZ *A,
  const POINT3DZ *B, POINT3DZ *closest)
{
  if (FP_EQUALS(A->x, B->x) && FP_EQUALS(A->y, B->y) &&
    FP_EQUALS(A->z, B->z))
  {
    *closest = *A;
    return 0.0;
  }

  /*
   * We use comp.graphics.algorithms Frequently Asked Questions method
   *
   * (1)          AC dot AB
   *         r = ----------
   *              ||AB||^2
   *  r has the following meaning:
   *  r=0 P = A
   *  r=1 P = B
   *  r<0 P is on the backward extension of AB
   *  r>1 P is on the forward extension of AB
   *  0<r<1 P is interior to AB
   *
   */
  double r = ( (p->x-A->x) * (B->x-A->x) + (p->y-A->y) * (B->y-A->y) + (p->z-A->z) * (B->z-A->z) ) /
    ( (B->x-A->x) * (B->x-A->x) + (B->y-A->y) * (B->y-A->y) + (B->z-A->z) * (B->z-A->z) );

  if (r < 0)
  {
    *closest = *A;
    return 0.0;
  }
  if (r > 1)
  {
    *closest = *B;
    return 1.0;
  }

  closest->x = A->x + ( (B->x - A->x) * r );
  closest->y = A->y + ( (B->y - A->y) * r );
  closest->z = A->z + ( (B->z - A->z) * r );
  return r;
}

/**
 * Returns a float between 0 and 1 representing the location of the closest
 * point on the geography segment to the given point, as a fraction of total
 * segment length.
 *
 *@param[in] p Reference point
 *@param[in] A,B Points defining the segment
 *@param[out] closest Closest point in the segment
 *@param[out] dist Distance between the closest point and the reference point
 */
double
closest_point_on_segment_sphere(const POINT4D *p, const POINT4D *A,
  const POINT4D *B, POINT4D *closest, double *dist)
{
  GEOGRAPHIC_EDGE e;
  GEOGRAPHIC_POINT a, proj;
  double length, /* length from A to the closest point */
    seglength, /* length of the segment AB */
    result; /* ratio */

  /* Initialize target point */
  geographic_point_init(p->x, p->y, &a);

  /* Initialize edge */
  geographic_point_init(A->x, A->y, &(e.start));
  geographic_point_init(B->x, B->y, &(e.end));

  /* Get the spherical distance between point and edge */
  *dist = edge_distance_to_point(&e, &a, &proj);

  /* Compute distance from beginning of the segment to closest point */
  seglength = sphere_distance(&(e.start), &(e.end));
  length = sphere_distance(&(e.start), &proj);
  result = length / seglength;

  if (closest)
  {
    /* Copy nearest into returning argument */
    closest->x = rad2deg(proj.lon);
    closest->y = rad2deg(proj.lat);

    /* Compute Z and M values for closest point */
    closest->z = A->z + ((B->z - A->z) * result);
    closest->m = A->m + ((B->m - A->m) * result);
  }
  return result;
}

/*****************************************************************************
 * Functions specializing the PostGIS functions ST_LineInterpolatePoint and
 * ST_LineLocatePoint.
 *****************************************************************************/

/**
 * Returns a point interpolated from the geometry/geography segment with
 * respect to the fraction of its total length.
 *
 * @param[in] start,end Points defining the segment
 * @param[in] ratio Float between 0 and 1 representing the fraction of the
 * total length of the segment where the point must be located
 */
Datum
geoseg_interpolate_point(Datum start, Datum end, double ratio)
{
  GSERIALIZED *gs = (GSERIALIZED *) DatumGetPointer(start);
  int srid = gserialized_get_srid(gs);
  POINT4D p1 = datum_get_point4d(start);
  POINT4D p2 = datum_get_point4d(end);
  POINT4D p;
  bool geodetic = FLAGS_GET_GEODETIC(gs->flags);
  if (geodetic)
  {
    POINT3D q1, q2;
    GEOGRAPHIC_POINT g1, g2;
    geographic_point_init(p1.x, p1.y, &g1);
    geographic_point_init(p2.x, p2.y, &g2);
    geog2cart(&g1, &q1);
    geog2cart(&g2, &q2);
    interpolate_point4d_sphere(&q1, &q2, &p1, &p2, ratio, &p);
  }
  else
    interpolate_point4d(&p1, &p2, &p, ratio);

  LWPOINT *lwpoint = FLAGS_GET_Z(gs->flags) ?
    lwpoint_make3dz(srid, p.x, p.y, p.z) :
    lwpoint_make2d(srid, p.x, p.y);
  FLAGS_SET_GEODETIC(lwpoint->flags, geodetic);
  Datum result = PointerGetDatum(geo_serialize((LWGEOM *) lwpoint));
  lwpoint_free(lwpoint);
  POSTGIS_FREE_IF_COPY_P(gs, DatumGetPointer(start));
  return result;
}

/**
 * Returns a float between 0 and 1 representing the location of the closest
 * point on the geometry segment to the given point, as a fraction of total
 * segment length.
 *
 *@param[in] start,end Points defining the segment
 *@param[in] point Reference point
 *@param[out] dist Distance
 */
double
geoseg_locate_point(Datum start, Datum end, Datum point, double *dist)
{
  GSERIALIZED *gs = (GSERIALIZED *) DatumGetPointer(start);
  double result;
  if (FLAGS_GET_GEODETIC(gs->flags))
  {
    POINT4D p1 = datum_get_point4d(start);
    POINT4D p2 = datum_get_point4d(end);
    POINT4D p = datum_get_point4d(point);
    POINT4D closest;
    double d;
    /* Get the closest point and the distance */
    result = closest_point_on_segment_sphere(&p, &p1, &p2, &closest, &d);
    /* For robustness, force 0/1 when closest point == start/endpoint */
    if (p4d_same(&p1, &closest))
      result = 0.0;
    else if (p4d_same(&p2, &closest))
      result = 1.0;
    /* Return the distance between the closest point and the point if requested */
    if (dist)
    {
      d = WGS84_RADIUS * d;
      /* Add to the distance the vertical displacement if we're in 3D */
      if (FLAGS_GET_Z(gs->flags))
        d = sqrt( (closest.z - p.z) * (closest.z - p.z) + d*d );
      *dist = d;
    }
  }
  else
  {
    if (FLAGS_GET_Z(gs->flags))
    {
      const POINT3DZ *p1 = datum_get_point3dz_p(start);
      const POINT3DZ *p2 = datum_get_point3dz_p(end);
      const POINT3DZ *p = datum_get_point3dz_p(point);
      POINT3DZ proj;
      result = closest_point3dz_on_segment_ratio(p, p1, p2, &proj);
      /* For robustness, force 0/1 when closest point == start/endpoint */
      if (p3d_same((POINT3D *) p1, (POINT3D *) &proj))
        result = 0.0;
      else if (p3d_same((POINT3D *) p2, (POINT3D *) &proj))
        result = 1.0;
      if (dist)
        *dist = distance3d_pt_pt((POINT3D *)p, (POINT3D *)&proj);
    }
    else
    {
      const POINT2D *p1 = datum_get_point2d_p(start);
      const POINT2D *p2 = datum_get_point2d_p(end);
      const POINT2D *p = datum_get_point2d_p(point);
      POINT2D proj;
      result = closest_point2d_on_segment_ratio(p, p1, p2, &proj);
      if (p2d_same(p1, &proj))
        result = 0.0;
      else if (p2d_same(p2, &proj))
        result = 1.0;
      if (dist)
        *dist = distance2d_pt_pt((POINT2D *)p, &proj);
    }
  }
  return result;
}

/*****************************************************************************/

/**
 * Global variable to save the fcinfo when PostGIS functions need to access
 * the cache such as transform, geography_distance, or geography_azimuth
 */
FunctionCallInfo _FCINFO;

/**
 * Fetch from the cache the fcinfo of the external function
 */
FunctionCallInfo
fetch_fcinfo()
{
	assert(_FCINFO);
	return _FCINFO;
}


/**
 * Store in the cache the fcinfo of the external function
 */
void
store_fcinfo(FunctionCallInfo fcinfo)
{
	_FCINFO = fcinfo;
	return;
}

/*****************************************************************************
 * Parameter tests
 *****************************************************************************/

/**
 * Ensure that the spatial constraints required for operating on two temporal
 * geometries are satisfied
 */
void
ensure_spatial_validity(const Temporal *temp1, const Temporal *temp2)
{
  if (tgeo_base_type(temp1->valuetypid))
  {
    ensure_same_srid_tpoint(temp1, temp2);
    ensure_same_dimensionality_tpoint(temp1, temp2);
  }
  return;
}

/**
 * Ensure that the spatiotemporal boxes have the same type of coordinates,
 * either planar or geodetic
 */
void
ensure_same_geodetic_stbox(const STBOX *box1, const STBOX *box2)
{
  if (MOBDB_FLAGS_GET_X(box1->flags) && MOBDB_FLAGS_GET_X(box2->flags) &&
    MOBDB_FLAGS_GET_GEODETIC(box1->flags) != MOBDB_FLAGS_GET_GEODETIC(box2->flags))
    elog(ERROR, "The boxes must be both planar or both geodetic");
  return;
}

/**
 * Ensure that the temporal point and the spatiotemporal box have the same
 * type of coordinates, either planar or geodetic
 */
void
ensure_same_geodetic_tpoint_stbox(const Temporal *temp, const STBOX *box)
{
  if (MOBDB_FLAGS_GET_X(box->flags) &&
    MOBDB_FLAGS_GET_GEODETIC(temp->flags) != MOBDB_FLAGS_GET_GEODETIC(box->flags))
    ereport(ERROR, (errcode(ERRCODE_INVALID_PARAMETER_VALUE),
      errmsg("The temporal point and the box must be both planar or both geodetic")));
  return;
}

/**
 * Ensure that the spatiotemporal boxes have the same SRID
 */
void
ensure_same_srid_stbox(const STBOX *box1, const STBOX *box2)
{
  if (MOBDB_FLAGS_GET_X(box1->flags) && MOBDB_FLAGS_GET_X(box2->flags) &&
    box1->srid != box2->srid)
    ereport(ERROR, (errcode(ERRCODE_INVALID_PARAMETER_VALUE),
      errmsg("The boxes must be in the same SRID")));
  return;
}

/**
 * Ensure that the temporal points have the same SRID
 */
void
ensure_same_srid_tpoint(const Temporal *temp1, const Temporal *temp2)
{
  if (tpoint_srid_internal(temp1) != tpoint_srid_internal(temp2))
    ereport(ERROR, (errcode(ERRCODE_INVALID_PARAMETER_VALUE),
      errmsg("The temporal points must be in the same SRID")));
  return;
}

/**
 * Ensure that the temporal point and the spatiotemporal boxes have the same SRID
 */
void
ensure_same_srid_tpoint_stbox(const Temporal *temp, const STBOX *box)
{
  if (MOBDB_FLAGS_GET_X(box->flags) &&
    tpoint_srid_internal(temp) != box->srid)
    ereport(ERROR, (errcode(ERRCODE_INVALID_PARAMETER_VALUE),
      errmsg("The temporal point and the box must be in the same SRID")));
  return;
}

/**
 * Ensure that the temporal point and the geometry/geography have the same SRID
 */
void
ensure_same_srid_tpoint_gs(const Temporal *temp, const GSERIALIZED *gs)
{
  if (tpoint_srid_internal(temp) != gserialized_get_srid(gs))
    ereport(ERROR, (errcode(ERRCODE_INVALID_PARAMETER_VALUE),
      errmsg("The temporal point and the geometry must be in the same SRID")));
  return;
}

/**
 * Ensure that the temporal point and the geometry/geography have the same SRID
 */
void
ensure_same_srid_stbox_gs(const STBOX *box, const GSERIALIZED *gs)
{
  if (box->srid != gserialized_get_srid(gs))
    ereport(ERROR, (errcode(ERRCODE_INVALID_PARAMETER_VALUE),
      errmsg("The spatiotemporal box and the geometry must be in the same SRID")));
  return;
}

/**
 * Ensure that the spatiotemporal boxes have the same dimensionality
 */
void
ensure_same_dimensionality_stbox(const STBOX *box1, const STBOX *box2)
{
  if (MOBDB_FLAGS_GET_X(box1->flags) != MOBDB_FLAGS_GET_X(box2->flags) ||
    MOBDB_FLAGS_GET_Z(box1->flags) != MOBDB_FLAGS_GET_Z(box2->flags) ||
    MOBDB_FLAGS_GET_T(box1->flags) != MOBDB_FLAGS_GET_T(box2->flags))
    ereport(ERROR, (errcode(ERRCODE_INVALID_PARAMETER_VALUE),
      errmsg("The boxes must be of the same dimensionality")));
  return;
}

/**
 * Ensure that the temporal points have the same dimensionality
 */
void
ensure_same_dimensionality_tpoint(const Temporal *temp1, const Temporal *temp2)
{
  if (MOBDB_FLAGS_GET_Z(temp1->flags) != MOBDB_FLAGS_GET_Z(temp2->flags))
    ereport(ERROR, (errcode(ERRCODE_INVALID_PARAMETER_VALUE),
      errmsg("The temporal points must be of the same dimensionality")));
  return;
}

/**
 * Ensure that the temporal point and the spatiotemporal boxes have the same spatial dimensionality
 */
void
ensure_same_spatial_dimensionality_tpoint_stbox(const Temporal *temp, const STBOX *box)
{
  if (MOBDB_FLAGS_GET_X(temp->flags) != MOBDB_FLAGS_GET_X(box->flags) ||
    MOBDB_FLAGS_GET_Z(temp->flags) != MOBDB_FLAGS_GET_Z(box->flags))
    ereport(ERROR, (errcode(ERRCODE_INVALID_PARAMETER_VALUE),
      errmsg("The temporal point and the box must be of the same spatial dimensionality")));
  return;
}

/**
 * Ensure that the spatiotemporal boxes have the same spatial dimensionality
 */
void
ensure_same_spatial_dimensionality_stbox(const STBOX *box1, const STBOX *box2)
{
  if (MOBDB_FLAGS_GET_X(box1->flags) && MOBDB_FLAGS_GET_X(box2->flags) &&
    MOBDB_FLAGS_GET_Z(box1->flags) != MOBDB_FLAGS_GET_Z(box2->flags))
    ereport(ERROR, (errcode(ERRCODE_INVALID_PARAMETER_VALUE),
      errmsg("The bounding boxes must be of the same spatial dimensionality")));
  return;
}

/**
 * Ensure that the spatiotemporal boxes have the same spatial dimensionality
 */
void
ensure_same_spatial_dimensionality_stbox_gs(const STBOX *box, const GSERIALIZED *gs)
{
  if (! MOBDB_FLAGS_GET_X(box->flags) ||
      MOBDB_FLAGS_GET_Z(box->flags) != FLAGS_GET_Z(gs->flags))
    ereport(ERROR, (errcode(ERRCODE_INVALID_PARAMETER_VALUE),
      errmsg("The spatiotemporal box and the geometry must be of the same dimensionality")));
  return;
}

/**
 * Ensure that the temporal point and the spatiotemporal box have the same dimensionality
 */
void
ensure_same_dimensionality_tpoint_stbox(const Temporal *temp, const STBOX *box)
{
  if (MOBDB_FLAGS_GET_X(temp->flags) != MOBDB_FLAGS_GET_X(box->flags) ||
    MOBDB_FLAGS_GET_Z(temp->flags) != MOBDB_FLAGS_GET_Z(box->flags) ||
    MOBDB_FLAGS_GET_T(temp->flags) != MOBDB_FLAGS_GET_T(box->flags))
    ereport(ERROR, (errcode(ERRCODE_INVALID_PARAMETER_VALUE),
      errmsg("The temporal point and the box must be of the same dimensionality")));
  return;
}

/**
 * Ensure that the temporal point and the geometry/geography have the same dimensionality
 */
void
ensure_same_dimensionality_tpoint_gs(const Temporal *temp, const GSERIALIZED *gs)
{
  if (MOBDB_FLAGS_GET_Z(temp->flags) != FLAGS_GET_Z(gs->flags))
    ereport(ERROR, (errcode(ERRCODE_INVALID_PARAMETER_VALUE),
      errmsg("The temporal point and the geometry must be of the same dimensionality")));
  return;
}

/**
 * Ensure that the spatiotemporal boxes have at least one common dimension
 */
void
ensure_common_dimension_stbox(const STBOX *box1, const STBOX *box2)
{
  if (MOBDB_FLAGS_GET_X(box1->flags) != MOBDB_FLAGS_GET_X(box2->flags) &&
    MOBDB_FLAGS_GET_T(box1->flags) != MOBDB_FLAGS_GET_T(box2->flags))
    ereport(ERROR, (errcode(ERRCODE_INVALID_PARAMETER_VALUE),
      errmsg("The boxes must have at least one common dimension")));
  return;
}

/**
 * Ensure that the spatiotemporal box has XY dimension
 */
void
ensure_has_X_stbox(const STBOX *box)
{
  if (! MOBDB_FLAGS_GET_X(box->flags))
    ereport(ERROR, (errcode(ERRCODE_INVALID_PARAMETER_VALUE),
      errmsg("The box must have XY dimension")));
  return;
}

/**
 * Ensure that the spatiotemporal box has Z dimension
 */
void
ensure_has_Z_stbox(const STBOX *box)
{
  if (! MOBDB_FLAGS_GET_Z(box->flags))
    ereport(ERROR, (errcode(ERRCODE_INVALID_PARAMETER_VALUE),
      errmsg("The box must have Z dimension")));
  return;
}

/**
 * Ensure that the spatiotemporal box has T dimension
 */
void
ensure_has_T_stbox(const STBOX *box)
{
  if (! MOBDB_FLAGS_GET_T(box->flags))
    ereport(ERROR, (errcode(ERRCODE_INVALID_PARAMETER_VALUE),
      errmsg("The box must have time dimension")));
  return;
}

/**
 * Ensure that the temporal point has not Z dimension
 */
void
ensure_has_not_Z_tpoint(const Temporal *temp)
{
  if (MOBDB_FLAGS_GET_Z(temp->flags))
    ereport(ERROR, (errcode(ERRCODE_INVALID_PARAMETER_VALUE),
      errmsg("The temporal point cannot have Z dimension")));
  return;
}

/**
 * Ensure that the geometry/geography has not Z dimension
 */
void
ensure_has_not_Z_gs(const GSERIALIZED *gs)
{
  if (FLAGS_GET_Z(gs->flags))
    ereport(ERROR, (errcode(ERRCODE_INVALID_PARAMETER_VALUE),
      errmsg("Only geometries without Z dimension accepted")));
  return;
}

/**
 * Ensure that the geometry/geography has M dimension
 */
void
ensure_has_M_gs(const GSERIALIZED *gs)
{
  if (! FLAGS_GET_M(gs->flags))
    ereport(ERROR, (errcode(ERRCODE_INVALID_PARAMETER_VALUE),
      errmsg("Only geometries with M dimension accepted")));
  return;
}

/**
 * Ensure that the geometry/geography has not M dimension
 */
void
ensure_has_not_M_gs(const GSERIALIZED *gs)
{
<<<<<<< HEAD
	return CallerFInfoFunctionCall2(transform, (fetch_fcinfo())->flinfo,
		InvalidOid, value, srid);
=======
  if (FLAGS_GET_M(gs->flags))
    ereport(ERROR, (errcode(ERRCODE_INVALID_PARAMETER_VALUE),
      errmsg("Only geometries without M dimension accepted")));
  return;
>>>>>>> 3195010d
}

/**
 * Ensure that the geometry/geography is a point
 */
void
ensure_point_type(const GSERIALIZED *gs)
{
  if (gserialized_get_type(gs) != POINTTYPE)
    ereport(ERROR, (errcode(ERRCODE_INVALID_PARAMETER_VALUE),
      errmsg("Only point geometries accepted")));
  return;
}

/**
 * Ensure that the geometry/geography is not empty
 */
void
ensure_non_empty(const GSERIALIZED *gs)
{
  if (gserialized_is_empty(gs))
    ereport(ERROR, (errcode(ERRCODE_INVALID_PARAMETER_VALUE),
      errmsg("Only non-empty geometries accepted")));
  return;
}

/*****************************************************************************
 * Utility functions
 *****************************************************************************/

/*
 * Obtain a geometry/geography point from the GSERIALIZED WITHOUT creating
 * the corresponding LWGEOM. These functions constitute a **SERIOUS**
 * break of encapsulation but it is the only way to achieve reasonable
 * performance when manipulating mobility data.
 * The datum_* functions suppose that the GSERIALIZED has been already
 * detoasted. This is typically the case when the datum is within a Temporal*
 * that has been already detoasted with PG_GETARG_TEMPORAL*
 * The first variant (e.g. datum_get_point2d) is slower than the second (e.g.
 * datum_get_point2d_p) since the point is passed by value and thus the bytes
 * are copied. The second version is declared const because you aren't allowed
 * to modify the values, only read them.
 */

/**
 * Returns a 2D point from the serialized geometry
 */
const POINT2D *
gs_get_point2d_p(GSERIALIZED *gs)
{
  return (POINT2D *)((uint8_t*)gs->data + 8);
}

/**
 * Returns a 2D point from the datum
 */
POINT2D
datum_get_point2d(Datum geom)
{
  GSERIALIZED *gs = (GSERIALIZED *)DatumGetPointer(geom);
  POINT2D *point = (POINT2D *)((uint8_t*)gs->data + 8);
  return *point;
}

/**
 * Returns a pointer to a 2D point from the datum
 */
const POINT2D *
datum_get_point2d_p(Datum geom)
{
  GSERIALIZED *gs = (GSERIALIZED *)DatumGetPointer(geom);
  return (POINT2D *)((uint8_t*)gs->data + 8);
}

/**
 * Returns a 3DZ point from the serialized geometry
 */
const POINT3DZ *
gs_get_point3dz_p(GSERIALIZED *gs)
{
  return (POINT3DZ *)((uint8_t*)gs->data + 8);
}

/**
 * Returns a 3DZ point from the datum
 */
POINT3DZ
datum_get_point3dz(Datum geom)
{
  GSERIALIZED *gs = (GSERIALIZED *) DatumGetPointer(geom);
  POINT3DZ *point = (POINT3DZ *)((uint8_t*)gs->data + 8);
  return *point;
}

/**
 * Returns a pointer to a 3DZ point from the datum
 */
const POINT3DZ *
datum_get_point3dz_p(Datum geom)
{
  GSERIALIZED *gs = (GSERIALIZED *) DatumGetPointer(geom);
  return (POINT3DZ *)((uint8_t*)gs->data + 8);
}

/**
 * Returns a 4D point from the datum
 */
POINT4D
datum_get_point4d(Datum geom)
{
  GSERIALIZED *gs = (GSERIALIZED *) DatumGetPointer(geom);
  POINT4D *point = (POINT4D *)((uint8_t*)gs->data + 8);
  return *point;
}

/**
 * Returns true if the two points are equal
 */
bool
datum_point_eq(Datum geopoint1, Datum geopoint2)
{
  GSERIALIZED *gs1 = (GSERIALIZED *) DatumGetPointer(geopoint1);
  GSERIALIZED *gs2 = (GSERIALIZED *) DatumGetPointer(geopoint2);
  if (gserialized_get_srid(gs1) != gserialized_get_srid(gs2) ||
    FLAGS_GET_Z(gs1->flags) != FLAGS_GET_Z(gs2->flags) ||
    FLAGS_GET_GEODETIC(gs1->flags) != FLAGS_GET_GEODETIC(gs2->flags))
    return false;
  if (FLAGS_GET_Z(gs1->flags))
  {
    const POINT3DZ *point1 = gs_get_point3dz_p(gs1);
    const POINT3DZ *point2 = gs_get_point3dz_p(gs2);
    return point1->x == point2->x && point1->y == point2->y &&
      point1->z == point2->z;
  }
  else
  {
    const POINT2D *point1 = gs_get_point2d_p(gs1);
    const POINT2D *point2 = gs_get_point2d_p(gs2);
    return point1->x == point2->x && point1->y == point2->y;
  }
}

/**
 * Returns true encoded as a datum if the two points are equal
 */
Datum
datum2_point_eq(Datum geopoint1, Datum geopoint2)
{
  return BoolGetDatum(datum_point_eq(geopoint1, geopoint2));
}

/**
 * Returns true encoded as a datum if the two points are different
 */
Datum
datum2_point_ne(Datum geopoint1, Datum geopoint2)
{
  return BoolGetDatum(! datum_point_eq(geopoint1, geopoint2));
}

/**
 * Serialize a geometry/geography
 *
 *@pre It is supposed that the flags such as Z and geodetic have been
 * set up before by the calling function
 */
GSERIALIZED *
geo_serialize(LWGEOM *geom)
{
  size_t size;
  GSERIALIZED *result = gserialized_from_lwgeom(geom, &size);
  SET_VARSIZE(result, size);
  return result;
}

/**
 * Call the PostGIS transform function. We need to use the fcinfo cached
 * in the external functions stbox_transform and tpoint_transform
 */
Datum
datum_transform(Datum value, Datum srid)
{
  return CallerFInfoFunctionCall2(transform, (fetch_fcinfo())->flinfo,
    InvalidOid, value, srid);
}

/**
 * Call the PostGIS geometry_from_geography function
 */
static Datum
geog_to_geom(Datum value)
{
  return call_function1(geometry_from_geography, value);
}

/**
 * Call the PostGIS geography_from_geometry function
 */
static Datum
geom_to_geog(Datum value)
{
<<<<<<< HEAD
	Temporal *temp = PG_GETARG_TEMPORAL(0);
	Datum srid = PG_GETARG_DATUM(1);
	/* Store fcinfo into a global variable */
	store_fcinfo(fcinfo);
	Temporal *result = tfunc2_temporal(temp, srid, &datum_transform,
		type_oid(T_GEOMETRY));
	PG_FREE_IF_COPY(temp, 0);
	PG_RETURN_POINTER(result);
=======
  return call_function1(geography_from_geometry, value);
>>>>>>> 3195010d
}

/*****************************************************************************
 * Generic functions
 *****************************************************************************/

/**
 * Returns the 2D distance between the two geometries
 */
Datum
geom_distance2d(Datum geom1, Datum geom2)
{
  return call_function2(distance, geom1, geom2);
}

/**
 * Returns the 3D distance between the two geometries
 */
Datum
geom_distance3d(Datum geom1, Datum geom2)
{
  return call_function2(distance3d, geom1, geom2);
}

/**
 * Returns the distance between the two geographies
 */
Datum
geog_distance(Datum geog1, Datum geog2)
{
  return CallerFInfoFunctionCall2(geography_distance, (fetch_fcinfo())->flinfo,
    InvalidOid, geog1, geog2);
}

/**
 * Returns the 2D distance between the two geometric points
 */
Datum
pt_distance2d(Datum geom1, Datum geom2)
{
  const POINT2D *p1 = datum_get_point2d_p(geom1);
  const POINT2D *p2 = datum_get_point2d_p(geom2);
  return Float8GetDatum(distance2d_pt_pt(p1, p2));
}

/**
 * Returns the 3D distance between the two geometric points
 */
Datum
pt_distance3d(Datum geom1, Datum geom2)
{
  const POINT3DZ *p1 = datum_get_point3dz_p(geom1);
  const POINT3DZ *p2 = datum_get_point3dz_p(geom2);
  return Float8GetDatum(distance3d_pt_pt((POINT3D *)p1, (POINT3D *)p2));
}


/*****************************************************************************
 * Trajectory functions.
 *****************************************************************************/

/**
 * Assemble the set of points of a temporal instant set geometry point as a
 * single geometry.
 * @note Duplicate points are removed.
 */
static Datum
tgeompointi_trajectory(const TInstantSet *ti)
{
  /* Singleton instant set */
  if (ti->count == 1)
    return tinstant_value_copy(tinstantset_inst_n(ti, 0));

  LWPOINT **points = palloc(sizeof(LWPOINT *) * ti->count);
  /* Remove all duplicate points */
  TInstant *inst = tinstantset_inst_n(ti, 0);
  GSERIALIZED *gs = (GSERIALIZED *) DatumGetPointer(tinstant_value_ptr(inst));
  LWPOINT *value = lwgeom_as_lwpoint(lwgeom_from_gserialized(gs));
  points[0] = value;
  int k = 1;
  for (int i = 1; i < ti->count; i++)
  {
    inst = tinstantset_inst_n(ti, i);
    gs = (GSERIALIZED *) DatumGetPointer(tinstant_value_ptr(inst));
    value = lwgeom_as_lwpoint(lwgeom_from_gserialized(gs));
    bool found = false;
    for (int j = 0; j < k; j++)
    {
      if (lwpoint_same(value, points[j]) == LW_TRUE)
      {
        found = true;
        break;
      }
    }
    if (!found)
      points[k++] = value;
  }
  LWGEOM *lwresult;
  if (k == 1)
  {
    lwresult = (LWGEOM *) points[0];
  }
  else
  {
    lwresult = (LWGEOM *) lwcollection_construct(MULTIPOINTTYPE,
      points[0]->srid, NULL, (uint32_t) k, (LWGEOM **) points);
    for (int i = 0; i < k; i++)
      lwpoint_free(points[i]);
  }
  Datum result = PointerGetDatum(geo_serialize(lwresult));
  pfree(points);
  return result;
}

/**
 * Assemble the set of points of a temporal instant set as a
 * single geography/geography.
 */
Datum
tpointinstset_trajectory(const TInstantSet *ti)
{
  Datum result;
  if (MOBDB_FLAGS_GET_GEODETIC(ti->flags))
  {
    /* We only need to fill these parameters for tfunc_tinstantset */
    LiftedFunctionInfo lfinfo;
    lfinfo.func = (varfunc) &geog_to_geom;
    lfinfo.numparam = 1;
    lfinfo.restypid = type_oid(T_GEOMETRY);
    TInstantSet *tigeom = tfunc_tinstantset(ti, (Datum) NULL, lfinfo);
    Datum geomtraj = tgeompointi_trajectory(tigeom);
    result = call_function1(geography_from_geometry, geomtraj);
    pfree(DatumGetPointer(geomtraj));
  }
  else
    result = tgeompointi_trajectory(ti);
  return result;
}

/*****************************************************************************/

/**
 * Compute the trajectory from the two geometry points
 */
LWLINE *
geopoint_lwline(Datum value1, Datum value2)
{
  GSERIALIZED *gs1 = (GSERIALIZED *)DatumGetPointer(value1);
  GSERIALIZED *gs2 = (GSERIALIZED *)DatumGetPointer(value2);
  LWGEOM *geoms[2];
  geoms[0] = lwgeom_from_gserialized(gs1);
  geoms[1] = lwgeom_from_gserialized(gs2);
  LWLINE *result = lwline_from_lwgeom_array(geoms[0]->srid, 2, geoms);
  FLAGS_SET_Z(result->flags, FLAGS_GET_Z(geoms[0]->flags));
  FLAGS_SET_GEODETIC(result->flags, FLAGS_GET_GEODETIC(geoms[0]->flags));
  lwgeom_free(geoms[0]); lwgeom_free(geoms[1]);
  return result;
}

/**
 * Compute the trajectory from the two points
 *
 * @param[in] value1,value2 Points
 * @note Function called during normalization for determining whether three
 * consecutive points are collinear, for computing the temporal distance,
 * the temporal spatial relationships, etc.
 */
Datum
geopoint_line(Datum value1, Datum value2)
{
  LWGEOM *traj = (LWGEOM *)geopoint_lwline(value1, value2);
  GSERIALIZED *result = geo_serialize(traj);
  lwgeom_free(traj);
  return PointerGetDatum(result);
}

/*****************************************************************************/

/**
 * Compute a trajectory from a set of points. The result is either a line or
 * a multipoint depending on whether the interpolation is step or linear
 *
 * @param[in] lwpoints Array of points
 * @param[in] count Number of elements in the input array
 * @param[in] linear True when the interpolation is linear
 */
static Datum
lwpointarr_make_trajectory(LWGEOM **lwpoints, int count, bool linear)
{
  LWGEOM *lwgeom = linear ?
    (LWGEOM *) lwline_from_lwgeom_array(lwpoints[0]->srid,
      (uint32_t) count, lwpoints) :
    (LWGEOM *) lwcollection_construct(MULTIPOINTTYPE, lwpoints[0]->srid,
      NULL, (uint32_t) count, lwpoints);
  FLAGS_SET_Z(lwgeom->flags, FLAGS_GET_Z(lwpoints[0]->flags));
  FLAGS_SET_GEODETIC(lwgeom->flags, FLAGS_GET_GEODETIC(lwpoints[0]->flags));
  Datum result = PointerGetDatum(geo_serialize(lwgeom));
  pfree(lwgeom);
  return result;
}

/**
 * Compute the trajectory of an array of instants.
 *
 * @note This function is called by the constructor of a temporal sequence
 * and returns a single Datum which is a geometry/geography.
 * Since the composing points have been already validated in the constructor
 * there is no verification of the input in this function, in particular
 * for geographies it is supposed that the composing points are geodetic
 *
 * @param[in] instants Array of temporal instants
 * @param[in] count Number of elements in the input array
 * @param[in] linear True when the interpolation is linear
 */
Datum
tpointseq_make_trajectory(TInstant **instants, int count, bool linear)
{
  LWPOINT **points = palloc(sizeof(LWPOINT *) * count);
  LWPOINT *lwpoint;
  Datum value;
  GSERIALIZED *gs;
  int k;
  if (linear)
  {
    /* Remove two consecutive points if they are equal */
    value = tinstant_value(instants[0]);
    gs = (GSERIALIZED *) DatumGetPointer(value);
    points[0] = lwgeom_as_lwpoint(lwgeom_from_gserialized(gs));
    k = 1;
    for (int i = 1; i < count; i++)
    {
      value = tinstant_value(instants[i]);
      gs = (GSERIALIZED *) DatumGetPointer(value);
      lwpoint = lwgeom_as_lwpoint(lwgeom_from_gserialized(gs));
      if (! lwpoint_same(lwpoint, points[k - 1]))
        points[k++] = lwpoint;
    }
  }
  else
  {
     /* Remove all duplicate points */
    k = 0;
    for (int i = 0; i < count; i++)
    {
      value = tinstant_value(instants[i]);
      gs = (GSERIALIZED *) DatumGetPointer(value);
      lwpoint = lwgeom_as_lwpoint(lwgeom_from_gserialized(gs));
      bool found = false;
      for (int j = 0; j < k; j++)
      {
        if (lwpoint_same(lwpoint, points[j]) == LW_TRUE)
        {
          found = true;
          break;
        }
      }
      if (!found)
        points[k++] = lwpoint;
    }
  }
  Datum result = (k == 1) ?
    PointerGetDatum(geo_serialize((LWGEOM *)points[0])) :
    lwpointarr_make_trajectory((LWGEOM **)points, k, linear);
  for (int i = 0; i < k; i++)
    lwpoint_free(points[i]);
  pfree(points);
  return result;
}

/**
 * Returns the precomputed trajectory of a temporal sequence point
 */
Datum
tpointseq_trajectory(const TSequence *seq)
{
  void *traj = (char *)(&seq->offsets[seq->count + 2]) +   /* start of data */
    seq->offsets[seq->count + 1];            /* offset */
  return PointerGetDatum(traj);
}

/**
 * Copy the precomputed trajectory of a temporal sequence point
 */
Datum
tpointseq_trajectory_copy(const TSequence *seq)
{
  void *traj = (char *)(&seq->offsets[seq->count + 2]) +   /* start of data */
      seq->offsets[seq->count + 1];          /* offset */
  return PointerGetDatum(gserialized_copy(traj));
}

/*****************************************************************************/

/**
 * Returns the trajectory of a temporal geography point with sequence set
 * duration from the precomputed trajectories of its composing segments.
 *
 * @note The resulting trajectory must be freed by the calling function.
 * The function removes duplicates points.
 */
static Datum
tgeompoints_trajectory(const TSequenceSet *ts)
{
  /* Singleton sequence set */
  if (ts->count == 1)
    return tpointseq_trajectory_copy(tsequenceset_seq_n(ts, 0));

  LWPOINT **points = palloc(sizeof(LWPOINT *) * ts->totalcount);
  LWGEOM **geoms = palloc(sizeof(LWGEOM *) * ts->count);
  int k = 0, l = 0;
  for (int i = 0; i < ts->count; i++)
  {
    Datum traj = tpointseq_trajectory(tsequenceset_seq_n(ts, i));
    GSERIALIZED *gstraj = (GSERIALIZED *)DatumGetPointer(traj);
    LWPOINT *lwpoint;
    if (gserialized_get_type(gstraj) == POINTTYPE)
    {
      lwpoint = lwgeom_as_lwpoint(lwgeom_from_gserialized(gstraj));
      bool found = false;
      for (int j = 0; j < l; j++)
      {
        if (lwpoint_same(lwpoint, points[j]) == LW_TRUE)
        {
          found = true;
          break;
        }
      }
      if (!found)
        points[l++] = lwpoint;
    }
    else if (gserialized_get_type(gstraj) == MULTIPOINTTYPE)
    {
      LWMPOINT *lwmpoint = lwgeom_as_lwmpoint(lwgeom_from_gserialized(gstraj));
      int count = lwmpoint->ngeoms;
      for (int m = 0; m < count; m++)
      {
        lwpoint = lwmpoint->geoms[m];
        bool found = false;
        for (int j = 0; j < l; j++)
        {
          if (lwpoint_same(lwpoint, points[j]) == LW_TRUE)
            {
              found = true;
              break;
            }
        }
        if (!found)
          points[l++] = lwpoint;
      }
    }
    /* gserialized_get_type(gstraj) == LINETYPE */
    else
    {
      geoms[k++] = lwgeom_from_gserialized(gstraj);
    }
  }
  Datum result;
  if (k == 0)
  {
    /* Only points */
    if (l == 1)
      result = PointerGetDatum(geo_serialize((LWGEOM *)points[0]));
    else
      result = lwpointarr_make_trajectory((LWGEOM **)points, l, false);
  }
  else if (l == 0)
  {
    /* Only lines */
    /* k > 1 since otherwise it is a singleton sequence set and this case
     * was taken care at the begining of the function */
    // TODO add the bounding box instead of ask PostGIS to compute it again
    // GBOX *box = stbox_to_gbox(tsequence_bbox_ptr(seq));
    LWGEOM *coll = (LWGEOM *) lwcollection_construct(MULTILINETYPE,
      geoms[0]->srid, NULL, (uint32_t) k, geoms);
    result = PointerGetDatum(geo_serialize(coll));
    /* We cannot lwgeom_free(geoms[i] or lwgeom_free(coll) */
  }
  else
  {
    /* Both points and lines */
    if (l == 1)
      geoms[k++] = (LWGEOM *)points[0];
    else
    {
      geoms[k++] = (LWGEOM *) lwcollection_construct(MULTIPOINTTYPE,
        points[0]->srid, NULL, (uint32_t) l, (LWGEOM **) points);
      for (int i = 0; i < l; i++)
        lwpoint_free(points[i]);
    }
    // TODO add the bounding box instead of ask PostGIS to compute it again
    // GBOX *box = stbox_to_gbox(tsequence_bbox_ptr(seq));
    LWGEOM *coll = (LWGEOM *) lwcollection_construct(COLLECTIONTYPE,
      geoms[0]->srid, NULL, (uint32_t) k, geoms);
    result = PointerGetDatum(geo_serialize(coll));
  }
  pfree(points); pfree(geoms);
  return result;
}

/**
 * Returns the trajectory of a temporal geography point with sequence set
 * duration
 */
static Datum
tgeogpoints_trajectory(const TSequenceSet *ts)
{
  /* We only need to fill these parameters for tfunc_tsequenceset */
  LiftedFunctionInfo lfinfo;
  lfinfo.func = (varfunc) &geog_to_geom;
  lfinfo.numparam = 1;
  lfinfo.restypid = type_oid(T_GEOMETRY);
  TSequenceSet *tsgeom = tfunc_tsequenceset(ts, (Datum) NULL, lfinfo);
  Datum geomtraj = tgeompoints_trajectory(tsgeom);
  Datum result = call_function1(geography_from_geometry, geomtraj);
  pfree(DatumGetPointer(geomtraj));
  return result;
}

/**
 * Returns the trajectory of a temporal sequence set point
 */
Datum
tpointseqset_trajectory(const TSequenceSet *ts)
{
  return MOBDB_FLAGS_GET_GEODETIC(ts->flags) ?
    tgeogpoints_trajectory(ts) : tgeompoints_trajectory(ts);
}

/*****************************************************************************/

/**
 * Returns the trajectory of a temporal point (dispatch function)
 */
Datum
tpoint_trajectory_internal(const Temporal *temp)
{
  Datum result;
  ensure_valid_duration(temp->duration);
  if (temp->duration == INSTANT)
    result = tinstant_value_copy((TInstant *)temp);
  else if (temp->duration == INSTANTSET)
    result = tpointinstset_trajectory((TInstantSet *)temp);
  else if (temp->duration == SEQUENCE)
    result = tpointseq_trajectory_copy((TSequence *)temp);
  else /* temp->duration == SEQUENCESET */
    result = tpointseqset_trajectory((TSequenceSet *)temp);
  return result;
}

PG_FUNCTION_INFO_V1(tpoint_trajectory);
/**
 * Returns the trajectory of a temporal point
 */
PGDLLEXPORT Datum
tpoint_trajectory(PG_FUNCTION_ARGS)
{
  Temporal *temp = PG_GETARG_TEMPORAL(0);
  Datum result = tpoint_trajectory_internal(temp);
  PG_FREE_IF_COPY(temp, 0);
  PG_RETURN_DATUM(result);
}

/*****************************************************************************
 * Functions for spatial reference systems
 *****************************************************************************/

PG_FUNCTION_INFO_V1(stbox_srid);
/**
 * Returns the SRID of the spatiotemporal box
 */
PGDLLEXPORT Datum
stbox_srid(PG_FUNCTION_ARGS)
{
  STBOX *box = PG_GETARG_STBOX_P(0);
  PG_RETURN_INT32(box->srid);
}

PG_FUNCTION_INFO_V1(stbox_set_srid);
/**
 * Sets the SRID of the spatiotemporal box
 */
PGDLLEXPORT Datum
stbox_set_srid(PG_FUNCTION_ARGS)
{
  STBOX *box = PG_GETARG_STBOX_P(0);
  int32 srid = PG_GETARG_INT32(1);
  STBOX *result = stbox_copy(box);
  result->srid = srid;
  PG_RETURN_POINTER(result);
}

/*****************************************************************************/

/**
 * Returns the SRID of a temporal instant point
 */
int
tpointinst_srid(const TInstant *inst)
{
  GSERIALIZED *gs = (GSERIALIZED *)DatumGetPointer(tinstant_value_ptr(inst));
  return gserialized_get_srid(gs);
}

/**
 * Returns the SRID of a temporal instant set point
 */
int
tpointinstset_srid(const TInstantSet *ti)
{
<<<<<<< HEAD
	Temporal *temp = PG_GETARG_TEMPORAL(0);
	Temporal *result = NULL;
	ensure_valid_duration(temp->duration);
	/* Store fcinfo into a global variable */
	store_fcinfo(fcinfo);
	if (temp->duration == TEMPORALINST)
		result = (Temporal *)tpointinst_cumulative_length((TemporalInst *)temp);
	else if (temp->duration == TEMPORALI)
		result = (Temporal *)tpointi_cumulative_length((TemporalI *)temp);
	else if (temp->duration == TEMPORALSEQ)
		result = (Temporal *)tpointseq_cumulative_length((TemporalSeq *)temp, 0);	
	else if (temp->duration == TEMPORALS)
		result = (Temporal *)tpoints_cumulative_length((TemporalS *)temp);
	PG_FREE_IF_COPY(temp, 0);
	PG_RETURN_POINTER(result);
=======
  STBOX *box = tinstantset_bbox_ptr(ti);
  return box->srid;
>>>>>>> 3195010d
}

/**
 * Returns the SRID of a temporal sequence point
 */
int
tpointseq_srid(const TSequence *seq)
{
  STBOX *box = tsequence_bbox_ptr(seq);
  return box->srid;
}

/**
 * Returns the SRID of a temporal sequence set point
 */
int
tpointseqset_srid(const TSequenceSet *ts)
{
  STBOX *box = tsequenceset_bbox_ptr(ts);
  return box->srid;
}

/**
 * Returns the SRID of a temporal point (dispatch function)
 */
int
tpoint_srid_internal(const Temporal *temp)
{
  int result;
  ensure_valid_duration(temp->duration);
  if (temp->duration == INSTANT)
    result = tpointinst_srid((TInstant *)temp);
  else if (temp->duration == INSTANTSET)
    result = tpointinstset_srid((TInstantSet *)temp);
  else if (temp->duration == SEQUENCE)
    result = tpointseq_srid((TSequence *)temp);
  else /* temp->duration == SEQUENCESET */
    result = tpointseqset_srid((TSequenceSet *)temp);
  return result;
}

PG_FUNCTION_INFO_V1(tpoint_srid);
/**
 * Returns the SRID of a temporal point
 */
PGDLLEXPORT Datum
tpoint_srid(PG_FUNCTION_ARGS)
{
<<<<<<< HEAD
	Temporal *temp = PG_GETARG_TEMPORAL(0);
	Temporal *result = NULL;
	ensure_valid_duration(temp->duration);
	/* Store fcinfo into a global variable */
	store_fcinfo(fcinfo);
	if (temp->duration == TEMPORALINST || temp->duration == TEMPORALI)
		;
	else if (temp->duration == TEMPORALSEQ)
		result = (Temporal *)tpointseq_speed((TemporalSeq *)temp);	
	else if (temp->duration == TEMPORALS)
		result = (Temporal *)tpoints_speed((TemporalS *)temp);	
	PG_FREE_IF_COPY(temp, 0);
	if (result == NULL)
		PG_RETURN_NULL();
	PG_RETURN_POINTER(result);
=======
  Temporal *temp = PG_GETARG_TEMPORAL(0);
  int result = tpoint_srid_internal(temp);
  PG_FREE_IF_COPY(temp, 0);
  PG_RETURN_INT32(result);
>>>>>>> 3195010d
}

/*****************************************************************************/

/**
 * Set the SRID of a temporal instant point
 */
static TInstant *
tpointinst_set_srid(TInstant *inst, int32 srid)
{
  TInstant *result = tinstant_copy(inst);
  GSERIALIZED *gs = (GSERIALIZED *)DatumGetPointer(tinstant_value_ptr(result));
  gserialized_set_srid(gs, srid);
  return result;
}

/**
 * Set the SRID of a temporal instant set point
 */
static TInstantSet *
tpointinstset_set_srid(TInstantSet *ti, int32 srid)
{
  TInstantSet *result = tinstantset_copy(ti);
  for (int i = 0; i < ti->count; i++)
  {
    TInstant *inst = tinstantset_inst_n(result, i);
    GSERIALIZED *gs = (GSERIALIZED *)DatumGetPointer(tinstant_value_ptr(inst));
    gserialized_set_srid(gs, srid);
  }
  STBOX *box = tinstantset_bbox_ptr(result);
  box->srid = srid;
  return result;
}

/**
 * Set the SRID of a temporal sequence point
 */
static TSequence *
tpointseq_set_srid(TSequence *seq, int32 srid)
{
  TSequence *result = tsequence_copy(seq);
  for (int i = 0; i < seq->count; i++)
  {
    TInstant *inst = tsequence_inst_n(result, i);
    GSERIALIZED *gs = (GSERIALIZED *)DatumGetPointer(tinstant_value_ptr(inst));
    gserialized_set_srid(gs, srid);
  }
  STBOX *box = tsequence_bbox_ptr(result);
  box->srid = srid;
  return result;
}

/**
 * Set the SRID of a temporal sequence set point
 */
static TSequenceSet *
tpointseqset_set_srid(TSequenceSet *ts, int32 srid)
{
  TSequenceSet *result = tsequenceset_copy(ts);
  for (int i = 0; i < ts->count; i++)
  {
    TSequence *seq = tsequenceset_seq_n(result, i);
    for (int j = 0; j < seq->count; j++)
    {
      TInstant *inst = tsequence_inst_n(seq, j);
      GSERIALIZED *gs = (GSERIALIZED *)DatumGetPointer(tinstant_value_ptr(inst));
      gserialized_set_srid(gs, srid);
    }
  }
  STBOX *box = tsequenceset_bbox_ptr(result);
  box->srid = srid;
  return result;
}

/**
 * Set the SRID of a temporal point (dispatch function)
 */
Temporal *
tpoint_set_srid_internal(Temporal *temp, int32 srid)
{
  Temporal *result;
  if (temp->duration == INSTANT)
    result = (Temporal *)tpointinst_set_srid((TInstant *)temp, srid);
  else if (temp->duration == INSTANTSET)
    result = (Temporal *)tpointinstset_set_srid((TInstantSet *)temp, srid);
  else if (temp->duration == SEQUENCE)
    result = (Temporal *)tpointseq_set_srid((TSequence *)temp, srid);
  else /* temp->duration == SEQUENCESET */
    result = (Temporal *)tpointseqset_set_srid((TSequenceSet *)temp, srid);

  assert(result != NULL);
  return result;
}

PG_FUNCTION_INFO_V1(tpoint_set_srid);
/**
 * Set the SRID of a temporal point
 */
PGDLLEXPORT Datum
tpoint_set_srid(PG_FUNCTION_ARGS)
{
  Temporal *temp = PG_GETARG_TEMPORAL(0);
  int32 srid = PG_GETARG_INT32(1);
  Temporal *result = tpoint_set_srid_internal(temp, srid);
  PG_FREE_IF_COPY(temp, 0);
  PG_RETURN_POINTER(result);
}

/*****************************************************************************/

PG_FUNCTION_INFO_V1(stbox_transform);
/**
 * Transform a spatiotemporal box into another spatial reference system
 */
PGDLLEXPORT Datum
stbox_transform(PG_FUNCTION_ARGS)
{
  STBOX *box = PG_GETARG_STBOX_P(0);
  Datum srid = PG_GETARG_DATUM(1);
  ensure_has_X_stbox(box);
  STBOX *result = stbox_copy(box);
  result->srid = DatumGetInt32(srid);
  bool hasz = MOBDB_FLAGS_GET_Z(box->flags);
  bool geodetic = MOBDB_FLAGS_GET_GEODETIC(box->flags);
  LWPOINT *ptmin, *ptmax;
  if (hasz)
  {
    ptmin = lwpoint_make3dz(box->srid, box->xmin, box->ymin, box->zmin);
    ptmax = lwpoint_make3dz(box->srid, box->xmax, box->ymax, box->zmax);
  }
  else
  {
    ptmin = lwpoint_make2d(box->srid, box->xmin, box->ymin);
    ptmax = lwpoint_make2d(box->srid, box->xmax, box->ymax);
  }
  lwgeom_set_geodetic((LWGEOM *)ptmin, geodetic);
  lwgeom_set_geodetic((LWGEOM *)ptmax, geodetic);
  Datum min = PointerGetDatum(geo_serialize((LWGEOM *)ptmin));
  Datum max = PointerGetDatum(geo_serialize((LWGEOM *)ptmax));
  /* Store fcinfo into a global variable */
  store_fcinfo(fcinfo);
  Datum min1 = datum_transform(min, srid);
  Datum max1 = datum_transform(max, srid);
  if (hasz)
  {
    const POINT3DZ *ptmin1 = datum_get_point3dz_p(min1);
    const POINT3DZ *ptmax1 = datum_get_point3dz_p(max1);
    result->xmin = ptmin1->x;
    result->ymin = ptmin1->y;
    result->zmin = ptmin1->z;
    result->xmax = ptmax1->x;
    result->ymax = ptmax1->y;
    result->zmax = ptmax1->z;
  }
  else
  {
    const POINT2D *ptmin1 = datum_get_point2d_p(min1);
    const POINT2D *ptmax1 = datum_get_point2d_p(max1);
    result->xmin = ptmin1->x;
    result->ymin = ptmin1->y;
    result->xmax = ptmax1->x;
    result->ymax = ptmax1->y;
  }
  lwpoint_free(ptmin); lwpoint_free(ptmax);
  pfree(DatumGetPointer(min)); pfree(DatumGetPointer(max));
  pfree(DatumGetPointer(min1)); pfree(DatumGetPointer(max1));
  PG_RETURN_POINTER(result);
}

<<<<<<< HEAD
static int
tpointseq_azimuth1(TemporalSeq **result, TemporalSeq *seq)
{
	/* Instantaneous sequence */
	if (seq->count == 1)
		return 0;
	
	/* We are sure that there are at least 2 instants */
	TemporalInst **instants = palloc(sizeof(TemporalInst *) * seq->count);
	TemporalInst *inst1 = temporalseq_inst_n(seq, 0);
	Datum value1 = temporalinst_value(inst1);
	int k = 0, l = 0;
	Datum azimuth = 0; /* Make the compiler quiet */
	bool lower_inc = seq->period.lower_inc, upper_inc;
	for (int i = 1; i < seq->count; i++)
	{
		TemporalInst *inst2 = temporalseq_inst_n(seq, i);
		Datum value2 = temporalinst_value(inst2);
		upper_inc = (i == seq->count - 1) ? seq->period.upper_inc : false;
		if (datum_ne(value1, value2, seq->valuetypid))
		{
			ensure_point_base_type(inst1->valuetypid);
			if (inst1->valuetypid == type_oid(T_GEOMETRY))
				azimuth = call_function2(LWGEOM_azimuth, value1,
					value2);
			else if (inst1->valuetypid == type_oid(T_GEOGRAPHY))
				azimuth = CallerFInfoFunctionCall2(geography_azimuth, (fetch_fcinfo())->flinfo, 
					InvalidOid, value1, value2);
			instants[k++] = temporalinst_make(azimuth,
				inst1->t, FLOAT8OID);
		}
		else
		{
			if (k != 0)
			{
				instants[k++] = temporalinst_make(azimuth, inst1->t, FLOAT8OID);
				upper_inc = true;
				/* Resulting sequence has stepwise interpolation */
				result[l++] = temporalseq_from_temporalinstarr(instants,
					k, lower_inc, upper_inc, false, true);
				for (int j = 0; j < k; j++)
					pfree(instants[j]);
				k = 0;
			}
			lower_inc = true;
		}
		inst1 = inst2;
		value1 = value2;
	}
	if (k != 0)
	{
		instants[k++] = temporalinst_make(azimuth, inst1->t, FLOAT8OID);
		/* Resulting sequence has stepwise interpolation */
		result[l++] = temporalseq_from_temporalinstarr(instants, k,
			lower_inc, upper_inc, false, true);
	}

	pfree(instants);

	return l;
}

TemporalS *
tpointseq_azimuth(TemporalSeq *seq)
{
	TemporalSeq **sequences = palloc(sizeof(TemporalSeq *) * seq->count);
	int count = tpointseq_azimuth1(sequences, seq);
	if (count == 0)
	{
		pfree(sequences);
		return NULL;
	}
	
	/* Resulting sequence set has stepwise interpolation */
	TemporalS *result = temporals_from_temporalseqarr(sequences, count,
		false, true);
	for (int i = 0; i < count; i++)
		pfree(sequences[i]);
	pfree(sequences);
	return result;
}

TemporalS *
tpoints_azimuth(TemporalS *ts)
{
	if (ts->count == 1)
		return tpointseq_azimuth(temporals_seq_n(ts, 0));

	TemporalSeq **sequences = palloc(sizeof(TemporalSeq *) * ts->totalcount);
	int k = 0;
	for (int i = 0; i < ts->count; i++)
	{
		TemporalSeq *seq = temporals_seq_n(ts, i);
		k += tpointseq_azimuth1(&sequences[k], seq);
	}
	if (k == 0)
		return NULL;

	/* Resulting sequence set has stepwise interpolation */
	TemporalS *result = temporals_from_temporalseqarr(sequences, k,
		false, true);

	for (int i = 0; i < k; i++)
		pfree(sequences[i]);
	pfree(sequences);
	
	return result;
}

PG_FUNCTION_INFO_V1(tpoint_azimuth);
=======
/*****************************************************************************/
>>>>>>> 3195010d

/**
 * Transform a temporal instant point into another spatial reference system
 */
TInstant *
tpointinst_transform(const TInstant *inst, Datum srid)
{
<<<<<<< HEAD
	Temporal *temp = PG_GETARG_TEMPORAL(0);
	Temporal *result = NULL;
	ensure_valid_duration(temp->duration);
	/* Store fcinfo into a global variable */
	store_fcinfo(fcinfo);
	if (temp->duration == TEMPORALINST || temp->duration == TEMPORALI ||
		(temp->duration == TEMPORALSEQ && ! MOBDB_FLAGS_GET_LINEAR(temp->flags)) ||
		(temp->duration == TEMPORALS && ! MOBDB_FLAGS_GET_LINEAR(temp->flags)))
		;
	else if (temp->duration == TEMPORALSEQ)
		result = (Temporal *)tpointseq_azimuth((TemporalSeq *)temp);	
	else if (temp->duration == TEMPORALS)
		result = (Temporal *)tpoints_azimuth((TemporalS *)temp);
	PG_FREE_IF_COPY(temp, 0);
	if (result == NULL)
		PG_RETURN_NULL();
	PG_RETURN_POINTER(result);
=======
  Datum geo = datum_transform(tinstant_value(inst), srid);
  TInstant *result = tinstant_make(geo, inst->t, inst->valuetypid);
  pfree(DatumGetPointer(geo));
  return result;
>>>>>>> 3195010d
}

/**
 * Transform a temporal instant set point into another spatial reference system
 */
static TInstantSet *
tpointinstset_transform(const TInstantSet *ti, Datum srid)
{
  TInstant *inst;

  /* Singleton instant set */
  if (ti->count == 1)
  {
    inst = tpointinst_transform(tinstantset_inst_n(ti, 0), srid);
    TInstantSet *result = tinstantset_make(&inst, 1);
    pfree(inst);
    return result;
  }

  /* General case */
  LWGEOM **points = palloc(sizeof(LWGEOM *) * ti->count);
  for (int i = 0; i < ti->count; i++)
  {
    Datum value = tinstant_value(tinstantset_inst_n(ti, i));
    GSERIALIZED *gsvalue = (GSERIALIZED *) DatumGetPointer(value);
    points[i] = lwgeom_from_gserialized(gsvalue);
  }
  Datum multipoint = lwpointarr_make_trajectory(points, ti->count, false);
  Datum transf = datum_transform(multipoint, srid);
  GSERIALIZED *gs = (GSERIALIZED *) PG_DETOAST_DATUM(transf);
  LWMPOINT *lwmpoint = lwgeom_as_lwmpoint(lwgeom_from_gserialized(gs));
  TInstant **instants = palloc(sizeof(TInstant *) * ti->count);
  for (int i = 0; i < ti->count; i++)
  {
    Datum point = PointerGetDatum(geo_serialize((LWGEOM *) (lwmpoint->geoms[i])));
    inst = tinstantset_inst_n(ti, i);
    instants[i] = tinstant_make(point, inst->t, inst->valuetypid);
    pfree(DatumGetPointer(point));
  }
  for (int i = 0; i < ti->count; i++)
    lwpoint_free((LWPOINT *) points[i]);
  pfree(points);
  pfree(DatumGetPointer(multipoint)); pfree(DatumGetPointer(transf));
  POSTGIS_FREE_IF_COPY_P(gs, DatumGetPointer(gs));
  lwmpoint_free(lwmpoint);

  return tinstantset_make_free(instants, ti->count);
}

/**
 * Transform a temporal sequence point into another spatial reference system
 */
static TSequence *
tpointseq_transform(const TSequence *seq, Datum srid)
{
  bool linear = MOBDB_FLAGS_GET_LINEAR(seq->flags);

  /* Instantaneous sequence */
  if (seq->count == 1)
  {
    TInstant *inst = tpointinst_transform(tsequence_inst_n(seq, 0), srid);
    TSequence *result = tinstant_to_tsequence(inst, linear);
    pfree(inst);
    return result;
  }

  /* General case */
  LWGEOM **points = palloc(sizeof(LWGEOM *) * seq->count);
  for (int i = 0; i < seq->count; i++)
  {
    Datum value = tinstant_value(tsequence_inst_n(seq, i));
    GSERIALIZED *gsvalue = (GSERIALIZED *)DatumGetPointer(value);
    points[i] = lwgeom_from_gserialized(gsvalue);
  }
  Datum multipoint = lwpointarr_make_trajectory(points, seq->count, false);
  Datum transf = datum_transform(multipoint, srid);
  GSERIALIZED *gs = (GSERIALIZED *) PG_DETOAST_DATUM(transf);
  LWMPOINT *lwmpoint = lwgeom_as_lwmpoint(lwgeom_from_gserialized(gs));
  TInstant **instants = palloc(sizeof(TInstant *) * seq->count);
  for (int i = 0; i < seq->count; i++)
  {
    Datum point = PointerGetDatum(geo_serialize((LWGEOM *) (lwmpoint->geoms[i])));
    TInstant *inst = tsequence_inst_n(seq, i);
    instants[i] = tinstant_make(point, inst->t, inst->valuetypid);
    pfree(DatumGetPointer(point));
  }

  for (int i = 0; i < seq->count; i++)
    lwpoint_free((LWPOINT *) points[i]);
  pfree(points);
  pfree(DatumGetPointer(multipoint)); pfree(DatumGetPointer(transf));
  POSTGIS_FREE_IF_COPY_P(gs, DatumGetPointer(gs));
  lwmpoint_free(lwmpoint);

  return tsequence_make_free(instants, seq->count,
    seq->period.lower_inc, seq->period.upper_inc, linear, NORMALIZE_NO);
}

/**
 * Transform a temporal sequence set point into another spatial reference system
 *
 * @note In order to do a SINGLE call to the PostGIS transform function we do
 * not iterate through the sequences and call the transform for the sequence.
 */
static TSequenceSet *
tpointseqset_transform(const TSequenceSet *ts, Datum srid)
{
  /* Singleton sequence set */
  if (ts->count == 1)
  {
    TSequence *seq = tpointseq_transform(tsequenceset_seq_n(ts, 0), srid);
    TSequenceSet *result = tsequence_to_tsequenceset(seq);
    pfree(seq);
    return result;
  }

  /* General case */
  int k = 0;
  LWGEOM **points = palloc(sizeof(LWGEOM *) * ts->totalcount);
  int maxcount = -1; /* number of instants of the longest sequence */
  for (int i = 0; i < ts->count; i++)
  {
    TSequence *seq = tsequenceset_seq_n(ts, i);
    maxcount = Max(maxcount, seq->count);
    for (int j = 0; j < seq->count; j++)
    {
      Datum value = tinstant_value(tsequence_inst_n(seq, j));
      GSERIALIZED *gsvalue = (GSERIALIZED *)DatumGetPointer(value);
      points[k++] = lwgeom_from_gserialized(gsvalue);
    }
  }
  Datum multipoint = lwpointarr_make_trajectory(points, ts->totalcount, false);
  Datum transf = datum_transform(multipoint, srid);
  GSERIALIZED *gs = (GSERIALIZED *) PG_DETOAST_DATUM(transf);
  LWMPOINT *lwmpoint = lwgeom_as_lwmpoint(lwgeom_from_gserialized(gs));
  TSequence **sequences = palloc(sizeof(TSequence *) * ts->count);
  TInstant **instants = palloc(sizeof(TInstant *) * maxcount);
  bool linear = MOBDB_FLAGS_GET_LINEAR(ts->flags);
  k = 0;
  for (int i = 0; i < ts->count; i++)
  {
    TSequence *seq = tsequenceset_seq_n(ts, i);
    for (int j = 0; j < seq->count; j++)
    {
      Datum point = PointerGetDatum(geo_serialize((LWGEOM *) (lwmpoint->geoms[k++])));
      TInstant *inst = tsequence_inst_n(seq, j);
      instants[j] = tinstant_make(point, inst->t, inst->valuetypid);
      pfree(DatumGetPointer(point));
    }
    sequences[i] = tsequence_make(instants, seq->count,
      seq->period.lower_inc, seq->period.upper_inc, linear, NORMALIZE_NO);
    for (int j = 0; j < seq->count; j++)
      pfree(instants[j]);
  }
  TSequenceSet *result = tsequenceset_make_free(sequences, ts->count, NORMALIZE_NO);
  for (int i = 0; i < ts->totalcount; i++)
    lwpoint_free((LWPOINT *) points[i]);
  pfree(points); pfree(instants);
  pfree(DatumGetPointer(multipoint)); pfree(DatumGetPointer(transf));
  POSTGIS_FREE_IF_COPY_P(gs, DatumGetPointer(gs));
  lwmpoint_free(lwmpoint);
  return result;
}

PG_FUNCTION_INFO_V1(tpoint_transform);
/**
 * Transform a temporal point into another spatial reference system
 */
PGDLLEXPORT Datum
tpoint_transform(PG_FUNCTION_ARGS)
{
  Temporal *temp = PG_GETARG_TEMPORAL(0);
  Datum srid = PG_GETARG_DATUM(1);
  /* Store fcinfo into a global variable */
  store_fcinfo(fcinfo);

  Temporal *result;
  ensure_valid_duration(temp->duration);
  if (temp->duration == INSTANT)
    result = (Temporal *) tpointinst_transform((TInstant *)temp, srid);
  else if (temp->duration == INSTANTSET)
    result = (Temporal *) tpointinstset_transform((TInstantSet *)temp, srid);
  else if (temp->duration == SEQUENCE)
    result = (Temporal *) tpointseq_transform((TSequence *)temp, srid);
  else /* temp->duration == SEQUENCESET */
    result = (Temporal *) tpointseqset_transform((TSequenceSet *)temp, srid);
  PG_FREE_IF_COPY(temp, 0);
  PG_RETURN_POINTER(result);
}

/*****************************************************************************
 * Cast functions
 * Notice that a geometry point and a geography point are of different size
 * since the geography point keeps a bounding box
 *****************************************************************************/

/* OLD VERSION */

PG_FUNCTION_INFO_V1(tgeompoint_to_tgeogpoint_old);
/**
 * Transform the geometry to a geography
 */
PGDLLEXPORT Datum
tgeompoint_to_tgeogpoint_old(PG_FUNCTION_ARGS)
{
  Temporal *temp = PG_GETARG_TEMPORAL(0);
  /* We only need to fill these parameters for tfunc_temporal */
  LiftedFunctionInfo lfinfo;
  lfinfo.func = (varfunc) &geom_to_geog;
  lfinfo.numparam = 1;
  lfinfo.restypid = type_oid(T_GEOGRAPHY);
  Temporal *result = tfunc_temporal(temp, (Datum) NULL, lfinfo);
  PG_FREE_IF_COPY(temp, 0);
  PG_RETURN_POINTER(result);
}

PG_FUNCTION_INFO_V1(tgeogpoint_to_tgeompoint_old);
/**
 * Transform the geography to a geometry
 */
PGDLLEXPORT Datum
tgeogpoint_to_tgeompoint_old(PG_FUNCTION_ARGS)
{
  Temporal *temp = PG_GETARG_TEMPORAL(0);
  /* We only need to fill these parameters for tfunc_temporal */
  LiftedFunctionInfo lfinfo;
  lfinfo.func = (varfunc) &geog_to_geom;
  lfinfo.numparam = 1;
  lfinfo.restypid = type_oid(T_GEOMETRY);
  Temporal *result = tfunc_temporal(temp, (Datum) NULL, lfinfo);
  PG_FREE_IF_COPY(temp, 0);
  PG_RETURN_POINTER(result);
}

/*****************************************************************************/

/** Symbolic constants for transforming tgeompoint <-> tgeogpoint */
#define GEOG_FROM_GEOM        true
#define GEOM_FROM_GEOG        false

/**
 * Converts the temporal point to a geometry/geography point
 */
static TInstant *
tpointinst_convert_tgeom_tgeog(const TInstant *inst, bool oper)
{
    Datum point = (oper == GEOG_FROM_GEOM) ?
      call_function1(geography_from_geometry, tinstant_value(inst)) :
      call_function1(geometry_from_geography, tinstant_value(inst));
    return tinstant_make(point, inst->t, (oper == GEOG_FROM_GEOM) ? 
      type_oid(T_GEOGRAPHY) : type_oid(T_GEOMETRY));
}

/**
 * Converts the temporal point to a geometry/geography point
 */
static TInstantSet *
tpointinstset_convert_tgeom_tgeog(const TInstantSet *ti, bool oper)
{
  /* Construct a multipoint with all the points */
  LWPOINT **points = palloc(sizeof(LWPOINT *) * ti->count);
  TInstant *inst;
  GSERIALIZED *gs;
  for (int i = 0; i < ti->count; i++)
  {
    inst = tinstantset_inst_n(ti, i);
    gs = (GSERIALIZED *) DatumGetPointer(tinstant_value_ptr(inst));
    points[i] = lwgeom_as_lwpoint(lwgeom_from_gserialized(gs));
  }
  LWGEOM *lwresult = (LWGEOM *) lwcollection_construct(MULTIPOINTTYPE,
      points[0]->srid, NULL, (uint32_t) ti->count, (LWGEOM **) points);
  Datum mpoint_orig = PointerGetDatum(geo_serialize(lwresult));
  for (int i = 0; i < ti->count; i++)
    lwpoint_free(points[i]);
  pfree(points);
  /* Convert the multipoint geometry/geography */
  Datum mpoint_trans = (oper == GEOG_FROM_GEOM) ?
      call_function1(geography_from_geometry, mpoint_orig) :
      call_function1(geometry_from_geography, mpoint_orig);
  /* Construct the resulting tpoint from the multipoint geometry/geography */
  gs = (GSERIALIZED *) DatumGetPointer(mpoint_trans);
  LWMPOINT *lwmpoint = lwgeom_as_lwmpoint(lwgeom_from_gserialized(gs));
  TInstant **instants = palloc(sizeof(TInstant *) * ti->count);
  for (int i = 0; i < ti->count; i++)
  {
    inst = tinstantset_inst_n(ti, i);
    Datum point = PointerGetDatum(geo_serialize((LWGEOM *)(lwmpoint->geoms[i])));
    instants[i] = tinstant_make(point, inst->t, (oper == GEOG_FROM_GEOM) ?
      type_oid(T_GEOGRAPHY) : type_oid(T_GEOMETRY));
    pfree(DatumGetPointer(point));
  }
  lwmpoint_free(lwmpoint);
  return tinstantset_make_free(instants, ti->count);
}

/**
 * Converts the temporal point to a geometry/geography point
 */
static TSequence *
tpointseq_convert_tgeom_tgeog(const TSequence *seq, bool oper)
{
  /* Construct a multipoint with all the points */
  LWPOINT **points = palloc(sizeof(LWPOINT *) * seq->count);
  TInstant *inst;
  GSERIALIZED *gs;
  for (int i = 0; i < seq->count; i++)
  {
    inst = tsequence_inst_n(seq, i);
    gs = (GSERIALIZED *) DatumGetPointer(tinstant_value_ptr(inst));
    points[i] = lwgeom_as_lwpoint(lwgeom_from_gserialized(gs));
  }
  LWGEOM *lwresult = (LWGEOM *) lwcollection_construct(MULTIPOINTTYPE,
      points[0]->srid, NULL, (uint32_t) seq->count, (LWGEOM **) points);
  Datum mpoint_orig = PointerGetDatum(geo_serialize(lwresult));
  for (int i = 0; i < seq->count; i++)
    lwpoint_free(points[i]);
  pfree(points);
  /* Convert the multipoint geometry/geography */
  Datum mpoint_trans = (oper == GEOG_FROM_GEOM) ?
      call_function1(geography_from_geometry, mpoint_orig) :
      call_function1(geometry_from_geography, mpoint_orig);
  /* Construct the resulting tpoint from the multipoint geometry/geography */
  gs = (GSERIALIZED *) DatumGetPointer(mpoint_trans);
  LWMPOINT *lwmpoint = lwgeom_as_lwmpoint(lwgeom_from_gserialized(gs));
  TInstant **instants = palloc(sizeof(TInstant *) * seq->count);
  for (int i = 0; i < seq->count; i++)
  {
    inst = tsequence_inst_n(seq, i);
    Datum point = PointerGetDatum(geo_serialize((LWGEOM *)(lwmpoint->geoms[i])));
    instants[i] = tinstant_make(point, inst->t, (oper == GEOG_FROM_GEOM) ?
      type_oid(T_GEOGRAPHY) : type_oid(T_GEOMETRY));
    pfree(DatumGetPointer(point));
  }
  lwmpoint_free(lwmpoint);
  return tsequence_make_free(instants, seq->count, seq->period.lower_inc,
    seq->period.upper_inc, MOBDB_FLAGS_GET_LINEAR(seq->flags), NORMALIZE_NO);
}

/**
 * Converts the temporal point to a geometry/geography point
 */
static TSequenceSet *
tpointseqset_convert_tgeom_tgeog(const TSequenceSet *ts, bool oper)
{
  TSequence **sequences = palloc(sizeof(TSequence *) * ts->count);
  for (int i = 0; i < ts->count; i++)
  {
    TSequence *seq = tsequenceset_seq_n(ts, i);
    sequences[i] = tpointseq_convert_tgeom_tgeog(seq, oper);
  }
  return tsequenceset_make_free(sequences, ts->count, NORMALIZE_NO);
}

/**
 * Converts the temporal point to a geometry/geography point
 * (dispatch function)
 */
Temporal *
tpoint_convert_tgeom_tgeog(const Temporal *temp, bool oper)
{
  Temporal *result;
  ensure_valid_duration(temp->duration);
  if (temp->duration == INSTANT)
    result = (Temporal *) tpointinst_convert_tgeom_tgeog(
      (TInstant *)temp, oper);
  else if (temp->duration == INSTANTSET)
    result = (Temporal *) tpointinstset_convert_tgeom_tgeog(
      (TInstantSet *)temp, oper);
  else if (temp->duration == SEQUENCE)
    result = (Temporal *) tpointseq_convert_tgeom_tgeog(
      (TSequence *)temp, oper);
  else /* temp->duration == SEQUENCESET */
    result = (Temporal *) tpointseqset_convert_tgeom_tgeog(
      (TSequenceSet *)temp, oper);
  return result;
}

/**
 * Converts the temporal point to a geometry/geography point
 */
PG_FUNCTION_INFO_V1(tgeompoint_to_tgeogpoint);
PGDLLEXPORT Datum
tgeompoint_to_tgeogpoint(PG_FUNCTION_ARGS)
{
  Temporal *temp = PG_GETARG_TEMPORAL(0);
  Temporal *result = tpoint_convert_tgeom_tgeog(temp, GEOG_FROM_GEOM);
  PG_FREE_IF_COPY(temp, 0);
  PG_RETURN_POINTER(result);
}

PG_FUNCTION_INFO_V1(tgeogpoint_to_tgeompoint);
PGDLLEXPORT Datum
tgeogpoint_to_tgeompoint(PG_FUNCTION_ARGS)
{
  Temporal *temp = PG_GETARG_TEMPORAL(0);
  Temporal *result = tpoint_convert_tgeom_tgeog(temp, GEOM_FROM_GEOG);
  PG_FREE_IF_COPY(temp, 0);
  PG_RETURN_POINTER(result);
}

/*****************************************************************************
 * Set precision of the coordinates.
 *****************************************************************************/

/**
 * Set the precision of the point coordinates to the number
 * of decimal places
 */
static Datum
datum_set_precision(Datum value, Datum prec)
{
  GSERIALIZED *gs = (GSERIALIZED *)DatumGetPointer(value);
  int srid = gserialized_get_srid(gs);
  LWPOINT *lwpoint;
  if (FLAGS_GET_Z(gs->flags))
  {
    const POINT3DZ *point = gs_get_point3dz_p(gs);
    double x = DatumGetFloat8(datum_round(Float8GetDatum(point->x), prec));
    double y = DatumGetFloat8(datum_round(Float8GetDatum(point->y), prec));
    double z = DatumGetFloat8(datum_round(Float8GetDatum(point->z), prec));
    lwpoint = lwpoint_make3dz(srid, x, y, z);
  }
  else
  {
    const POINT2D *point = gs_get_point2d_p(gs);
    double x = DatumGetFloat8(datum_round(Float8GetDatum(point->x), prec));
    double y = DatumGetFloat8(datum_round(Float8GetDatum(point->y), prec));
    lwpoint = lwpoint_make2d(srid, x, y);
  }
  bool geodetic = FLAGS_GET_GEODETIC(gs->flags);
  FLAGS_SET_GEODETIC(lwpoint->flags, geodetic);
  GSERIALIZED *result = geo_serialize((LWGEOM *) lwpoint);
  pfree(lwpoint);
  return PointerGetDatum(result);
}

PG_FUNCTION_INFO_V1(tpoint_set_precision);
/**
 * Set the precision of the coordinates of the temporal point to the number
 * of decimal places
 */
PGDLLEXPORT Datum
tpoint_set_precision(PG_FUNCTION_ARGS)
{
  Temporal *temp = PG_GETARG_TEMPORAL(0);
  Datum size = PG_GETARG_DATUM(1);
  /* We only need to fill these parameters for tfunc_temporal */
  LiftedFunctionInfo lfinfo;
  lfinfo.func = (varfunc) &datum_set_precision;
  lfinfo.numparam = 2;
  lfinfo.restypid = temp->valuetypid;
  Temporal *result = tfunc_temporal(temp, size, lfinfo);
  PG_FREE_IF_COPY(temp, 0);
  PG_RETURN_POINTER(result);
}

/*****************************************************************************
 * Length functions
 *****************************************************************************/

/**
 * Returns the length traversed by the temporal sequence point
 */
static double
tpointseq_length(const TSequence *seq)
{
  assert(MOBDB_FLAGS_GET_LINEAR(seq->flags));
  Datum traj = tpointseq_trajectory(seq);
  GSERIALIZED *gstraj = (GSERIALIZED *)DatumGetPointer(traj);
  if (gserialized_get_type(gstraj) == POINTTYPE)
    return 0;

  /* We are sure that the trajectory is a line */
  double result = MOBDB_FLAGS_GET_GEODETIC(seq->flags) ?
    DatumGetFloat8(call_function2(geography_length, traj,
      BoolGetDatum(true))) :
    /* The next function call works for 2D and 3D */
    DatumGetFloat8(call_function1(LWGEOM_length_linestring, traj));
  return result;
}

/**
 * Returns the length traversed by the temporal sequence set point
 */
static double
tpointseqset_length(const TSequenceSet *ts)
{
  assert(MOBDB_FLAGS_GET_LINEAR(ts->flags));
  double result = 0;
  for (int i = 0; i < ts->count; i++)
    result += tpointseq_length(tsequenceset_seq_n(ts, i));
  return result;
}

PG_FUNCTION_INFO_V1(tpoint_length);
/**
 * Returns the length traversed by the temporal sequence (set) point
 */
PGDLLEXPORT Datum
tpoint_length(PG_FUNCTION_ARGS)
{
  Temporal *temp = PG_GETARG_TEMPORAL(0);
  double result = 0.0;
  ensure_valid_duration(temp->duration);
  if (temp->duration == INSTANT || temp->duration == INSTANTSET ||
    ! MOBDB_FLAGS_GET_LINEAR(temp->flags))
    ;
  else if (temp->duration == SEQUENCE)
    result = tpointseq_length((TSequence *)temp);
  else /* temp->duration == SEQUENCESET */
    result = tpointseqset_length((TSequenceSet *)temp);
  PG_FREE_IF_COPY(temp, 0);
  PG_RETURN_FLOAT8(result);
}

/*****************************************************************************/

/**
 * Returns the cumulative length traversed by the temporal instant point
 */
static TInstant *
tpointinst_cumulative_length(const TInstant *inst)
{
  return tinstant_make(Float8GetDatum(0.0), inst->t, FLOAT8OID);
}

/**
 * Returns the cumulative length traversed by the temporal instant set point
 */
static TInstantSet *
tpointinstset_cumulative_length(const TInstantSet *ti)
{
  TInstant **instants = palloc(sizeof(TInstant *) * ti->count);
  Datum length = Float8GetDatum(0.0);
  for (int i = 0; i < ti->count; i++)
  {
    TInstant *inst = tinstantset_inst_n(ti, i);
    instants[i] = tinstant_make(length, inst->t, FLOAT8OID);
  }
  return tinstantset_make_free(instants, ti->count);
}

/**
 * Returns the cumulative length traversed by the temporal sequence point
 */
static TSequence *
tpointseq_cumulative_length(const TSequence *seq, double prevlength)
{
  bool linear = MOBDB_FLAGS_GET_LINEAR(seq->flags);

  /* Instantaneous sequence */
  if (seq->count == 1)
  {
    TInstant *inst = tsequence_inst_n(seq, 0);
    TInstant *inst1 = tinstant_make(Float8GetDatum(0), inst->t,
      FLOAT8OID);
    TSequence *result = tinstant_to_tsequence(inst1, linear);
    pfree(inst1);
    return result;
  }

  TInstant **instants = palloc(sizeof(TInstant *) * seq->count);
  /* Stepwise interpolation */
  if (! linear)
  {
    Datum length = Float8GetDatum(0.0);
    for (int i = 0; i < seq->count; i++)
    {
      TInstant *inst = tsequence_inst_n(seq, i);
      instants[i] = tinstant_make(length, inst->t, FLOAT8OID);
    }
  }
  else
  /* Linear interpolation */
  {
    Datum (*func)(Datum, Datum);
    if (MOBDB_FLAGS_GET_GEODETIC(seq->flags))
      func = &geog_distance;
    else
      func = MOBDB_FLAGS_GET_Z(seq->flags) ? &pt_distance3d :
        &pt_distance2d;

    TInstant *inst1 = tsequence_inst_n(seq, 0);
    Datum value1 = tinstant_value(inst1);
    double length = prevlength;
    instants[0] = tinstant_make(Float8GetDatum(length), inst1->t,
        FLOAT8OID);
    for (int i = 1; i < seq->count; i++)
    {
      TInstant *inst2 = tsequence_inst_n(seq, i);
      Datum value2 = tinstant_value(inst2);
      if (datum_ne(value1, value2, inst1->valuetypid))
        length += DatumGetFloat8(func(value1, value2));
      instants[i] = tinstant_make(Float8GetDatum(length), inst2->t,
        FLOAT8OID);
      inst1 = inst2;
      value1 = value2;
    }
  }
  TSequence *result = tsequence_make(instants, seq->count,
    seq->period.lower_inc, seq->period.upper_inc, linear, NORMALIZE);

  for (int i = 1; i < seq->count; i++)
    pfree(instants[i]);
  pfree(instants);

  return result;
}

/**
 * Returns the cumulative length traversed by the temporal sequence set point
 */
static TSequenceSet *
tpointseqset_cumulative_length(const TSequenceSet *ts)
{
  TSequence **sequences = palloc(sizeof(TSequence *) * ts->count);
  double length = 0;
  for (int i = 0; i < ts->count; i++)
  {
    TSequence *seq = tsequenceset_seq_n(ts, i);
    sequences[i] = tpointseq_cumulative_length(seq, length);
    TInstant *end = tsequence_inst_n(sequences[i], seq->count - 1);
    length = DatumGetFloat8(tinstant_value(end));
  }
  TSequenceSet *result = tsequenceset_make(sequences, ts->count,
    NORMALIZE_NO);

<<<<<<< HEAD
PGDLLEXPORT Datum
NAI_geo_tpoint(PG_FUNCTION_ARGS)
{
	GSERIALIZED *gs = PG_GETARG_GSERIALIZED_P(0);
	Temporal *temp = PG_GETARG_TEMPORAL(1);
	ensure_same_srid_tpoint_gs(temp, gs);
	if (MOBDB_FLAGS_GET_Z(temp->flags) || FLAGS_GET_Z(gs->flags))
	{
		PG_FREE_IF_COPY(gs, 0);
		PG_FREE_IF_COPY(temp, 1);
		ereport(ERROR, (errcode(ERRCODE_INVALID_PARAMETER_VALUE),
			errmsg("3D geometries are not allowed")));
	}
	if (gserialized_is_empty(gs))
	{
		PG_FREE_IF_COPY(gs, 0);
		PG_FREE_IF_COPY(temp, 1);
		PG_RETURN_NULL();
	}

	/* Store fcinfo into a global variable */
	store_fcinfo(fcinfo);

	Datum (*func)(Datum, Datum);
	ensure_point_base_type(temp->valuetypid);
	if (temp->valuetypid == type_oid(T_GEOMETRY))
		func = &geom_distance2d;
	else
		func = &geog_distance;
	Temporal *result = NULL;
	ensure_valid_duration(temp->duration);
	if (temp->duration == TEMPORALINST)
		result = (Temporal *)temporalinst_copy((TemporalInst *)temp);
	else if (temp->duration == TEMPORALI)
		result = (Temporal *)NAI_tpointi_geo((TemporalI *)temp,
			PointerGetDatum(gs), func);
	else if (temp->duration == TEMPORALSEQ)
		result = (Temporal *)NAI_tpointseq_geo((TemporalSeq *)temp,
			PointerGetDatum(gs), func);
	else if (temp->duration == TEMPORALS)
		result = (Temporal *)NAI_tpoints_geo((TemporalS *)temp,
			PointerGetDatum(gs), func);
	
	PG_FREE_IF_COPY(gs, 0);
	PG_FREE_IF_COPY(temp, 1);
	PG_RETURN_POINTER(result);
}

PG_FUNCTION_INFO_V1(NAI_tpoint_geo);

PGDLLEXPORT Datum
NAI_tpoint_geo(PG_FUNCTION_ARGS)
{
	Temporal *temp = PG_GETARG_TEMPORAL(0);
	GSERIALIZED *gs = PG_GETARG_GSERIALIZED_P(1);
	ensure_same_srid_tpoint_gs(temp, gs);
	if (MOBDB_FLAGS_GET_Z(temp->flags) || FLAGS_GET_Z(gs->flags))
	{
		PG_FREE_IF_COPY(temp, 0);
		PG_FREE_IF_COPY(gs, 1);
		ereport(ERROR, (errcode(ERRCODE_INVALID_PARAMETER_VALUE),
			errmsg("3D geometries are not allowed")));
	}
	if (gserialized_is_empty(gs))
	{
		PG_FREE_IF_COPY(temp, 0);
		PG_FREE_IF_COPY(gs, 1);
		PG_RETURN_NULL();
	}

	/* Store fcinfo into a global variable */
	store_fcinfo(fcinfo);

	Datum (*func)(Datum, Datum);
	ensure_point_base_type(temp->valuetypid);
	if (temp->valuetypid == type_oid(T_GEOMETRY))
		func = &geom_distance2d;
	else
		func = &geog_distance;
	Temporal *result = NULL;
	if (temp->duration == TEMPORALINST)
		result = (Temporal *)temporalinst_copy((TemporalInst *)temp);
	else if (temp->duration == TEMPORALI)
		result = (Temporal *)NAI_tpointi_geo((TemporalI *)temp,
			PointerGetDatum(gs), func);
	else if (temp->duration == TEMPORALSEQ)
		result = (Temporal *)NAI_tpointseq_geo((TemporalSeq *)temp,
			PointerGetDatum(gs), func);
	else if (temp->duration == TEMPORALS)
		result = (Temporal *)NAI_tpoints_geo((TemporalS *)temp,
			PointerGetDatum(gs), func);
	
	PG_FREE_IF_COPY(temp, 0);
	PG_FREE_IF_COPY(gs, 1);
	PG_RETURN_POINTER(result);
}

PG_FUNCTION_INFO_V1(NAI_tpoint_tpoint);
=======
  for (int i = 1; i < ts->count; i++)
    pfree(sequences[i]);
  pfree(sequences);

  return result;
}
>>>>>>> 3195010d

PG_FUNCTION_INFO_V1(tpoint_cumulative_length);
/**
 * Returns the cumulative length traversed by the temporal point
 */
PGDLLEXPORT Datum
<<<<<<< HEAD
NAI_tpoint_tpoint(PG_FUNCTION_ARGS)
{
	Temporal *temp1 = PG_GETARG_TEMPORAL(0);
	Temporal *temp2 = PG_GETARG_TEMPORAL(1);
	ensure_same_srid_tpoint(temp1, temp2);
	ensure_same_dimensionality_tpoint(temp1, temp2);
	/* Store fcinfo into a global variable */
	store_fcinfo(fcinfo);
	TemporalInst *result = NULL;
	Temporal *dist = distance_tpoint_tpoint_internal(temp1, temp2);
	if (dist != NULL)
	{
		Temporal *mindist = temporal_at_min_internal(dist);
		TimestampTz t = temporal_start_timestamp_internal(mindist);
		result = temporal_at_timestamp_internal(temp1, t);
		pfree(dist); pfree(mindist);		
	}
	PG_FREE_IF_COPY(temp1, 0);
	PG_FREE_IF_COPY(temp2, 1);
	if (result == NULL)
		PG_RETURN_NULL();
	PG_RETURN_POINTER(result);
=======
tpoint_cumulative_length(PG_FUNCTION_ARGS)
{
  Temporal *temp = PG_GETARG_TEMPORAL(0);
  Temporal *result;
  ensure_valid_duration(temp->duration);
  /* Store fcinfo into a global variable */
  store_fcinfo(fcinfo);
  if (temp->duration == INSTANT)
    result = (Temporal *)tpointinst_cumulative_length((TInstant *)temp);
  else if (temp->duration == INSTANTSET)
    result = (Temporal *)tpointinstset_cumulative_length((TInstantSet *)temp);
  else if (temp->duration == SEQUENCE)
    result = (Temporal *)tpointseq_cumulative_length((TSequence *)temp, 0);
  else /* temp->duration == SEQUENCESET */
    result = (Temporal *)tpointseqset_cumulative_length((TSequenceSet *)temp);
  PG_FREE_IF_COPY(temp, 0);
  PG_RETURN_POINTER(result);
>>>>>>> 3195010d
}

/*****************************************************************************
 * Speed functions
 *****************************************************************************/

<<<<<<< HEAD
PG_FUNCTION_INFO_V1(NAD_geo_tpoint);

PGDLLEXPORT Datum
NAD_geo_tpoint(PG_FUNCTION_ARGS)
{
	GSERIALIZED *gs = PG_GETARG_GSERIALIZED_P(0);
	Temporal *temp = PG_GETARG_TEMPORAL(1);
	ensure_same_srid_tpoint_gs(temp, gs);
	ensure_same_dimensionality_tpoint_gs(temp, gs);
	if (gserialized_is_empty(gs))
	{
		PG_FREE_IF_COPY(gs, 0);
		PG_FREE_IF_COPY(temp, 1);
		PG_RETURN_NULL();
	}

	/* Store fcinfo into a global variable */
	store_fcinfo(fcinfo);

	Datum (*func)(Datum, Datum);
	ensure_point_base_type(temp->valuetypid);
	if (temp->valuetypid == type_oid(T_GEOMETRY))
	{
		if (MOBDB_FLAGS_GET_Z(temp->flags))
			func = &geom_distance3d;
		else
			func = &geom_distance2d;
	}
	else
		func = &geog_distance;

	Datum traj = tpoint_trajectory_internal(temp);
	Datum result = func(traj, PointerGetDatum(gs));

	pfree(DatumGetPointer(traj));
	PG_FREE_IF_COPY(gs, 0);
	PG_FREE_IF_COPY(temp, 1);
	PG_RETURN_DATUM(result);
}

PG_FUNCTION_INFO_V1(NAD_tpoint_geo);

PGDLLEXPORT Datum
NAD_tpoint_geo(PG_FUNCTION_ARGS)
{
	Temporal *temp = PG_GETARG_TEMPORAL(0);
	GSERIALIZED *gs = PG_GETARG_GSERIALIZED_P(1);
	ensure_same_srid_tpoint_gs(temp, gs);
	ensure_same_dimensionality_tpoint_gs(temp, gs);
	if (gserialized_is_empty(gs))
	{
		PG_FREE_IF_COPY(temp, 0);
		PG_FREE_IF_COPY(gs, 1);
		PG_RETURN_NULL();
	}

	/* Store fcinfo into a global variable */
	store_fcinfo(fcinfo);

	Datum (*func)(Datum, Datum);
	ensure_point_base_type(temp->valuetypid);
	if (temp->valuetypid == type_oid(T_GEOMETRY))
	{
		if (MOBDB_FLAGS_GET_Z(temp->flags))
			func = &geom_distance3d;
		else
			func = &geom_distance2d;
	}
	else
		func = &geog_distance;

	Datum traj = tpoint_trajectory_internal(temp);
	Datum result = func(traj, PointerGetDatum(gs));

	pfree(DatumGetPointer(traj));
	PG_FREE_IF_COPY(temp, 0);
	PG_FREE_IF_COPY(gs, 1);
	PG_RETURN_DATUM(result);
=======
/**
 * Returns the speed of the temporal point in the temporal sequence point
 */
static TSequence *
tpointseq_speed(const TSequence *seq)
{
  /* Instantaneous sequence */
  if (seq->count == 1)
    return NULL;

  TInstant **instants = palloc(sizeof(TInstant *) * seq->count);
  /* Stepwise interpolation */
  if (! MOBDB_FLAGS_GET_LINEAR(seq->flags))
  {
    Datum length = Float8GetDatum(0.0);
    for (int i = 0; i < seq->count; i++)
    {
      TInstant *inst = tsequence_inst_n(seq, i);
      instants[i] = tinstant_make(length, inst->t, FLOAT8OID);
    }
  }
  else
  /* Linear interpolation */
  {
    Datum (*func)(Datum, Datum);
    if (MOBDB_FLAGS_GET_GEODETIC(seq->flags))
      func = &geog_distance;
    else
      func = MOBDB_FLAGS_GET_Z(seq->flags) ?
        &pt_distance3d : &pt_distance2d;

    TInstant *inst1 = tsequence_inst_n(seq, 0);
    Datum value1 = tinstant_value(inst1);
    double speed;
    for (int i = 0; i < seq->count - 1; i++)
    {
      TInstant *inst2 = tsequence_inst_n(seq, i + 1);
      Datum value2 = tinstant_value(inst2);
      speed = datum_point_eq(value1, value2) ? 0 :
        DatumGetFloat8(func(value1, value2)) /
          ((double)(inst2->t - inst1->t) / 1000000);
      instants[i] = tinstant_make(Float8GetDatum(speed), inst1->t,
        FLOAT8OID);
      inst1 = inst2;
      value1 = value2;
    }
    instants[seq->count - 1] = tinstant_make(Float8GetDatum(speed),
      seq->period.upper, FLOAT8OID);
  }
  /* The resulting sequence has step interpolation */
  TSequence *result = tsequence_make(instants, seq->count,
    seq->period.lower_inc, seq->period.upper_inc, STEP, NORMALIZE);
  for (int i = 0; i < seq->count - 1; i++)
    pfree(instants[i]);
  pfree(instants);
  return result;
}

/**
 * Returns the speed of the temporal point in the temporal sequence set point
 */
static TSequenceSet *
tpointseqset_speed(const TSequenceSet *ts)
{
  TSequence **sequences = palloc(sizeof(TSequence *) * ts->count);
  int k = 0;
  for (int i = 0; i < ts->count; i++)
  {
    TSequence *seq = tsequenceset_seq_n(ts, i);
    if (seq->count > 1)
      sequences[k++] = tpointseq_speed(seq);
  }
  /* The resulting sequence set has step interpolation */
  return tsequenceset_make_free(sequences, k, NORMALIZE);
>>>>>>> 3195010d
}

PG_FUNCTION_INFO_V1(tpoint_speed);
/**
 * Returns the speed of the temporal point in the temporal sequence (set) point
 */
PGDLLEXPORT Datum
<<<<<<< HEAD
NAD_tpoint_tpoint(PG_FUNCTION_ARGS)
{
	Temporal *temp1 = PG_GETARG_TEMPORAL(0);
	Temporal *temp2 = PG_GETARG_TEMPORAL(1);
	ensure_same_srid_tpoint(temp1, temp2);
	ensure_same_dimensionality_tpoint(temp1, temp2);
	/* Store fcinfo into a global variable */
	store_fcinfo(fcinfo);
	Temporal *dist = distance_tpoint_tpoint_internal(temp1, temp2);
	if (dist == NULL)
	{
		PG_FREE_IF_COPY(temp1, 0);
		PG_FREE_IF_COPY(temp2, 1);
		PG_RETURN_NULL();
	}

	Datum result = temporal_min_value_internal(dist);
	pfree(dist);
	PG_FREE_IF_COPY(temp1, 0);
	PG_FREE_IF_COPY(temp2, 1);
	PG_RETURN_DATUM(result);
=======
tpoint_speed(PG_FUNCTION_ARGS)
{
  Temporal *temp = PG_GETARG_TEMPORAL(0);
  Temporal *result = NULL;
  /* Store fcinfo into a global variable */
  store_fcinfo(fcinfo);
  ensure_valid_duration(temp->duration);
  if (temp->duration == INSTANT || temp->duration == INSTANTSET)
    ;
  else if (temp->duration == SEQUENCE)
    result = (Temporal *)tpointseq_speed((TSequence *)temp);
  else /* temp->duration == SEQUENCESET */
    result = (Temporal *)tpointseqset_speed((TSequenceSet *)temp);
  PG_FREE_IF_COPY(temp, 0);
  if (result == NULL)
    PG_RETURN_NULL();
  PG_RETURN_POINTER(result);
>>>>>>> 3195010d
}

/*****************************************************************************
 * Time-weighed centroid for temporal geometry points
 *****************************************************************************/

/**
 * Returns the time-weighed centroid of the temporal geometry point of
 * instant set duration
 */
Datum
tgeompointi_twcentroid(const TInstantSet *ti)
{
  int srid = tpointinstset_srid(ti);
  TInstant **instantsx = palloc(sizeof(TInstant *) * ti->count);
  TInstant **instantsy = palloc(sizeof(TInstant *) * ti->count);
  TInstant **instantsz = NULL; /* keep compiler quiet */
  bool hasz = MOBDB_FLAGS_GET_Z(ti->flags);
  if (hasz)
    instantsz = palloc(sizeof(TInstant *) * ti->count);

  for (int i = 0; i < ti->count; i++)
  {
    TInstant *inst = tinstantset_inst_n(ti, i);
    POINT4D point = datum_get_point4d(tinstant_value(inst));
    instantsx[i] = tinstant_make(Float8GetDatum(point.x), inst->t,
      FLOAT8OID);
    instantsy[i] = tinstant_make(Float8GetDatum(point.y), inst->t,
      FLOAT8OID);
    if (hasz)
      instantsz[i] = tinstant_make(Float8GetDatum(point.z), inst->t,
        FLOAT8OID);
  }
  TInstantSet *tix = tinstantset_make_free(instantsx, ti->count);
  TInstantSet *tiy = tinstantset_make_free(instantsy, ti->count);
  TInstantSet *tiz = NULL; /* keep compiler quiet */
  if (hasz)
    tiz = tinstantset_make_free(instantsz, ti->count);
  double avgx = tnumberinstset_twavg(tix);
  double avgy = tnumberinstset_twavg(tiy);
  double avgz;
  if (hasz)
    avgz = tnumberinstset_twavg(tiz);
  LWPOINT *lwpoint;
  if (hasz)
    lwpoint = lwpoint_make3dz(srid, avgx, avgy, avgz);
  else
    lwpoint = lwpoint_make2d(srid, avgx, avgy);
  Datum result = PointerGetDatum(geo_serialize((LWGEOM *)lwpoint));

  pfree(lwpoint);
  pfree(tix); pfree(tiy);
  if (hasz)
    pfree(tiz);

  return result;
}

/**
 * Returns the time-weighed centroid of the temporal geometry point of
 * sequence duration
 */
Datum
tgeompointseq_twcentroid(const TSequence *seq)
{
  int srid = tpointseq_srid(seq);
  TInstant **instantsx = palloc(sizeof(TInstant *) * seq->count);
  TInstant **instantsy = palloc(sizeof(TInstant *) * seq->count);
  TInstant **instantsz;
  bool hasz = MOBDB_FLAGS_GET_Z(seq->flags);
  if (hasz)
    instantsz = palloc(sizeof(TInstant *) * seq->count);

  for (int i = 0; i < seq->count; i++)
  {
    TInstant *inst = tsequence_inst_n(seq, i);
    POINT4D point = datum_get_point4d(tinstant_value(inst));
    instantsx[i] = tinstant_make(Float8GetDatum(point.x), inst->t,
      FLOAT8OID);
    instantsy[i] = tinstant_make(Float8GetDatum(point.y), inst->t,
      FLOAT8OID);
    if (hasz)
      instantsz[i] = tinstant_make(Float8GetDatum(point.z), inst->t,
        FLOAT8OID);
  }
  TSequence *seqx = tsequence_make_free(instantsx, seq->count,
    seq->period.lower_inc, seq->period.upper_inc,
    MOBDB_FLAGS_GET_LINEAR(seq->flags), NORMALIZE);
  TSequence *seqy = tsequence_make_free(instantsy, seq->count,
    seq->period.lower_inc, seq->period.upper_inc,
    MOBDB_FLAGS_GET_LINEAR(seq->flags), NORMALIZE);
  TSequence *seqz;
  if (hasz)
    seqz = tsequence_make_free(instantsz, seq->count, seq->period.lower_inc,
      seq->period.upper_inc, MOBDB_FLAGS_GET_LINEAR(seq->flags), NORMALIZE);
  double twavgx = tnumberseq_twavg(seqx);
  double twavgy = tnumberseq_twavg(seqy);
  LWPOINT *lwpoint;
  if (hasz)
  {
    double twavgz = tnumberseq_twavg(seqz);
    lwpoint = lwpoint_make3dz(srid, twavgx, twavgy, twavgz);
  }
  else
    lwpoint = lwpoint_make2d(srid, twavgx, twavgy);
  Datum result = PointerGetDatum(geo_serialize((LWGEOM *)lwpoint));

  pfree(lwpoint);  pfree(seqx); pfree(seqy);
  if (hasz)
    pfree(seqz);

  return result;
}

/**
 * Returns the time-weighed centroid of the temporal geometry point of
 * sequence set duration
 */
Datum
tgeompoints_twcentroid(const TSequenceSet *ts)
{
  int srid = tpointseqset_srid(ts);
  TSequence **sequencesx = palloc(sizeof(TSequence *) * ts->count);
  TSequence **sequencesy = palloc(sizeof(TSequence *) * ts->count);
  TSequence **sequencesz = NULL; /* keep compiler quiet */
  bool hasz = MOBDB_FLAGS_GET_Z(ts->flags);
  if (hasz)
    sequencesz = palloc(sizeof(TSequence *) * ts->count);
  for (int i = 0; i < ts->count; i++)
  {
    TSequence *seq = tsequenceset_seq_n(ts, i);
    TInstant **instantsx = palloc(sizeof(TInstant *) * seq->count);
    TInstant **instantsy = palloc(sizeof(TInstant *) * seq->count);
    TInstant **instantsz;
    if (hasz)
      instantsz = palloc(sizeof(TInstant *) * seq->count);
    for (int j = 0; j < seq->count; j++)
    {
      TInstant *inst = tsequence_inst_n(seq, j);
      POINT4D point = datum_get_point4d(tinstant_value(inst));
      instantsx[j] = tinstant_make(Float8GetDatum(point.x),
        inst->t, FLOAT8OID);
      instantsy[j] = tinstant_make(Float8GetDatum(point.y),
        inst->t, FLOAT8OID);
      if (hasz)
        instantsz[j] = tinstant_make(Float8GetDatum(point.z),
          inst->t, FLOAT8OID);
    }
    sequencesx[i] = tsequence_make_free(instantsx, seq->count,
      seq->period.lower_inc, seq->period.upper_inc,
      MOBDB_FLAGS_GET_LINEAR(seq->flags), NORMALIZE);
    sequencesy[i] = tsequence_make_free(instantsy,
      seq->count, seq->period.lower_inc, seq->period.upper_inc,
      MOBDB_FLAGS_GET_LINEAR(seq->flags), NORMALIZE);
    if (hasz)
      sequencesz[i] = tsequence_make_free(instantsz, seq->count,
        seq->period.lower_inc, seq->period.upper_inc,
        MOBDB_FLAGS_GET_LINEAR(seq->flags), NORMALIZE);
  }
  TSequenceSet *tsx = tsequenceset_make_free(sequencesx, ts->count, NORMALIZE);
  TSequenceSet *tsy = tsequenceset_make_free(sequencesy, ts->count, NORMALIZE);
  TSequenceSet *tsz = NULL; /* keep compiler quiet */
  if (hasz)
    tsz = tsequenceset_make_free(sequencesz, ts->count, NORMALIZE);

  double twavgx = tnumberseqset_twavg(tsx);
  double twavgy = tnumberseqset_twavg(tsy);
  LWPOINT *lwpoint;
  if (hasz)
  {
    double twavgz = tnumberseqset_twavg(tsz);
    lwpoint = lwpoint_make3dz(srid, twavgx, twavgy, twavgz);
  }
  else
    lwpoint = lwpoint_make2d(srid, twavgx, twavgy);
  Datum result = PointerGetDatum(geo_serialize((LWGEOM *)lwpoint));

  pfree(lwpoint);
  pfree(tsx); pfree(tsy);
  if (hasz)
    pfree(tsz);

  return result;
}

/**
 * Returns the time-weighed centroid of the temporal geometry point
 * (dispatch function)
 */
Datum
tgeompoint_twcentroid_internal(Temporal *temp)
{
<<<<<<< HEAD
	GSERIALIZED *gs = PG_GETARG_GSERIALIZED_P(0);
	Temporal *temp = PG_GETARG_TEMPORAL(1);
	ensure_same_srid_tpoint_gs(temp, gs);
	ensure_same_dimensionality_tpoint_gs(temp, gs);
	if (gserialized_is_empty(gs))
	{
		PG_FREE_IF_COPY(gs, 0);
		PG_FREE_IF_COPY(temp, 1);
		PG_RETURN_NULL();
	}

	/* Store fcinfo into a global variable */
	store_fcinfo(fcinfo);

	Datum traj = tpoint_trajectory_internal(temp);
	Datum result =  MOBDB_FLAGS_GET_Z(temp->flags) ?
		call_function2(LWGEOM_shortestline3d, traj, PointerGetDatum(gs)) :
		call_function2(LWGEOM_shortestline2d, traj, PointerGetDatum(gs));

	pfree(DatumGetPointer(traj));
	PG_FREE_IF_COPY(gs, 0);
	PG_FREE_IF_COPY(temp, 1);
	PG_RETURN_DATUM(result);
=======
  Datum result;
  ensure_valid_duration(temp->duration);
  if (temp->duration == INSTANT)
    result = tinstant_value_copy((TInstant *)temp);
  else if (temp->duration == INSTANTSET)
    result = tgeompointi_twcentroid((TInstantSet *)temp);
  else if (temp->duration == SEQUENCE)
    result = tgeompointseq_twcentroid((TSequence *)temp);
  else /* temp->duration == SEQUENCESET */
    result = tgeompoints_twcentroid((TSequenceSet *)temp);
  return result;
>>>>>>> 3195010d
}

PG_FUNCTION_INFO_V1(tgeompoint_twcentroid);
/**
 * Returns the time-weighed centroid of the temporal geometry point
 */
PGDLLEXPORT Datum
<<<<<<< HEAD
shortestline_tpoint_geo(PG_FUNCTION_ARGS)
{
	Temporal *temp = PG_GETARG_TEMPORAL(0);
	GSERIALIZED *gs = PG_GETARG_GSERIALIZED_P(1);
	ensure_same_srid_tpoint_gs(temp, gs);
	ensure_same_dimensionality_tpoint_gs(temp, gs);
	if (gserialized_is_empty(gs))
	{
		PG_FREE_IF_COPY(temp, 0);
		PG_FREE_IF_COPY(gs, 1);
		PG_RETURN_NULL();
	}

	/* Store fcinfo into a global variable */
	store_fcinfo(fcinfo);

	Datum traj = tpoint_trajectory_internal(temp);
	Datum result =  MOBDB_FLAGS_GET_Z(temp->flags) ?
		call_function2(LWGEOM_shortestline3d, traj, PointerGetDatum(gs)) :
		call_function2(LWGEOM_shortestline2d, traj, PointerGetDatum(gs));

	pfree(DatumGetPointer(traj));
	PG_FREE_IF_COPY(temp, 0);
	PG_FREE_IF_COPY(gs, 1);
	PG_RETURN_DATUM(result);
=======
tgeompoint_twcentroid(PG_FUNCTION_ARGS)
{
  Temporal *temp = PG_GETARG_TEMPORAL(0);
  Datum result = tgeompoint_twcentroid_internal(temp);
  PG_FREE_IF_COPY(temp, 0);
  PG_RETURN_DATUM(result);
>>>>>>> 3195010d
}

/*****************************************************************************
 * Temporal azimuth
 *****************************************************************************/

/**
 * Returns the azimuth of the two geometry points
 */
static Datum
geom_azimuth(Datum geom1, Datum geom2)
{
  const POINT2D *p1 = datum_get_point2d_p(geom1);
  const POINT2D *p2 = datum_get_point2d_p(geom2);
  double result;
  azimuth_pt_pt(p1, p2, &result);
  return Float8GetDatum(result);
}

/**
 * Returns the azimuth the two geography points
 */
static Datum
geog_azimuth(Datum geom1, Datum geom2)
{
  return CallerFInfoFunctionCall2(geography_azimuth, (fetch_fcinfo())->flinfo,
    InvalidOid, geom1, geom2);
}

/**
 * Returns the temporal azimuth of the temporal geometry point of
 * sequence duration
 *
 * @param[out] result Array on which the pointers of the newly constructed
 * sequences are stored
 * @param[in] seq Temporal value
 */
static int
tpointseq_azimuth1(TSequence **result, const TSequence *seq)
{
  /* Instantaneous sequence */
  if (seq->count == 1)
    return 0;

  /* Determine the PostGIS function to call */
  Datum (*func)(Datum, Datum) = MOBDB_FLAGS_GET_GEODETIC(seq->flags) ?
    &geog_azimuth : &geom_azimuth;

  /* We are sure that there are at least 2 instants */
  TInstant **instants = palloc(sizeof(TInstant *) * seq->count);
  TInstant *inst1 = tsequence_inst_n(seq, 0);
  Datum value1 = tinstant_value(inst1);
  int k = 0, l = 0;
  Datum azimuth = 0; /* Make the compiler quiet */
  bool lower_inc = seq->period.lower_inc, upper_inc;
  for (int i = 1; i < seq->count; i++)
  {
    TInstant *inst2 = tsequence_inst_n(seq, i);
    Datum value2 = tinstant_value(inst2);
    upper_inc = (i == seq->count - 1) ? seq->period.upper_inc : false;
    if (datum_ne(value1, value2, seq->valuetypid))
    {
      azimuth = func(value1, value2);
      instants[k++] = tinstant_make(azimuth, inst1->t, FLOAT8OID);
    }
    else
    {
      if (k != 0)
      {
        instants[k++] = tinstant_make(azimuth, inst1->t, FLOAT8OID);
        upper_inc = true;
        /* Resulting sequence has step interpolation */
        result[l++] = tsequence_make(instants, k, lower_inc,
          upper_inc, STEP, NORMALIZE);
        for (int j = 0; j < k; j++)
          pfree(instants[j]);
        k = 0;
      }
      lower_inc = true;
    }
    inst1 = inst2;
    value1 = value2;
  }
  if (k != 0)
  {
    instants[k++] = tinstant_make(azimuth, inst1->t, FLOAT8OID);
    /* Resulting sequence has step interpolation */
    result[l++] = tsequence_make(instants, k, lower_inc, upper_inc,
      STEP, NORMALIZE);
  }

  pfree(instants);

  return l;
}

/**
 * Returns the temporal azimuth of the temporal geometry point
 * of sequence duration
 */
TSequenceSet *
tpointseq_azimuth(TSequence *seq)
{
  TSequence **sequences = palloc(sizeof(TSequence *) * seq->count);
  int count = tpointseq_azimuth1(sequences, seq);
  /* Resulting sequence set has step interpolation */
  return tsequenceset_make_free(sequences, count, NORMALIZE);
}

/**
 * Returns the temporal azimuth of the temporal geometry point
 * of sequence set duration
 */
TSequenceSet *
tpointseqset_azimuth(TSequenceSet *ts)
{
  if (ts->count == 1)
    return tpointseq_azimuth(tsequenceset_seq_n(ts, 0));

  TSequence **sequences = palloc(sizeof(TSequence *) * ts->totalcount);
  int k = 0;
  for (int i = 0; i < ts->count; i++)
  {
    TSequence *seq = tsequenceset_seq_n(ts, i);
    k += tpointseq_azimuth1(&sequences[k], seq);
  }
  /* Resulting sequence set has step interpolation */
  return tsequenceset_make_free(sequences, k, NORMALIZE);
}

PG_FUNCTION_INFO_V1(tpoint_azimuth);
/**
 * Returns the temporal azimuth of the temporal geometry point
 */
PGDLLEXPORT Datum
<<<<<<< HEAD
shortestline_tpoint_tpoint(PG_FUNCTION_ARGS)
{
	Temporal *temp1 = PG_GETARG_TEMPORAL(0);
	Temporal *temp2 = PG_GETARG_TEMPORAL(1);
	ensure_same_srid_tpoint(temp1, temp2);
	ensure_same_dimensionality_tpoint(temp1, temp2);
	Temporal *sync1, *sync2;
	/* Return NULL if the temporal points do not intersect in time */
	if (!synchronize_temporal_temporal(temp1, temp2, &sync1, &sync2, true))
	{
		PG_FREE_IF_COPY(temp1, 0);
		PG_FREE_IF_COPY(temp2, 1);
		PG_RETURN_NULL();
	}

	/* Store fcinfo into a global variable */
	store_fcinfo(fcinfo);
	
	Datum (*func)(Datum, Datum);
	ensure_point_base_type(temp1->valuetypid);
	if (temp1->valuetypid == type_oid(T_GEOMETRY))
	{
		if (MOBDB_FLAGS_GET_Z(temp1->flags) && MOBDB_FLAGS_GET_Z(temp2->flags))
			func = &geom_distance3d;
		else
			func = &geom_distance2d;
	}
	else
		func = &geog_distance;
	Datum result = 0;
	ensure_valid_duration(sync1->duration);
	if (sync1->duration == TEMPORALINST)
		result = shortestline_tpointinst_tpointinst((TemporalInst *)sync1,
			(TemporalInst *)sync2);
	else if (sync1->duration == TEMPORALI)
		result = shortestline_tpointi_tpointi((TemporalI *)sync1,
			(TemporalI *)sync2, func);
	else if (sync1->duration == TEMPORALSEQ)
		result = shortestline_tpointseq_tpointseq((TemporalSeq *)sync1,
			(TemporalSeq *)sync2, func);
	else if (sync1->duration == TEMPORALS)
		result = shortestline_tpoints_tpoints((TemporalS *)sync1,
			(TemporalS *)sync2, func);
	
	pfree(sync1); pfree(sync2);
	PG_FREE_IF_COPY(temp1, 0);
	PG_FREE_IF_COPY(temp2, 1);
	PG_RETURN_DATUM(result);
=======
tpoint_azimuth(PG_FUNCTION_ARGS)
{
  Temporal *temp = PG_GETARG_TEMPORAL(0);
  /* Store fcinfo into a global variable */
  store_fcinfo(fcinfo);
  Temporal *result = NULL;
  ensure_valid_duration(temp->duration);
  if (temp->duration == INSTANT || temp->duration == INSTANTSET ||
    (temp->duration == SEQUENCE && ! MOBDB_FLAGS_GET_LINEAR(temp->flags)) ||
    (temp->duration == SEQUENCESET && ! MOBDB_FLAGS_GET_LINEAR(temp->flags)))
    ;
  else if (temp->duration == SEQUENCE)
    result = (Temporal *)tpointseq_azimuth((TSequence *)temp);
  else /* temp->duration == SEQUENCESET */
    result = (Temporal *)tpointseqset_azimuth((TSequenceSet *)temp);
  PG_FREE_IF_COPY(temp, 0);
  if (result == NULL)
    PG_RETURN_NULL();
  PG_RETURN_POINTER(result);
>>>>>>> 3195010d
}

/*****************************************************************************
 * Restriction functions
 * N.B. In the PostGIS version currently used by MobilityDB (2.5) there is no
 * true ST_Intersection function for geography
 *****************************************************************************/

/**
 * Restricts the temporal instant point to the (complement of the) geometry
 */
static TInstant *
tpointinst_restrict_geometry(const TInstant *inst, Datum geom, bool atfunc)
{
  bool inter = DatumGetBool(call_function2(intersects, tinstant_value(inst), geom));
  if ((atfunc && !inter) || (!atfunc && inter))
    return NULL;
  return tinstant_copy(inst);
}

/**
 * Restricts the temporal instant set point to the (complement of the) geometry
 */
static TInstantSet *
tpointinstset_restrict_geometry(const TInstantSet *ti, Datum geom, bool atfunc)
{
  TInstant **instants = palloc(sizeof(TInstant *) * ti->count);
  int k = 0;
  for (int i = 0; i < ti->count; i++)
  {
    TInstant *inst = tinstantset_inst_n(ti, i);
    bool inter = DatumGetBool(call_function2(intersects, tinstant_value(inst), geom));
    if ((atfunc && inter) || (!atfunc && !inter))
      instants[k++] = inst;
  }
  TInstantSet *result = NULL;
  if (k != 0)
    result = tinstantset_make(instants, k);
  /* We cannot pfree the instants in the array */
  pfree(instants);
  return result;
}

/**
 * Restricts the segment of a temporal sequence point to the geometry
 *
 * @param[in] inst1,inst2 Instants defining the segment
 * @param[in] linear True when the segment has linear interpolation
 * @param[in] lower_inc,upper_inc State whether the bounds are inclusive
 * @param[in] geom Geometry
 * @param[out] count Number of elements in the resulting array
 * @pre The instants have the same SRID and the points and the geometry
 * are in 2D
 */
static TSequence **
tpointseq_at_geometry1(const TInstant *inst1, const TInstant *inst2,
  bool linear, bool lower_inc, bool upper_inc, Datum geom, int *count)
{
  Datum value1 = tinstant_value(inst1);
  Datum value2 = tinstant_value(inst2);
  TInstant *instants[2];

  /* Constant segment or step interpolation */
  bool equal = datum_point_eq(value1, value2);
  if (equal || ! linear)
  {
    if (!DatumGetBool(call_function2(intersects, value1, geom)))
    {
      *count = 0;
      return NULL;
    }

    instants[0] = (TInstant *) inst1;
    instants[1] = linear ? (TInstant *) inst2 :
      tinstant_make(value1, inst2->t, inst1->valuetypid);
    /* Stepwise segment with inclusive upper bound must return 2 sequences */
    bool upper_inc1 = (linear) ? upper_inc : false;
    TSequence **result = palloc(sizeof(TSequence *) * 2);
    result[0] = tsequence_make(instants, 2, lower_inc, upper_inc1,
      linear, NORMALIZE_NO);
    int k = 1;
    if (upper_inc != upper_inc1 &&
      DatumGetBool(call_function2(intersects, value2, geom)))
    {
      result[1] = tinstant_to_tsequence(inst2, linear);
      k = 2;
    }
    if (! linear)
      pfree(instants[1]);
    *count = k;
    return result;
  }

  /* Look for intersections in linear segment */
  Datum line = geopoint_line(value1, value2);
  Datum inter = call_function2(intersection, line, geom);
  GSERIALIZED *gsinter = (GSERIALIZED *) PG_DETOAST_DATUM(inter);
  if (gserialized_is_empty(gsinter))
  {
    pfree(DatumGetPointer(line));
    pfree(DatumGetPointer(inter));
    POSTGIS_FREE_IF_COPY_P(gsinter, DatumGetPointer(gsinter));
    *count = 0;
    return NULL;
  }

  const POINT2D *start = datum_get_point2d_p(value1);
  const POINT2D *end = datum_get_point2d_p(value2);
  LWGEOM *lwgeom_inter = lwgeom_from_gserialized(gsinter);
  int type = lwgeom_inter->type;
  int countinter;
  LWPOINT *lwpoint_inter;
  LWLINE *lwline_inter;
  LWCOLLECTION *coll;
  if (type == POINTTYPE)
  {
    countinter = 1;
    lwpoint_inter = lwgeom_as_lwpoint(lwgeom_inter);

  }
  else if (type == LINETYPE)
  {
    countinter = 1;
    lwline_inter = lwgeom_as_lwline(lwgeom_inter);
  }
  else
  {
    coll = lwgeom_as_lwcollection(lwgeom_inter);
    countinter = coll->ngeoms;
  }
  TSequence **result = palloc(sizeof(TSequence *) * countinter);
  double duration = (inst2->t - inst1->t);
  int k = 0;
  for (int i = 0; i < countinter; i++)
  {
    if (countinter > 1)
    {
      /* Find the i-th intersection */
      LWGEOM *subgeom = coll->geoms[i];
      if (subgeom->type == POINTTYPE)
        lwpoint_inter = lwgeom_as_lwpoint(subgeom);
      else /* type == LINETYPE */
        lwline_inter = lwgeom_as_lwline(subgeom);
      type =   subgeom->type;
    }
    POINT2D p1, p2, closest;
    double fraction1;
    TimestampTz t1;
    Datum point1;
    /* Each intersection is either a point or a linestring with two points */
    if (type == POINTTYPE)
    {
      lwpoint_getPoint2d_p(lwpoint_inter, &p1);
      fraction1 = closest_point2d_on_segment_ratio(&p1, start, end, &closest);
      t1 = inst1->t + (long) (duration * fraction1);
      /* If the intersection is not at an exclusive bound */
      if ((lower_inc || t1 > inst1->t) && (upper_inc || t1 < inst2->t))
      {
        point1 = tsequence_value_at_timestamp1(inst1, inst2, true, t1);
        instants[0] = tinstant_make(point1, t1, inst1->valuetypid);
        result[k++] = tinstant_to_tsequence(instants[0], linear);
        pfree(DatumGetPointer(point1));
        pfree(instants[0]);
      }
    }
    else
    {
      LWPOINT *lwpoint1 = lwline_get_lwpoint(lwline_inter, 0);
      LWPOINT *lwpoint2 = lwline_get_lwpoint(lwline_inter, 1);
      lwpoint_getPoint2d_p(lwpoint1, &p1);
      lwpoint_getPoint2d_p(lwpoint2, &p2);
      fraction1 = closest_point2d_on_segment_ratio(&p1, start, end, &closest);
      double fraction2 = closest_point2d_on_segment_ratio(&p2, start, end, &closest);
      t1 = inst1->t + (long) (duration * fraction1);
      TimestampTz t2 = inst1->t + (long) (duration * fraction2);
      TimestampTz lower1 = Min(t1, t2);
      TimestampTz upper1 = Max(t1, t2);
      point1 = tsequence_value_at_timestamp1(inst1, inst2, true, lower1);
      Datum point2 = tsequence_value_at_timestamp1(inst1, inst2, true, upper1);
      instants[0] = tinstant_make(point1, lower1, inst1->valuetypid);
      instants[1] = tinstant_make(point2, upper1, inst1->valuetypid);
      bool lower_inc1 = (lower1 == inst1->t) ? lower_inc : true;
      bool upper_inc1 = (upper1 == inst2->t) ? upper_inc : true;
      result[k++] = tsequence_make(instants, 2, lower_inc1, upper_inc1,
        linear, NORMALIZE_NO);
      pfree(DatumGetPointer(point1)); pfree(DatumGetPointer(point2));
      pfree(instants[0]); pfree(instants[1]);
    }
  }

  pfree(DatumGetPointer(line));
  pfree(DatumGetPointer(inter));
  POSTGIS_FREE_IF_COPY_P(gsinter, DatumGetPointer(gsinter));
  lwgeom_free(lwgeom_inter);

  if (k == 0)
  {
    pfree(result);
    *count = 0;
    return NULL;
  }
  if (k > 1)
    tsequencearr_sort(result, k);
  *count = k;
  return result;
}

/**
 * Restricts the temporal sequence point to the geometry
 *
 * @param[in] seq Temporal point
 * @param[in] geom Geometry
 * @param[out] count Number of elements in the resulting array
 */
TSequence **
tpointseq_at_geometry2(const TSequence *seq, Datum geom, int *count)
{
  /* Instantaneous sequence */
  if (seq->count == 1)
  {
    /* Due to the bounding box test in the calling function we are sure
     * that the point intersects the geometry */
    TSequence **result = palloc(sizeof(TSequence *));
    result[0] = tsequence_copy(seq);
    *count = 1;
    return result;
  }

  /* Temporal sequence has at least 2 instants */
  bool linear = MOBDB_FLAGS_GET_LINEAR(seq->flags);
  TSequence ***sequences = palloc(sizeof(TSequence *) * (seq->count - 1));
  int *countseqs = palloc0(sizeof(int) * (seq->count - 1));
  int totalseqs = 0;
  TInstant *inst1 = tsequence_inst_n(seq, 0);
  bool lower_inc = seq->period.lower_inc;
  for (int i = 0; i < seq->count - 1; i++)
  {
    TInstant *inst2 = tsequence_inst_n(seq, i + 1);
    bool upper_inc = (i == seq->count - 2) ? seq->period.upper_inc : false;
    sequences[i] = tpointseq_at_geometry1(inst1, inst2, linear,
      lower_inc, upper_inc, geom, &countseqs[i]);
    totalseqs += countseqs[i];
    inst1 = inst2;
    lower_inc = true;
  }
  /* Set the output parameter */
  *count = totalseqs;
  if (totalseqs == 0)
  {
    pfree(sequences); pfree(countseqs);
    return NULL;
  }
  TSequence **result = tsequencearr2_to_tsequencearr(sequences, countseqs,
    seq->count - 1, totalseqs);
  return result;
}

/**
 * Restrict the temporal sequence point to the complement of the geometry
 *
 * It is not possible to use a similar approach as for tpointseq_at_geometry1
 * where instead of computing the intersections we compute the difference since
 * in PostGIS the following query
 * @code
 * select st_astext(st_difference(geometry 'Linestring(0 0,3 3)',
 *     geometry 'MultiPoint((1 1),(2 2),(3 3))'))
 * @endcode
 * returns `LINESTRING(0 0,3 3)`. Therefore we compute tpointseq_at_geometry1
 * and then compute the complement of the value obtained.
 *
 * @param[in] seq Temporal point
 * @param[in] geom Geometry
 * @param[out] count Number of elements in the resulting array
 */
static TSequence **
tpointseq_minus_geometry1(const TSequence *seq, Datum geom, int *count)
{
  int countinter;
  TSequence **sequences = tpointseq_at_geometry2(seq, geom, &countinter);
  if (countinter == 0)
  {
    TSequence **result = palloc(sizeof(TSequence *));
    result[0] = tsequence_copy(seq);
    *count = 1;
    return result;
  }

  Period **periods = palloc(sizeof(Period) * countinter);
  for (int i = 0; i < countinter; i++)
    periods[i] = &sequences[i]->period;
  PeriodSet *ps1 = periodset_make(periods, countinter, NORMALIZE_NO);
  PeriodSet *ps2 = minus_period_periodset_internal(&seq->period, ps1);
  pfree(ps1); pfree(periods);
  if (ps2 == NULL)
  {
    *count = 0;
    return NULL;
  }
  TSequence **result = palloc(sizeof(TSequence *) * ps2->count);
  *count = tsequence_at_periodset(result, seq, ps2);
  pfree(ps2);
  return result;
}

/**
 * Restricts the temporal sequence point to the (complement of the) geometry
 */
static TSequenceSet *
tpointseq_restrict_geometry(const TSequence *seq, Datum geom, bool atfunc)
{
  int count;
  TSequence **sequences = atfunc ? tpointseq_at_geometry2(seq, geom, &count) :
    tpointseq_minus_geometry1(seq, geom, &count);
  if (sequences == NULL)
    return NULL;

  return tsequenceset_make_free(sequences, count, NORMALIZE);
}

/**
 * Restricts the temporal sequence set point to the (complement of the) geometry
 *
 * @param[in] ts Temporal point
 * @param[in] geom Geometry
 * @param[in] box Bounding box of the temporal point
 * @param[in] atfunc True when the restriction is at, false for minus
 */
static TSequenceSet *
tpointseqset_restrict_geometry(const TSequenceSet *ts, Datum geom,
  const STBOX *box, bool atfunc)
{
  /* Singleton sequence set */
  if (ts->count == 1)
    return tpointseq_restrict_geometry(tsequenceset_seq_n(ts, 0), geom, atfunc);

  /* palloc0 used due to the bounding box test in the for loop below */
  TSequence ***sequences = palloc0(sizeof(TSequence *) * ts->count);
  int *countseqs = palloc0(sizeof(int) * ts->count);
  int totalseqs = 0;
  for (int i = 0; i < ts->count; i++)
  {
    TSequence *seq = tsequenceset_seq_n(ts, i);
    /* Bounding box test */
    STBOX *box1 = tsequence_bbox_ptr(seq);
    bool overlaps = overlaps_stbox_stbox_internal(box1, box);
    if (atfunc)
    {
      if (overlaps)
      {
        sequences[i] = tpointseq_at_geometry2(seq, geom,
          &countseqs[i]);
        totalseqs += countseqs[i];
      }
    }
    else
    {
      if (!overlaps)
      {
        sequences[i] = palloc(sizeof(TSequence *));
        sequences[i][0] = tsequence_copy(seq);
        countseqs[i] = 1;
        totalseqs ++;
      }
      else
      {
        sequences[i] = tpointseq_minus_geometry1(seq, geom,
          &countseqs[i]);
        totalseqs += countseqs[i];
      }
    }
  }
  if (totalseqs == 0)
  {
    pfree(sequences); pfree(countseqs);
    return NULL;
  }
  TSequence **allsequences = tsequencearr2_to_tsequencearr(sequences,
    countseqs, ts->count, totalseqs);
  return tsequenceset_make_free(allsequences, totalseqs, NORMALIZE);
}

/**
 * Restricts the temporal point to the (complement of the) geometry
 * (dispatch function)
 *
 * @pre The arguments are of the same dimensionality, have the same SRID,
 * and the geometry is not empty
 */
Temporal *
tpoint_restrict_geometry_internal(const Temporal *temp, Datum geom, bool atfunc)
{
  /* Bounding box test */
  STBOX box1, box2;
  memset(&box1, 0, sizeof(STBOX));
  memset(&box2, 0, sizeof(STBOX));
  temporal_bbox(&box1, temp);
  /* Non-empty geometries have a bounding box */
  assert(geo_to_stbox_internal(&box2, (GSERIALIZED *) DatumGetPointer(geom)));
  if (!overlaps_stbox_stbox_internal(&box1, &box2))
    return atfunc ? NULL : temporal_copy(temp);

  Temporal *result;
  ensure_valid_duration(temp->duration);
  if (temp->duration == INSTANT)
    result = (Temporal *)tpointinst_restrict_geometry((TInstant *)temp, geom, atfunc);
  else if (temp->duration == INSTANTSET)
    result = (Temporal *)tpointinstset_restrict_geometry((TInstantSet *)temp, geom, atfunc);
  else if (temp->duration == SEQUENCE)
    result = (Temporal *)tpointseq_restrict_geometry((TSequence *)temp, geom, atfunc);
  else /* temp->duration == SEQUENCESET */
    result = (Temporal *)tpointseqset_restrict_geometry((TSequenceSet *)temp, geom, &box2, atfunc);

  return result;
}

/**
 * Restricts the temporal point to the (complement of the) geometry
 */
Datum
tpoint_restrict_geometry(FunctionCallInfo fcinfo, bool atfunc)
{
  Temporal *temp = PG_GETARG_TEMPORAL(0);
  GSERIALIZED *gs = PG_GETARG_GSERIALIZED_P(1);
  if (gserialized_is_empty(gs))
  {
    PG_FREE_IF_COPY(gs, 1);
    if (atfunc)
    {
      PG_FREE_IF_COPY(temp, 0);
      PG_RETURN_NULL();
    }
    else
    {
      Temporal *result = temporal_copy(temp);
      PG_FREE_IF_COPY(temp, 0);
      PG_RETURN_POINTER(result);
    }
  }
  ensure_same_srid_tpoint_gs(temp, gs);
  ensure_same_dimensionality_tpoint_gs(temp, gs);
  Temporal *result = tpoint_restrict_geometry_internal(temp,
    PointerGetDatum(gs), atfunc);
  PG_FREE_IF_COPY(temp, 0);
  PG_FREE_IF_COPY(gs, 1);
  if (result == NULL)
    PG_RETURN_NULL();
  PG_RETURN_POINTER(result);
}

PG_FUNCTION_INFO_V1(tpoint_at_geometry);
/**
 * Restricts the temporal point to the geometry
 */
PGDLLEXPORT Datum
tpoint_at_geometry(PG_FUNCTION_ARGS)
{
  return tpoint_restrict_geometry(fcinfo, REST_AT);
}


PG_FUNCTION_INFO_V1(tpoint_minus_geometry);
/**
 * Restrict the temporal point to the complement of the geometry
 */
PGDLLEXPORT Datum
tpoint_minus_geometry(PG_FUNCTION_ARGS)
{
  return tpoint_restrict_geometry(fcinfo, REST_MINUS);
}

/*****************************************************************************/

/**
 * Restrict the temporal point to the spatiotemporal box
 *
 * @pre The arguments are of the same dimensionality and
 * have the same SRID
 */
Temporal *
tpoint_at_stbox_internal(const Temporal *temp, const STBOX *box)
{
  /* Bounding box test */
  STBOX box1;
  memset(&box1, 0, sizeof(STBOX));
  temporal_bbox(&box1, temp);
  if (!overlaps_stbox_stbox_internal(box, &box1))
    return NULL;

  /* At least one of MOBDB_FLAGS_GET_T and MOBDB_FLAGS_GET_X is true */
  Temporal *temp1;
  if (MOBDB_FLAGS_GET_T(box->flags))
  {
    Period p;
    period_set(&p, box->tmin, box->tmax, true, true);
    temp1 = temporal_at_period_internal(temp, &p);
  }
  else
    temp1 = temporal_copy(temp);

  Temporal *result;
  if (MOBDB_FLAGS_GET_X(box->flags))
  {
    Datum gbox = PointerGetDatum(stbox_to_gbox(box));
    Datum geom = MOBDB_FLAGS_GET_Z(box->flags) ?
      call_function1(BOX3D_to_LWGEOM, gbox) :
      call_function1(BOX2D_to_LWGEOM, gbox);
    Datum geom1 = call_function2(LWGEOM_set_srid, geom,
      Int32GetDatum(box->srid));
    result = tpoint_restrict_geometry_internal(temp1, geom1, REST_AT);
    pfree(DatumGetPointer(gbox)); pfree(DatumGetPointer(geom));
    pfree(DatumGetPointer(geom1));
    pfree(temp1);
  }
  else
    result = temp1;
  return result;
}

/**
 * Restrict the temporal point to the complement of the spatiotemporal box.
 * (internal function).
 * We cannot make the difference from each dimension separately, i.e.,
 * restrict at the period and then restrict to the polygon. Therefore, we
 * compute the atStbox and then compute the complement of the value obtained.
 *
 * @pre The arguments are of the same dimensionality and have the same SRID
 */
Temporal *
tpoint_minus_stbox_internal(const Temporal *temp, const STBOX *box)
{
  /* Bounding box test */
  STBOX box1;
  memset(&box1, 0, sizeof(STBOX));
  temporal_bbox(&box1, temp);
  if (!overlaps_stbox_stbox_internal(box, &box1))
    return temporal_copy(temp);

  Temporal *result = NULL;
  Temporal *temp1 = tpoint_at_stbox_internal(temp, box);
  if (temp1 != NULL)
  {
    PeriodSet *ps1 = temporal_get_time_internal(temp);
    PeriodSet *ps2 = temporal_get_time_internal(temp1);
    PeriodSet *ps = minus_periodset_periodset_internal(ps1, ps2);
    if (ps != NULL)
    {
      result = temporal_restrict_periodset_internal(temp, ps, true);
      pfree(ps);
    }
    pfree(temp1); pfree(ps1); pfree(ps2);
  }
  return result;
}

/**
 * Restrict the temporal point to (the complement of) the spatiotemporal box
 */
Datum
tpoint_restrict_stbox(FunctionCallInfo fcinfo, bool atfunc)
{
  Temporal *temp = PG_GETARG_TEMPORAL(0);
  STBOX *box = PG_GETARG_STBOX_P(1);
  ensure_same_geodetic_tpoint_stbox(temp, box);
  ensure_same_srid_tpoint_stbox(temp, box);
  if (MOBDB_FLAGS_GET_X(box->flags))
    ensure_same_spatial_dimensionality_tpoint_stbox(temp, box);
  Temporal *result = atfunc ? tpoint_at_stbox_internal(temp, box) :
    tpoint_minus_stbox_internal(temp, box);
  PG_FREE_IF_COPY(temp, 0);
  if (result == NULL)
    PG_RETURN_NULL();
  PG_RETURN_POINTER(result);
}

PG_FUNCTION_INFO_V1(tpoint_at_stbox);
/**
 * Restricts the temporal value to the spatiotemporal box
 */
PGDLLEXPORT Datum
tpoint_at_stbox(PG_FUNCTION_ARGS)
{
  return tpoint_restrict_stbox(fcinfo, REST_AT);
}

PG_FUNCTION_INFO_V1(tpoint_minus_stbox);
/**
 * Restricts the temporal value to the complement of the spatiotemporal box
 */
PGDLLEXPORT Datum
tpoint_minus_stbox(PG_FUNCTION_ARGS)
{
  return tpoint_restrict_stbox(fcinfo, REST_MINUS);
}

/*****************************************************************************/<|MERGE_RESOLUTION|>--- conflicted
+++ resolved
@@ -652,15 +652,10 @@
 void
 ensure_has_not_M_gs(const GSERIALIZED *gs)
 {
-<<<<<<< HEAD
-	return CallerFInfoFunctionCall2(transform, (fetch_fcinfo())->flinfo,
-		InvalidOid, value, srid);
-=======
   if (FLAGS_GET_M(gs->flags))
     ereport(ERROR, (errcode(ERRCODE_INVALID_PARAMETER_VALUE),
       errmsg("Only geometries without M dimension accepted")));
   return;
->>>>>>> 3195010d
 }
 
 /**
@@ -862,18 +857,7 @@
 static Datum
 geom_to_geog(Datum value)
 {
-<<<<<<< HEAD
-	Temporal *temp = PG_GETARG_TEMPORAL(0);
-	Datum srid = PG_GETARG_DATUM(1);
-	/* Store fcinfo into a global variable */
-	store_fcinfo(fcinfo);
-	Temporal *result = tfunc2_temporal(temp, srid, &datum_transform,
-		type_oid(T_GEOMETRY));
-	PG_FREE_IF_COPY(temp, 0);
-	PG_RETURN_POINTER(result);
-=======
   return call_function1(geography_from_geometry, value);
->>>>>>> 3195010d
 }
 
 /*****************************************************************************
@@ -1383,26 +1367,8 @@
 int
 tpointinstset_srid(const TInstantSet *ti)
 {
-<<<<<<< HEAD
-	Temporal *temp = PG_GETARG_TEMPORAL(0);
-	Temporal *result = NULL;
-	ensure_valid_duration(temp->duration);
-	/* Store fcinfo into a global variable */
-	store_fcinfo(fcinfo);
-	if (temp->duration == TEMPORALINST)
-		result = (Temporal *)tpointinst_cumulative_length((TemporalInst *)temp);
-	else if (temp->duration == TEMPORALI)
-		result = (Temporal *)tpointi_cumulative_length((TemporalI *)temp);
-	else if (temp->duration == TEMPORALSEQ)
-		result = (Temporal *)tpointseq_cumulative_length((TemporalSeq *)temp, 0);	
-	else if (temp->duration == TEMPORALS)
-		result = (Temporal *)tpoints_cumulative_length((TemporalS *)temp);
-	PG_FREE_IF_COPY(temp, 0);
-	PG_RETURN_POINTER(result);
-=======
   STBOX *box = tinstantset_bbox_ptr(ti);
   return box->srid;
->>>>>>> 3195010d
 }
 
 /**
@@ -1451,28 +1417,10 @@
 PGDLLEXPORT Datum
 tpoint_srid(PG_FUNCTION_ARGS)
 {
-<<<<<<< HEAD
-	Temporal *temp = PG_GETARG_TEMPORAL(0);
-	Temporal *result = NULL;
-	ensure_valid_duration(temp->duration);
-	/* Store fcinfo into a global variable */
-	store_fcinfo(fcinfo);
-	if (temp->duration == TEMPORALINST || temp->duration == TEMPORALI)
-		;
-	else if (temp->duration == TEMPORALSEQ)
-		result = (Temporal *)tpointseq_speed((TemporalSeq *)temp);	
-	else if (temp->duration == TEMPORALS)
-		result = (Temporal *)tpoints_speed((TemporalS *)temp);	
-	PG_FREE_IF_COPY(temp, 0);
-	if (result == NULL)
-		PG_RETURN_NULL();
-	PG_RETURN_POINTER(result);
-=======
   Temporal *temp = PG_GETARG_TEMPORAL(0);
   int result = tpoint_srid_internal(temp);
   PG_FREE_IF_COPY(temp, 0);
   PG_RETURN_INT32(result);
->>>>>>> 3195010d
 }
 
 /*****************************************************************************/
@@ -1642,120 +1590,7 @@
   PG_RETURN_POINTER(result);
 }
 
-<<<<<<< HEAD
-static int
-tpointseq_azimuth1(TemporalSeq **result, TemporalSeq *seq)
-{
-	/* Instantaneous sequence */
-	if (seq->count == 1)
-		return 0;
-	
-	/* We are sure that there are at least 2 instants */
-	TemporalInst **instants = palloc(sizeof(TemporalInst *) * seq->count);
-	TemporalInst *inst1 = temporalseq_inst_n(seq, 0);
-	Datum value1 = temporalinst_value(inst1);
-	int k = 0, l = 0;
-	Datum azimuth = 0; /* Make the compiler quiet */
-	bool lower_inc = seq->period.lower_inc, upper_inc;
-	for (int i = 1; i < seq->count; i++)
-	{
-		TemporalInst *inst2 = temporalseq_inst_n(seq, i);
-		Datum value2 = temporalinst_value(inst2);
-		upper_inc = (i == seq->count - 1) ? seq->period.upper_inc : false;
-		if (datum_ne(value1, value2, seq->valuetypid))
-		{
-			ensure_point_base_type(inst1->valuetypid);
-			if (inst1->valuetypid == type_oid(T_GEOMETRY))
-				azimuth = call_function2(LWGEOM_azimuth, value1,
-					value2);
-			else if (inst1->valuetypid == type_oid(T_GEOGRAPHY))
-				azimuth = CallerFInfoFunctionCall2(geography_azimuth, (fetch_fcinfo())->flinfo, 
-					InvalidOid, value1, value2);
-			instants[k++] = temporalinst_make(azimuth,
-				inst1->t, FLOAT8OID);
-		}
-		else
-		{
-			if (k != 0)
-			{
-				instants[k++] = temporalinst_make(azimuth, inst1->t, FLOAT8OID);
-				upper_inc = true;
-				/* Resulting sequence has stepwise interpolation */
-				result[l++] = temporalseq_from_temporalinstarr(instants,
-					k, lower_inc, upper_inc, false, true);
-				for (int j = 0; j < k; j++)
-					pfree(instants[j]);
-				k = 0;
-			}
-			lower_inc = true;
-		}
-		inst1 = inst2;
-		value1 = value2;
-	}
-	if (k != 0)
-	{
-		instants[k++] = temporalinst_make(azimuth, inst1->t, FLOAT8OID);
-		/* Resulting sequence has stepwise interpolation */
-		result[l++] = temporalseq_from_temporalinstarr(instants, k,
-			lower_inc, upper_inc, false, true);
-	}
-
-	pfree(instants);
-
-	return l;
-}
-
-TemporalS *
-tpointseq_azimuth(TemporalSeq *seq)
-{
-	TemporalSeq **sequences = palloc(sizeof(TemporalSeq *) * seq->count);
-	int count = tpointseq_azimuth1(sequences, seq);
-	if (count == 0)
-	{
-		pfree(sequences);
-		return NULL;
-	}
-	
-	/* Resulting sequence set has stepwise interpolation */
-	TemporalS *result = temporals_from_temporalseqarr(sequences, count,
-		false, true);
-	for (int i = 0; i < count; i++)
-		pfree(sequences[i]);
-	pfree(sequences);
-	return result;
-}
-
-TemporalS *
-tpoints_azimuth(TemporalS *ts)
-{
-	if (ts->count == 1)
-		return tpointseq_azimuth(temporals_seq_n(ts, 0));
-
-	TemporalSeq **sequences = palloc(sizeof(TemporalSeq *) * ts->totalcount);
-	int k = 0;
-	for (int i = 0; i < ts->count; i++)
-	{
-		TemporalSeq *seq = temporals_seq_n(ts, i);
-		k += tpointseq_azimuth1(&sequences[k], seq);
-	}
-	if (k == 0)
-		return NULL;
-
-	/* Resulting sequence set has stepwise interpolation */
-	TemporalS *result = temporals_from_temporalseqarr(sequences, k,
-		false, true);
-
-	for (int i = 0; i < k; i++)
-		pfree(sequences[i]);
-	pfree(sequences);
-	
-	return result;
-}
-
-PG_FUNCTION_INFO_V1(tpoint_azimuth);
-=======
 /*****************************************************************************/
->>>>>>> 3195010d
 
 /**
  * Transform a temporal instant point into another spatial reference system
@@ -1763,30 +1598,10 @@
 TInstant *
 tpointinst_transform(const TInstant *inst, Datum srid)
 {
-<<<<<<< HEAD
-	Temporal *temp = PG_GETARG_TEMPORAL(0);
-	Temporal *result = NULL;
-	ensure_valid_duration(temp->duration);
-	/* Store fcinfo into a global variable */
-	store_fcinfo(fcinfo);
-	if (temp->duration == TEMPORALINST || temp->duration == TEMPORALI ||
-		(temp->duration == TEMPORALSEQ && ! MOBDB_FLAGS_GET_LINEAR(temp->flags)) ||
-		(temp->duration == TEMPORALS && ! MOBDB_FLAGS_GET_LINEAR(temp->flags)))
-		;
-	else if (temp->duration == TEMPORALSEQ)
-		result = (Temporal *)tpointseq_azimuth((TemporalSeq *)temp);	
-	else if (temp->duration == TEMPORALS)
-		result = (Temporal *)tpoints_azimuth((TemporalS *)temp);
-	PG_FREE_IF_COPY(temp, 0);
-	if (result == NULL)
-		PG_RETURN_NULL();
-	PG_RETURN_POINTER(result);
-=======
   Datum geo = datum_transform(tinstant_value(inst), srid);
   TInstant *result = tinstant_make(geo, inst->t, inst->valuetypid);
   pfree(DatumGetPointer(geo));
   return result;
->>>>>>> 3195010d
 }
 
 /**
@@ -2036,7 +1851,7 @@
     Datum point = (oper == GEOG_FROM_GEOM) ?
       call_function1(geography_from_geometry, tinstant_value(inst)) :
       call_function1(geometry_from_geography, tinstant_value(inst));
-    return tinstant_make(point, inst->t, (oper == GEOG_FROM_GEOM) ? 
+    return tinstant_make(point, inst->t, (oper == GEOG_FROM_GEOM) ?
       type_oid(T_GEOGRAPHY) : type_oid(T_GEOMETRY));
 }
 
@@ -2414,143 +2229,18 @@
   TSequenceSet *result = tsequenceset_make(sequences, ts->count,
     NORMALIZE_NO);
 
-<<<<<<< HEAD
-PGDLLEXPORT Datum
-NAI_geo_tpoint(PG_FUNCTION_ARGS)
-{
-	GSERIALIZED *gs = PG_GETARG_GSERIALIZED_P(0);
-	Temporal *temp = PG_GETARG_TEMPORAL(1);
-	ensure_same_srid_tpoint_gs(temp, gs);
-	if (MOBDB_FLAGS_GET_Z(temp->flags) || FLAGS_GET_Z(gs->flags))
-	{
-		PG_FREE_IF_COPY(gs, 0);
-		PG_FREE_IF_COPY(temp, 1);
-		ereport(ERROR, (errcode(ERRCODE_INVALID_PARAMETER_VALUE),
-			errmsg("3D geometries are not allowed")));
-	}
-	if (gserialized_is_empty(gs))
-	{
-		PG_FREE_IF_COPY(gs, 0);
-		PG_FREE_IF_COPY(temp, 1);
-		PG_RETURN_NULL();
-	}
-
-	/* Store fcinfo into a global variable */
-	store_fcinfo(fcinfo);
-
-	Datum (*func)(Datum, Datum);
-	ensure_point_base_type(temp->valuetypid);
-	if (temp->valuetypid == type_oid(T_GEOMETRY))
-		func = &geom_distance2d;
-	else
-		func = &geog_distance;
-	Temporal *result = NULL;
-	ensure_valid_duration(temp->duration);
-	if (temp->duration == TEMPORALINST)
-		result = (Temporal *)temporalinst_copy((TemporalInst *)temp);
-	else if (temp->duration == TEMPORALI)
-		result = (Temporal *)NAI_tpointi_geo((TemporalI *)temp,
-			PointerGetDatum(gs), func);
-	else if (temp->duration == TEMPORALSEQ)
-		result = (Temporal *)NAI_tpointseq_geo((TemporalSeq *)temp,
-			PointerGetDatum(gs), func);
-	else if (temp->duration == TEMPORALS)
-		result = (Temporal *)NAI_tpoints_geo((TemporalS *)temp,
-			PointerGetDatum(gs), func);
-	
-	PG_FREE_IF_COPY(gs, 0);
-	PG_FREE_IF_COPY(temp, 1);
-	PG_RETURN_POINTER(result);
-}
-
-PG_FUNCTION_INFO_V1(NAI_tpoint_geo);
-
-PGDLLEXPORT Datum
-NAI_tpoint_geo(PG_FUNCTION_ARGS)
-{
-	Temporal *temp = PG_GETARG_TEMPORAL(0);
-	GSERIALIZED *gs = PG_GETARG_GSERIALIZED_P(1);
-	ensure_same_srid_tpoint_gs(temp, gs);
-	if (MOBDB_FLAGS_GET_Z(temp->flags) || FLAGS_GET_Z(gs->flags))
-	{
-		PG_FREE_IF_COPY(temp, 0);
-		PG_FREE_IF_COPY(gs, 1);
-		ereport(ERROR, (errcode(ERRCODE_INVALID_PARAMETER_VALUE),
-			errmsg("3D geometries are not allowed")));
-	}
-	if (gserialized_is_empty(gs))
-	{
-		PG_FREE_IF_COPY(temp, 0);
-		PG_FREE_IF_COPY(gs, 1);
-		PG_RETURN_NULL();
-	}
-
-	/* Store fcinfo into a global variable */
-	store_fcinfo(fcinfo);
-
-	Datum (*func)(Datum, Datum);
-	ensure_point_base_type(temp->valuetypid);
-	if (temp->valuetypid == type_oid(T_GEOMETRY))
-		func = &geom_distance2d;
-	else
-		func = &geog_distance;
-	Temporal *result = NULL;
-	if (temp->duration == TEMPORALINST)
-		result = (Temporal *)temporalinst_copy((TemporalInst *)temp);
-	else if (temp->duration == TEMPORALI)
-		result = (Temporal *)NAI_tpointi_geo((TemporalI *)temp,
-			PointerGetDatum(gs), func);
-	else if (temp->duration == TEMPORALSEQ)
-		result = (Temporal *)NAI_tpointseq_geo((TemporalSeq *)temp,
-			PointerGetDatum(gs), func);
-	else if (temp->duration == TEMPORALS)
-		result = (Temporal *)NAI_tpoints_geo((TemporalS *)temp,
-			PointerGetDatum(gs), func);
-	
-	PG_FREE_IF_COPY(temp, 0);
-	PG_FREE_IF_COPY(gs, 1);
-	PG_RETURN_POINTER(result);
-}
-
-PG_FUNCTION_INFO_V1(NAI_tpoint_tpoint);
-=======
   for (int i = 1; i < ts->count; i++)
     pfree(sequences[i]);
   pfree(sequences);
 
   return result;
 }
->>>>>>> 3195010d
 
 PG_FUNCTION_INFO_V1(tpoint_cumulative_length);
 /**
  * Returns the cumulative length traversed by the temporal point
  */
 PGDLLEXPORT Datum
-<<<<<<< HEAD
-NAI_tpoint_tpoint(PG_FUNCTION_ARGS)
-{
-	Temporal *temp1 = PG_GETARG_TEMPORAL(0);
-	Temporal *temp2 = PG_GETARG_TEMPORAL(1);
-	ensure_same_srid_tpoint(temp1, temp2);
-	ensure_same_dimensionality_tpoint(temp1, temp2);
-	/* Store fcinfo into a global variable */
-	store_fcinfo(fcinfo);
-	TemporalInst *result = NULL;
-	Temporal *dist = distance_tpoint_tpoint_internal(temp1, temp2);
-	if (dist != NULL)
-	{
-		Temporal *mindist = temporal_at_min_internal(dist);
-		TimestampTz t = temporal_start_timestamp_internal(mindist);
-		result = temporal_at_timestamp_internal(temp1, t);
-		pfree(dist); pfree(mindist);		
-	}
-	PG_FREE_IF_COPY(temp1, 0);
-	PG_FREE_IF_COPY(temp2, 1);
-	if (result == NULL)
-		PG_RETURN_NULL();
-	PG_RETURN_POINTER(result);
-=======
 tpoint_cumulative_length(PG_FUNCTION_ARGS)
 {
   Temporal *temp = PG_GETARG_TEMPORAL(0);
@@ -2568,93 +2258,12 @@
     result = (Temporal *)tpointseqset_cumulative_length((TSequenceSet *)temp);
   PG_FREE_IF_COPY(temp, 0);
   PG_RETURN_POINTER(result);
->>>>>>> 3195010d
 }
 
 /*****************************************************************************
  * Speed functions
  *****************************************************************************/
 
-<<<<<<< HEAD
-PG_FUNCTION_INFO_V1(NAD_geo_tpoint);
-
-PGDLLEXPORT Datum
-NAD_geo_tpoint(PG_FUNCTION_ARGS)
-{
-	GSERIALIZED *gs = PG_GETARG_GSERIALIZED_P(0);
-	Temporal *temp = PG_GETARG_TEMPORAL(1);
-	ensure_same_srid_tpoint_gs(temp, gs);
-	ensure_same_dimensionality_tpoint_gs(temp, gs);
-	if (gserialized_is_empty(gs))
-	{
-		PG_FREE_IF_COPY(gs, 0);
-		PG_FREE_IF_COPY(temp, 1);
-		PG_RETURN_NULL();
-	}
-
-	/* Store fcinfo into a global variable */
-	store_fcinfo(fcinfo);
-
-	Datum (*func)(Datum, Datum);
-	ensure_point_base_type(temp->valuetypid);
-	if (temp->valuetypid == type_oid(T_GEOMETRY))
-	{
-		if (MOBDB_FLAGS_GET_Z(temp->flags))
-			func = &geom_distance3d;
-		else
-			func = &geom_distance2d;
-	}
-	else
-		func = &geog_distance;
-
-	Datum traj = tpoint_trajectory_internal(temp);
-	Datum result = func(traj, PointerGetDatum(gs));
-
-	pfree(DatumGetPointer(traj));
-	PG_FREE_IF_COPY(gs, 0);
-	PG_FREE_IF_COPY(temp, 1);
-	PG_RETURN_DATUM(result);
-}
-
-PG_FUNCTION_INFO_V1(NAD_tpoint_geo);
-
-PGDLLEXPORT Datum
-NAD_tpoint_geo(PG_FUNCTION_ARGS)
-{
-	Temporal *temp = PG_GETARG_TEMPORAL(0);
-	GSERIALIZED *gs = PG_GETARG_GSERIALIZED_P(1);
-	ensure_same_srid_tpoint_gs(temp, gs);
-	ensure_same_dimensionality_tpoint_gs(temp, gs);
-	if (gserialized_is_empty(gs))
-	{
-		PG_FREE_IF_COPY(temp, 0);
-		PG_FREE_IF_COPY(gs, 1);
-		PG_RETURN_NULL();
-	}
-
-	/* Store fcinfo into a global variable */
-	store_fcinfo(fcinfo);
-
-	Datum (*func)(Datum, Datum);
-	ensure_point_base_type(temp->valuetypid);
-	if (temp->valuetypid == type_oid(T_GEOMETRY))
-	{
-		if (MOBDB_FLAGS_GET_Z(temp->flags))
-			func = &geom_distance3d;
-		else
-			func = &geom_distance2d;
-	}
-	else
-		func = &geog_distance;
-
-	Datum traj = tpoint_trajectory_internal(temp);
-	Datum result = func(traj, PointerGetDatum(gs));
-
-	pfree(DatumGetPointer(traj));
-	PG_FREE_IF_COPY(temp, 0);
-	PG_FREE_IF_COPY(gs, 1);
-	PG_RETURN_DATUM(result);
-=======
 /**
  * Returns the speed of the temporal point in the temporal sequence point
  */
@@ -2729,7 +2338,6 @@
   }
   /* The resulting sequence set has step interpolation */
   return tsequenceset_make_free(sequences, k, NORMALIZE);
->>>>>>> 3195010d
 }
 
 PG_FUNCTION_INFO_V1(tpoint_speed);
@@ -2737,29 +2345,6 @@
  * Returns the speed of the temporal point in the temporal sequence (set) point
  */
 PGDLLEXPORT Datum
-<<<<<<< HEAD
-NAD_tpoint_tpoint(PG_FUNCTION_ARGS)
-{
-	Temporal *temp1 = PG_GETARG_TEMPORAL(0);
-	Temporal *temp2 = PG_GETARG_TEMPORAL(1);
-	ensure_same_srid_tpoint(temp1, temp2);
-	ensure_same_dimensionality_tpoint(temp1, temp2);
-	/* Store fcinfo into a global variable */
-	store_fcinfo(fcinfo);
-	Temporal *dist = distance_tpoint_tpoint_internal(temp1, temp2);
-	if (dist == NULL)
-	{
-		PG_FREE_IF_COPY(temp1, 0);
-		PG_FREE_IF_COPY(temp2, 1);
-		PG_RETURN_NULL();
-	}
-
-	Datum result = temporal_min_value_internal(dist);
-	pfree(dist);
-	PG_FREE_IF_COPY(temp1, 0);
-	PG_FREE_IF_COPY(temp2, 1);
-	PG_RETURN_DATUM(result);
-=======
 tpoint_speed(PG_FUNCTION_ARGS)
 {
   Temporal *temp = PG_GETARG_TEMPORAL(0);
@@ -2777,7 +2362,6 @@
   if (result == NULL)
     PG_RETURN_NULL();
   PG_RETURN_POINTER(result);
->>>>>>> 3195010d
 }
 
 /*****************************************************************************
@@ -2970,31 +2554,6 @@
 Datum
 tgeompoint_twcentroid_internal(Temporal *temp)
 {
-<<<<<<< HEAD
-	GSERIALIZED *gs = PG_GETARG_GSERIALIZED_P(0);
-	Temporal *temp = PG_GETARG_TEMPORAL(1);
-	ensure_same_srid_tpoint_gs(temp, gs);
-	ensure_same_dimensionality_tpoint_gs(temp, gs);
-	if (gserialized_is_empty(gs))
-	{
-		PG_FREE_IF_COPY(gs, 0);
-		PG_FREE_IF_COPY(temp, 1);
-		PG_RETURN_NULL();
-	}
-
-	/* Store fcinfo into a global variable */
-	store_fcinfo(fcinfo);
-
-	Datum traj = tpoint_trajectory_internal(temp);
-	Datum result =  MOBDB_FLAGS_GET_Z(temp->flags) ?
-		call_function2(LWGEOM_shortestline3d, traj, PointerGetDatum(gs)) :
-		call_function2(LWGEOM_shortestline2d, traj, PointerGetDatum(gs));
-
-	pfree(DatumGetPointer(traj));
-	PG_FREE_IF_COPY(gs, 0);
-	PG_FREE_IF_COPY(temp, 1);
-	PG_RETURN_DATUM(result);
-=======
   Datum result;
   ensure_valid_duration(temp->duration);
   if (temp->duration == INSTANT)
@@ -3006,7 +2565,6 @@
   else /* temp->duration == SEQUENCESET */
     result = tgeompoints_twcentroid((TSequenceSet *)temp);
   return result;
->>>>>>> 3195010d
 }
 
 PG_FUNCTION_INFO_V1(tgeompoint_twcentroid);
@@ -3014,40 +2572,12 @@
  * Returns the time-weighed centroid of the temporal geometry point
  */
 PGDLLEXPORT Datum
-<<<<<<< HEAD
-shortestline_tpoint_geo(PG_FUNCTION_ARGS)
-{
-	Temporal *temp = PG_GETARG_TEMPORAL(0);
-	GSERIALIZED *gs = PG_GETARG_GSERIALIZED_P(1);
-	ensure_same_srid_tpoint_gs(temp, gs);
-	ensure_same_dimensionality_tpoint_gs(temp, gs);
-	if (gserialized_is_empty(gs))
-	{
-		PG_FREE_IF_COPY(temp, 0);
-		PG_FREE_IF_COPY(gs, 1);
-		PG_RETURN_NULL();
-	}
-
-	/* Store fcinfo into a global variable */
-	store_fcinfo(fcinfo);
-
-	Datum traj = tpoint_trajectory_internal(temp);
-	Datum result =  MOBDB_FLAGS_GET_Z(temp->flags) ?
-		call_function2(LWGEOM_shortestline3d, traj, PointerGetDatum(gs)) :
-		call_function2(LWGEOM_shortestline2d, traj, PointerGetDatum(gs));
-
-	pfree(DatumGetPointer(traj));
-	PG_FREE_IF_COPY(temp, 0);
-	PG_FREE_IF_COPY(gs, 1);
-	PG_RETURN_DATUM(result);
-=======
 tgeompoint_twcentroid(PG_FUNCTION_ARGS)
 {
   Temporal *temp = PG_GETARG_TEMPORAL(0);
   Datum result = tgeompoint_twcentroid_internal(temp);
   PG_FREE_IF_COPY(temp, 0);
   PG_RETURN_DATUM(result);
->>>>>>> 3195010d
 }
 
 /*****************************************************************************
@@ -3183,56 +2713,6 @@
  * Returns the temporal azimuth of the temporal geometry point
  */
 PGDLLEXPORT Datum
-<<<<<<< HEAD
-shortestline_tpoint_tpoint(PG_FUNCTION_ARGS)
-{
-	Temporal *temp1 = PG_GETARG_TEMPORAL(0);
-	Temporal *temp2 = PG_GETARG_TEMPORAL(1);
-	ensure_same_srid_tpoint(temp1, temp2);
-	ensure_same_dimensionality_tpoint(temp1, temp2);
-	Temporal *sync1, *sync2;
-	/* Return NULL if the temporal points do not intersect in time */
-	if (!synchronize_temporal_temporal(temp1, temp2, &sync1, &sync2, true))
-	{
-		PG_FREE_IF_COPY(temp1, 0);
-		PG_FREE_IF_COPY(temp2, 1);
-		PG_RETURN_NULL();
-	}
-
-	/* Store fcinfo into a global variable */
-	store_fcinfo(fcinfo);
-	
-	Datum (*func)(Datum, Datum);
-	ensure_point_base_type(temp1->valuetypid);
-	if (temp1->valuetypid == type_oid(T_GEOMETRY))
-	{
-		if (MOBDB_FLAGS_GET_Z(temp1->flags) && MOBDB_FLAGS_GET_Z(temp2->flags))
-			func = &geom_distance3d;
-		else
-			func = &geom_distance2d;
-	}
-	else
-		func = &geog_distance;
-	Datum result = 0;
-	ensure_valid_duration(sync1->duration);
-	if (sync1->duration == TEMPORALINST)
-		result = shortestline_tpointinst_tpointinst((TemporalInst *)sync1,
-			(TemporalInst *)sync2);
-	else if (sync1->duration == TEMPORALI)
-		result = shortestline_tpointi_tpointi((TemporalI *)sync1,
-			(TemporalI *)sync2, func);
-	else if (sync1->duration == TEMPORALSEQ)
-		result = shortestline_tpointseq_tpointseq((TemporalSeq *)sync1,
-			(TemporalSeq *)sync2, func);
-	else if (sync1->duration == TEMPORALS)
-		result = shortestline_tpoints_tpoints((TemporalS *)sync1,
-			(TemporalS *)sync2, func);
-	
-	pfree(sync1); pfree(sync2);
-	PG_FREE_IF_COPY(temp1, 0);
-	PG_FREE_IF_COPY(temp2, 1);
-	PG_RETURN_DATUM(result);
-=======
 tpoint_azimuth(PG_FUNCTION_ARGS)
 {
   Temporal *temp = PG_GETARG_TEMPORAL(0);
@@ -3252,7 +2732,6 @@
   if (result == NULL)
     PG_RETURN_NULL();
   PG_RETURN_POINTER(result);
->>>>>>> 3195010d
 }
 
 /*****************************************************************************
