--- conflicted
+++ resolved
@@ -1416,32 +1416,6 @@
 PGDLLEXPORT Datum
 tintersects_tpoint_tpoint(PG_FUNCTION_ARGS)
 {
-<<<<<<< HEAD
-	Temporal *temp1 = PG_GETARG_TEMPORAL(0);
-	Temporal *temp2 = PG_GETARG_TEMPORAL(1);
-	ensure_same_srid_tpoint(temp1, temp2);
-	ensure_same_dimensionality_tpoint(temp1, temp2);
-	/* Store fcinfo into a global variable */
-	store_fcinfo(fcinfo);
-	Datum (*func)(Datum, Datum) = NULL;
-	ensure_point_base_type(temp1->valuetypid);
-	if (temp1->valuetypid == type_oid(T_GEOMETRY))
-	{
-		if (MOBDB_FLAGS_GET_Z(temp1->flags))
-			func = &geom_intersects3d;
-		else
-			func = &geom_intersects2d;
-	}
-	else if (temp1->valuetypid == type_oid(T_GEOGRAPHY))
-		func = &geog_intersects;
-	Temporal *result = sync_tfunc2_temporal_temporal_cross(temp1, temp2, 
-		func, BOOLOID);
-	PG_FREE_IF_COPY(temp1, 0);
-	PG_FREE_IF_COPY(temp2, 1);
-	if (result == NULL)
-		PG_RETURN_NULL();
-	PG_RETURN_POINTER(result);
-=======
   Temporal *temp1 = PG_GETARG_TEMPORAL(0);
   Temporal *temp2 = PG_GETARG_TEMPORAL(1);
   ensure_same_srid_tpoint(temp1, temp2);
@@ -1469,7 +1443,6 @@
   if (result == NULL)
     PG_RETURN_NULL();
   PG_RETURN_POINTER(result);
->>>>>>> 3195010d
 }
 
 /*****************************************************************************
@@ -1653,58 +1626,6 @@
 PGDLLEXPORT Datum
 tdwithin_tpoint_tpoint(PG_FUNCTION_ARGS)
 {
-<<<<<<< HEAD
-	Temporal *temp1 = PG_GETARG_TEMPORAL(0);
-	Temporal *temp2 = PG_GETARG_TEMPORAL(1);
-	Datum dist = PG_GETARG_DATUM(2);
-	ensure_same_srid_tpoint(temp1, temp2);
-	ensure_same_dimensionality_tpoint(temp1, temp2);
-	Temporal *sync1, *sync2;
-	/* Return false if the temporal points do not intersect in time
-	   The last parameter crossing must be set to false  */
-	if (!synchronize_temporal_temporal(temp1, temp2, &sync1, &sync2, false))
-	{
-		PG_FREE_IF_COPY(temp1, 0);
-		PG_FREE_IF_COPY(temp2, 1);
-		PG_RETURN_NULL();
-	}
-	/* Store fcinfo into a global variable */
-	store_fcinfo(fcinfo);
-	
-	Datum (*func)(Datum, Datum, Datum) = NULL;
-	ensure_point_base_type(temp1->valuetypid);
-	if (temp1->valuetypid == type_oid(T_GEOMETRY))
-	{
-		if (MOBDB_FLAGS_GET_Z(temp1->flags))
-			func = &geom_dwithin3d;
-		else
-			func = &geom_dwithin2d;
-	}
-	else if (temp1->valuetypid == type_oid(T_GEOGRAPHY))
-		func = &geog_dwithin;
-
-	Temporal *result = NULL;
-	ensure_valid_duration(sync1->duration);
-	if (sync1->duration == TEMPORALINST)
-		result = (Temporal *)sync_tfunc3_temporalinst_temporalinst(
-			(TemporalInst *)sync1, (TemporalInst *)sync2, dist, func, 
-			BOOLOID);
-	else if (sync1->duration == TEMPORALI)
-		result = (Temporal *)sync_tfunc3_temporali_temporali(
-			(TemporalI *)sync1, (TemporalI *)sync2, dist, func, 
-			BOOLOID);
-	else if (sync1->duration == TEMPORALSEQ)
-		result = (Temporal *)tdwithin_tpointseq_tpointseq(
-			(TemporalSeq *)sync1, (TemporalSeq *)sync2, dist, func);
-	else if (sync1->duration == TEMPORALS)
-		result = (Temporal *)tdwithin_tpoints_tpoints(
-			(TemporalS *)sync1, (TemporalS *)sync2, dist, func);
-
-	pfree(sync1); pfree(sync2); 
-	PG_FREE_IF_COPY(temp1, 0);
-	PG_FREE_IF_COPY(temp2, 1);
-	PG_RETURN_POINTER(result);
-=======
   Temporal *temp1 = PG_GETARG_TEMPORAL(0);
   Temporal *temp2 = PG_GETARG_TEMPORAL(1);
   Datum dist = PG_GETARG_DATUM(2);
@@ -1718,7 +1639,6 @@
   if (result == NULL)
     PG_RETURN_NULL();
   PG_RETURN_POINTER(result);
->>>>>>> 3195010d
 }
 
 /*****************************************************************************
