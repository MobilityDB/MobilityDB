/*****************************************************************************
 *
 * This MobilityDB code is provided under The PostgreSQL License.
 *
 * Copyright (c) 2016-2021, Université libre de Bruxelles and MobilityDB
 * contributors
 *
 * Permission to use, copy, modify, and distribute this software and its
 * documentation for any purpose, without fee, and without a written
 * agreement is hereby granted, provided that the above copyright notice and
 * this paragraph and the following two paragraphs appear in all copies.
 *
 * IN NO EVENT SHALL UNIVERSITE LIBRE DE BRUXELLES BE LIABLE TO ANY PARTY FOR
 * DIRECT, INDIRECT, SPECIAL, INCIDENTAL, OR CONSEQUENTIAL DAMAGES, INCLUDING
 * LOST PROFITS, ARISING OUT OF THE USE OF THIS SOFTWARE AND ITS DOCUMENTATION,
 * EVEN IF UNIVERSITE LIBRE DE BRUXELLES HAS BEEN ADVISED OF THE POSSIBILITY
 * OF SUCH DAMAGE.
 *
 * UNIVERSITE LIBRE DE BRUXELLES SPECIFICALLY DISCLAIMS ANY WARRANTIES,
 * INCLUDING, BUT NOT LIMITED TO, THE IMPLIED WARRANTIES OF MERCHANTABILITY
 * AND FITNESS FOR A PARTICULAR PURPOSE. THE SOFTWARE PROVIDED HEREUNDER IS ON
 * AN "AS IS" BASIS, AND UNIVERSITE LIBRE DE BRUXELLES HAS NO OBLIGATIONS TO
 * PROVIDE MAINTENANCE, SUPPORT, UPDATES, ENHANCEMENTS, OR MODIFICATIONS. 
 *
 *****************************************************************************/

/**
 * @file tpoint_tempspatialrels.c
 * Temporal spatial relationships for temporal points.
 *
 * These relationships are applied at each instant and result in a temporal
 * Boolean.
 *
 * The following relationships are supported for a temporal geometry point
 * and a geometry: `tcontains`, `tdisjoint`, `tintersects`, `ttouches`, and
 * `tdwithin`.
 *
 * The following relationships are supported for two temporal geometry points:
 * `tdwithin`.
 *
 * The following relationships are supported for two temporal geography points:
 * `tdisjoint`, `tintersects`, `tdwithin`.
 *
 * tintersects and tdisjoint for a temporal point and a geometry allow a fast
 * implementation by (1) using bounding box tests, and (2) splitting temporal
 * sequence points into an array of simple (that is, not self-intersecting)
 * fragments and the answer is computed for each fragment without any
 * additional call to PostGIS.
 *
 * The implementation of tcontains and ttouches involving a temporal point
 * and a geometry is derived from the above by computing the boundary of the
 * geometry and
 * (1) tcontains(geo, tpoint) = tintersects(geo, tpoint) &
 *     ~ tintersects(st_boundary(geo), tpoint)
 *     where & and ~ are the temporal boolean operators and and not
 * (2) ttouches(geo, tpoint) = tintersects(st_boundary(geo), tpoint)
 *
 * Notice also that twithin has a custom implementation as follows
 * - In the case of a temporal point and a geometry we (1) call PostGIS to
 *   compute a buffer of the geometry and the distance parameter d, and
 *   (2) compute the result from tpointseq_at_geometry(seq, geo_buffer)
 * - In the case of two temporal points we need to compute the instants
 *   at which two temporal sequences have a distance d between each other,
 *   which amounts to solve the equation distance(seg1(t), seg2(t)) = d.
 */

#include "tpoint_tempspatialrels.h"

#include <assert.h>
#include <utils/timestamp.h>

#include "period.h"
#include "periodset.h"
#include "timeops.h"
#include "temporaltypes.h"
#include "temporal_util.h"
#include "tbool_boolops.h"
#include "tpoint.h"
#include "tpoint_spatialfuncs.h"
#include "tpoint_spatialrels.h"

/*****************************************************************************
 * Generic functions for computing the temporal spatial relationships
 * with arbitrary geometries
 *****************************************************************************/

/*
 * Examples of values returned by PostGIS for the intersection
 * of a line and an arbitrary geometry

select st_astext(st_intersection(
geometry 'linestring(0 1,2 1)',
geometry 'polygon((0 0,1 1,2 0,0 0))'))
-- "POINT(1 1)"

select st_astext(st_intersection(
geometry 'linestring(0 1,4 1)',
geometry 'polygon((0 0,1 1,2 0.5,3 1,4 0,0 0))'))
-- "MULTIPOINT(1 1,3 1)"

select st_astext(st_intersection(
geometry 'linestring(0 1,2 1)',
geometry 'polygon((1 0,2 0,2 1,1 1,1 0))'))
-- "LINESTRING(1 1,2 1)"

select st_astext(st_intersection(
geometry 'linestring(0 2,5 2)',
geometry 'polygon((1 0,1 3,2 3,2 1,3 1,3 3,4 3,4 0,1 0))'))
-- "MULTILINESTRING((1 2,2 2),(3 2,4 2))"

select st_astext(st_intersection(
geometry 'linestring(0 1,4 1)',
geometry 'polygon((0 0,1 1,2 0.5,3 1,4 1,4 0,0 0))'))
-- "GEOMETRYCOLLECTION(POINT(1 1),LINESTRING(3 1,4 1))"
*/

/*****************************************************************************
 * tintersects and tisjoint functions for temporal geometry points
 * The functions follow a similar approach as atGeometry functions to minimize
 * the number of calls to PostGIS in order to speed up the computation
 *****************************************************************************/

/**
 * Evalues tintersects/tdisjoint for a temporal point and a geometry
 *
 * @param[in] inst Temporal point
 * @param[in] geom Geometry
 * @param[in] tinter Whether we compute tintersects or tdisjoint
 */
static TInstant *
tinterrel_tpointinst_geom(const TInstant *inst, Datum geom,
  Datum (*func)(Datum, Datum))
{
  /* Result depends on whether we are computing tintersects or tdisjoint */
  Datum datum_res = func(tinstant_value(inst), geom);
  return tinstant_make(datum_res, inst->t, BOOLOID);
}

/**
 * Evalues tintersects/tdisjoint for a temporal point and a geometry
 *
 * @param[in] ti Temporal point
 * @param[in] geom Geometry
 * @param[in] tinter Whether we compute tintersects or tdisjoint
 */
static TInstantSet *
tinterrel_tpointinstset_geom(const TInstantSet *ti, Datum geom,
  Datum (*func)(Datum, Datum))
{
  const TInstant **instants = palloc(sizeof(TInstant *) * ti->count);
  for (int i = 0; i < ti->count; i++)
  {
    const TInstant *inst = tinstantset_inst_n(ti, i);
    Datum datum_res = func(tinstant_value(inst), geom);
    instants[i] = tinstant_make(datum_res, inst->t, BOOLOID);
  }
  TInstantSet *result = tinstantset_make(instants, ti->count, MERGE_NO);
  pfree_array((void **) instants, ti->count);
  return result;
}

/**
 * Evalues tintersects/tdisjoint for a temporal sequence point with step
 * interpolation and a geometry
 *
 * @param[in] seq Temporal point
 * @param[in] gsinter Intersection of the trajectory of the temporal point
 *   and the geometry
 * @param[in] tinter Whether we compute tintersects or tdisjoint
 * @param[out] count Number of elements in the resulting array
 * @pre The temporal point is simple, that is, non self-intersecting
 */
static TSequence **
tinterrel_tpointseq_step_geom(const TSequence *seq, Datum geom,
  Datum (*func)(Datum, Datum), int *count)
{
  TSequence **result = palloc(sizeof(TSequence *) * seq->count);
  bool lower_inc1 = seq->period.lower_inc;
  int k = 0;
  for (int i = 0; i < seq->count; i++)
  {
    const TInstant *inst1 = tsequence_inst_n(seq, i);
    const TInstant *inst2 = (i < seq->count - 1) ?
      tsequence_inst_n(seq, i + 1) : NULL;
    /* If last instant exclusive upper bound */
    if (inst2 == NULL && ! seq->period.upper_inc)
      break;
    Datum datum_res = func(tinstant_value(inst1), geom);
    TInstant *instants[2];
    instants[0] = tinstant_make(datum_res, inst1->t, BOOLOID);
    int l = 1;
    bool upper_inc1 = false;
    if (inst2 != NULL)
      instants[l++] = tinstant_make(datum_res, inst2->t, BOOLOID);
    else
      upper_inc1 = true;
    result[k++] = tsequence_make((const TInstant **) instants, l,
      lower_inc1, upper_inc1, STEP, NORMALIZE_NO);
    pfree(instants[0]);
    if (inst2 != NULL)
      pfree(instants[1]);
    lower_inc1 = true;
    inst1 = inst2;
  }
  *count = k;
  return result;
}

/**
 * Evalues tintersects/tdisjoint for a temporal sequence point and a geometry
 *
 * @param[in] seq Temporal point
 * @param[in] geom Geometry
 * @param[in] box Bounding box of the geometry
 * @param[in] tinter Whether we compute tintersects or tdisjoint
 * @param[out] count Number of elements in the resulting array
 * @pre The temporal point is simple, that is, non self-intersecting
 */
static TSequence **
tinterrel_tpointseq_simple_geom(const TSequence *seq, Datum geom, const STBOX *box,
  bool tinter, int *count)
{
  /* The temporal sequence has at least 2 instants since
   * (1) the instantaneous full sequence test is done in the calling function
   * (2) the simple components of a non self-intersecting sequence have at least
   *     two instants */
  assert(seq->count > 1);
  TSequence **result;
  /* Result depends on whether we are computing tintersects or tdisjoint */
  Datum datum_yes = tinter ? BoolGetDatum(true) : BoolGetDatum(false);
  Datum datum_no = tinter ? BoolGetDatum(false) : BoolGetDatum(true);

  /* Bounding box test */
  STBOX *box1 = tsequence_bbox_ptr(seq);
  if (! overlaps_stbox_stbox_internal(box1, box))
  {
    result = palloc(sizeof(TSequence *));
    result[0] = tsequence_from_base_internal(datum_no, BOOLOID,
      &seq->period, STEP);
    *count = 1;
    return result;
  }

  Datum traj = tpointseq_trajectory(seq);
  Datum inter = call_function2(intersection, traj, geom);
  GSERIALIZED *gsinter = (GSERIALIZED *) PG_DETOAST_DATUM(inter);
  if (gserialized_is_empty(gsinter))
  {
    result = palloc(sizeof(TSequence *));
    result[0] = tsequence_from_base_internal(datum_no, BOOLOID,
      &seq->period, STEP);
    pfree(DatumGetPointer(inter));
    *count = 1;
    return result;
  }

  const TInstant *start = tsequence_inst_n(seq, 0);
  const TInstant *end = tsequence_inst_n(seq, seq->count - 1);
  /* If the trajectory is a point the result is true due to the
   * non-empty intersection test above */
  if (seq->count == 2 &&
    datum_point_eq(tinstant_value(start), tinstant_value(end)))
  {
    result = palloc(sizeof(TSequence *));
    result[0] = tsequence_from_base_internal(datum_yes, BOOLOID,
      &seq->period, STEP);
    POSTGIS_FREE_IF_COPY_P(gsinter, DatumGetPointer(inter));
    pfree(DatumGetPointer(inter));
    *count = 1;
    return result;
  }

  /* Get the periods at which the temporal point intersects the geometry */
  int countper;
<<<<<<< HEAD
  Period **periods = tgeompointseq_interperiods(seq, gsinter, &countper);
=======
  Period **periods = tpointseq_interperiods(seq, gsinter, &countper);
>>>>>>> 78a088e7
  if (countper == 0)
  {
    result = palloc(sizeof(TSequence *));
    result[0] = tsequence_from_base_internal(datum_no, BOOLOID,
      &seq->period, STEP);
    pfree(DatumGetPointer(gsinter));
    *count = 1;
    return result;
  }
  PeriodSet *ps;
  if (countper == 1)
    ps = minus_period_period_internal(&seq->period, periods[0]);
  else
  {
    /* It is necessary to sort the periods */
    periodarr_sort(periods, countper);
    PeriodSet *ps1 = periodset_make((const Period **) periods, countper, NORMALIZE);
    ps = minus_period_periodset_internal(&seq->period, ps1);
    pfree(ps1);
  }
  int newcount = countper;
  if (ps != NULL)
    newcount += ps->count;
  result = palloc(sizeof(TSequence *) * newcount);
  for (int i = 0; i < countper; i++)
    result[i] = tsequence_from_base_internal(datum_yes, BOOLOID,
      periods[i], STEP);
  if (ps != NULL)
  {
    for (int i = 0; i < ps->count; i++)
    {
      const Period *p = periodset_per_n(ps, i);
      result[i + countper] = tsequence_from_base_internal(datum_no, BOOLOID,
        p, STEP);
    }
    tsequencearr_sort(result, newcount);
    pfree(ps);
  }
  pfree_array((void **) periods, countper);
  *count = newcount;
  return result;
}

/**
 * Evalues tintersects/tdisjoint for a temporal sequence point and a geometry
 *
 * The function splits the temporal point in an array of temporal point
 * sequences that are simple (that is, not self-intersecting) and loops
 * for each piece.
 * @param[in] seq Temporal point
 * @param[in] geom Geometry
 * @param[in] box Bounding box of the geometry
 * @param[in] tinter Whether we compute tintersects or tdisjoint
 * @param[in] func PostGIS function to be used for instantaneous sequences
 * @param[out] count Number of elements in the output array
 */
TSequence **
tinterrel_tpointseq_geom1(const TSequence *seq, Datum geom, const STBOX *box,
  bool tinter, Datum (*func)(Datum, Datum), int *count)
{
  /* Instantaneous sequence */
  if (seq->count == 1)
  {
    TInstant *inst = tinterrel_tpointinst_geom(tsequence_inst_n(seq, 0),
      geom, func);
    TSequence **result = palloc(sizeof(TSequence *));
    result[0] = tinstant_to_tsequence(inst, STEP);
    pfree(inst);
    *count = 1;
    return result;
  }

  /* Step interpolation */
  if (! MOBDB_FLAGS_GET_LINEAR(seq->flags))
    return tinterrel_tpointseq_step_geom(seq, geom, func, count);

  /* Split the temporal point in an array of non self-intersecting
   * temporal points */
  int newcount;
  TSequence **simpleseqs = tpointseq_make_simple1(seq, &newcount);
  TSequence ***sequences = palloc(sizeof(TSequence *) * newcount);
  /* palloc0 used due to initialize the counters to 0 */
  int *countseqs = palloc0(sizeof(int) * newcount);
  int totalcount = 0;
  for (int i = 0; i < newcount; i++)
  {
    sequences[i] = tinterrel_tpointseq_simple_geom(simpleseqs[i], geom, box,
      tinter, &countseqs[i]);
    totalcount += countseqs[i];
  }
  *count = totalcount;
  return tsequencearr2_to_tsequencearr(sequences, countseqs,
    newcount, totalcount);
}

/**
 * Evalues tintersects/tdisjoint for a temporal sequence point and a geometry
 *
 * The function splits the temporal point in an array of temporal point
 * sequences that are simple (that is, not self-intersecting) and loops
 * for each piece.
 * @param[in] seq Temporal point
 * @param[in] geom Geometry
 * @param[in] box Bounding box of the geometry
 * @param[in] func PostGIS function to be used for instantaneous sequences
 * @param[in] tinter Whether we compute tintersects or tdisjoint
 */
TSequenceSet *
tinterrel_tpointseq_geom(const TSequence *seq, Datum geom, const STBOX *box,
  bool tinter, Datum (*func)(Datum, Datum))
{
  /* Split the temporal point in an array of non self-intersecting
   * temporal points */
  int count;
  TSequence **sequences = tinterrel_tpointseq_geom1(seq, geom, box, tinter,
    func, &count);
  return tsequenceset_make_free(sequences, count, NORMALIZE);
}

/**
 * Evalues tintersects/tdisjoint for a temporal sequence set point and a geometry
 *
 * @param[in] ts Temporal point
 * @param[in] geom Geometry
 * @param[in] box Bounding box of the geometry
 * @param[in] tinter Whether we compute tintersects or tdisjoint
 * @param[in] func PostGIS function to be used for instantaneous sequences
 */
static TSequenceSet *
tinterrel_tpointseqset_geom(const TSequenceSet *ts, Datum geom,
  const STBOX *box, bool tinter, Datum (*func)(Datum, Datum))
{
  /* Singleton sequence set */
  if (ts->count == 1)
    return tinterrel_tpointseq_geom(tsequenceset_seq_n(ts, 0), geom, box,
      tinter, func);

  TSequence ***sequences = palloc(sizeof(TSequence *) * ts->count);
  /* palloc0 used to initizalize the counters to 0 */
  int *countseqs = palloc0(sizeof(int) * ts->count);
  int totalcount = 0;
  for (int i = 0; i < ts->count; i++)
  {
    const TSequence *seq = tsequenceset_seq_n(ts, i);
    sequences[i] = tinterrel_tpointseq_geom1(seq, geom, box, tinter, func,
        &countseqs[i]);
    totalcount += countseqs[i];
  }
  TSequence **allseqs = tsequencearr2_to_tsequencearr(sequences,
    countseqs, ts->count, totalcount);
  return tsequenceset_make_free(allseqs, totalcount, NORMALIZE);
}

/**
 * Evalues tintersects/tdisjoint for a temporal sequence set point and a geometry
 *
 * @param[in] temp Temporal point
 * @param[in] gs Geometry
 * @param[in] tinter Whether we compute tintersects or tdisjoint
 */
Temporal *
tinterrel_tpoint_geo(const Temporal *temp, GSERIALIZED *gs, bool tinter)
{
  /* Result depends on whether we are computing tintersects or tdisjoint */
  Datum datum_no = tinter ? BoolGetDatum(false) : BoolGetDatum(true);
  if (gserialized_is_empty(gs))
    return temporal_from_base(temp, datum_no, BOOLOID, STEP);

  /* Bounding box test */
  STBOX box1, box2;
  memset(&box1, 0, sizeof(STBOX));
  memset(&box2, 0, sizeof(STBOX));
  temporal_bbox(&box1, temp);
  /* Non-empty geometries have a bounding box */
  assert(geo_to_stbox_internal(&box2, gs));
  if (!overlaps_stbox_stbox_internal(&box1, &box2))
    return temporal_from_base(temp, datum_no, BOOLOID, STEP);

  /* 3D only if both arguments are 3D */
  Datum (*func)(Datum, Datum) = MOBDB_FLAGS_GET_Z(temp->flags) &&
    FLAGS_GET_Z(gs->flags) ? &geom_intersects3d : &geom_intersects2d;

  Temporal *result = NULL;
  ensure_valid_tempsubtype(temp->subtype);
  if (temp->subtype == INSTANT)
    result = (Temporal *) tinterrel_tpointinst_geom((TInstant *) temp,
      PointerGetDatum(gs), func);
  else if (temp->subtype == INSTANTSET)
    result = (Temporal *) tinterrel_tpointinstset_geom((TInstantSet *) temp,
      PointerGetDatum(gs), func);
  else if (temp->subtype == SEQUENCE)
    result = (Temporal *) tinterrel_tpointseq_geom((TSequence *) temp,
      PointerGetDatum(gs), &box2, tinter, func);
  else /* temp->subtype == SEQUENCESET */
    result = (Temporal *) tinterrel_tpointseqset_geom((TSequenceSet *) temp,
      PointerGetDatum(gs), &box2, tinter, func);
  return result;
}

/*****************************************************************************
 * Functions to compute the tdwithin relationship between a temporal sequence
 * and a geometry. The functions use the st_dwithin function from PostGIS
 * only for instantaneous sequences.
 * These functions are not available for geographies since it is based on the
 * function atGeometry.
 *****************************************************************************/

/**
 * Returns a temporal Boolean that states at each instant whether the
 * temporal sequence set point and the geometry are within the given distance
 *
 * @param[in] seq Temporal point
 * @param[in] geo Geometry
 * @param[in] dist Distance
 * @param[out] count Number of elements in the resulting array
 */
static TSequence **
tdwithin_tpointseq_geo1(const TSequence *seq, Datum geo, Datum dist, int *count)
{
  TSequence **result;
  /* Instantaneous sequence */
  if (seq->count == 1)
  {
    result = palloc(sizeof(TSequence *));
    Datum value = tinstant_value(tsequence_inst_n(seq, 0));
    Datum dwithin = geom_dwithin2d(value, geo, dist);
    TInstant *inst = tinstant_make(dwithin, seq->period.lower, BOOLOID);
    result[0] = tinstant_to_tsequence(inst, STEP);
    pfree(inst);
    *count = 1;
    return result;
  }

  /* Restrict to the buffered geometry */
  Datum geo_buffer = call_function2(buffer, geo, dist);
  int count1;
  TSequence **atbuffer = tpointseq_at_geometry(seq, geo_buffer, &count1);
  Datum datum_true = BoolGetDatum(true);
  Datum datum_false = BoolGetDatum(false);
  /* We create two temporal instants with arbitrary values that are set in
   * the for loop to avoid creating and freeing the instants each time a
   * segment of the result is computed. We can do that since the Boolean
   * base type is of fixed size. */
  TInstant *instants[2];
  instants[0] = tinstant_make(datum_false, seq->period.lower, BOOLOID);
  instants[1] = tinstant_make(datum_false, seq->period.upper, BOOLOID);
  if (atbuffer == NULL)
  {
    result = palloc(sizeof(TSequence *));
    /*  The two instant values created above are the ones needed here */
    result[0] = tsequence_make((const TInstant **) instants, 2,
      seq->period.lower_inc, seq->period.upper_inc, STEP, NORMALIZE_NO);
    pfree(instants[0]); pfree(instants[1]);
    *count = 1;
    return result;
  }

  /* Get the periods during which the value is true */
  Period **periods = palloc(sizeof(Period *) * count1);
  for (int i = 0; i < count1; i++)
    periods[i] = &atbuffer[i]->period;
  /* The period set must be normalized */
  PeriodSet *ps = periodset_make((const Period **) periods, count1, NORMALIZE);
  pfree_array((void **) atbuffer, count1);
  pfree(periods);
  /* Get the periods during which the value is false */
  PeriodSet *minus = minus_period_periodset_internal(&seq->period, ps);
  if (minus == NULL)
  {
    result = palloc(sizeof(TSequence *));
    tinstant_set(instants[0], datum_true, seq->period.lower);
    tinstant_set(instants[1], datum_true, seq->period.upper);
    result[0] = tsequence_make((const TInstant **) instants, 2,
      seq->period.lower_inc, seq->period.upper_inc, STEP, NORMALIZE_NO);
    pfree(instants[0]); pfree(instants[1]);
    *count = 1;
    return result;
  }

  /* The original sequence will be split into ps->count + minus->count sequences
    seq     |------------------------|
                t     t       t
    ps        |---| |---|  |-----|
             f     f     f         f
    minus   |-|   |-|   |--|     |---|
  */
  *count = ps->count + minus->count;
  result = palloc(sizeof(TSequence *) * *count);
  const Period *p1 = periodset_per_n(ps, 0);
  const Period *p2 = periodset_per_n(minus, 0);
  bool truevalue = period_cmp_internal(p1, p2) < 0;
  int j = 0, k = 0;
  for (int i = 0; i < *count; i++)
  {
    int l = 0;
    if (truevalue)
    {
      p1 = periodset_per_n(ps, j);
      tinstant_set(instants[l++], datum_true, p1->lower);
      if (p1->lower != p1->upper)
        tinstant_set(instants[l++], datum_true, p1->upper);
      result[i] = tsequence_make((const TInstant **) instants, l,
        p1->lower_inc, p1->upper_inc, STEP, NORMALIZE_NO);
      j++;
    }
    else
    {
      p2 = periodset_per_n(minus, k);
      tinstant_set(instants[l++], datum_false, p2->lower);
      if (p2->lower != p2->upper)
        tinstant_set(instants[l++], datum_false, p2->upper);
      result[i] = tsequence_make((const TInstant **) instants, l,
        p2->lower_inc, p2->upper_inc, STEP, NORMALIZE_NO);
      k++;
    }
    truevalue = ! truevalue;
  }
  pfree(instants[0]); pfree(instants[1]);
  pfree(ps); pfree(minus);
  return result;
}

/**
 * Returns a temporal Boolean that states at each instant whether the
 * temporal sequence point and the geometry are within the given distance
 */
static TSequenceSet *
tdwithin_tpointseq_geo(const TSequence *seq, Datum geo, Datum dist)
{
  int count;
  TSequence **sequences = tdwithin_tpointseq_geo1(seq, geo, dist, &count);
  return tsequenceset_make_free(sequences, count, NORMALIZE);
}

/**
 * Returns a temporal Boolean that states at each instant whether the
 * temporal sequence set point and the geometry are within the given distance
 */
static TSequenceSet *
tdwithin_tpointseqset_geo(TSequenceSet *ts, Datum geo, Datum dist)
{
  /* Singleton sequence set */
  if (ts->count == 1)
    return tdwithin_tpointseq_geo(tsequenceset_seq_n(ts, 0), geo, dist);

  TSequence ***sequences = palloc(sizeof(TSequence *) * ts->count);
  int *countseqs = palloc0(sizeof(int) * ts->count);
  int totalseqs = 0;
  for (int i = 0; i < ts->count; i++)
  {
    const TSequence *seq = tsequenceset_seq_n(ts, i);
    sequences[i] = tdwithin_tpointseq_geo1(seq, geo, dist, &countseqs[i]);
    totalseqs += countseqs[i];
  }
  TSequence **allsequences = tsequencearr2_to_tsequencearr(sequences,
    countseqs, ts->count, totalseqs);
  return tsequenceset_make_free(allsequences, totalseqs, NORMALIZE);
}

/*****************************************************************************
 * Functions to compute the tdwithin relationship between temporal sequences.
 * This requires to determine the instants t1 and t2 at which two temporal
 * sequences have a distance d between each other. This amounts to solve the
 * equation
 *     distance(seg1(t), seg2(t)) = d
 * The function assumes that the two segments are synchronized,
 * that they are not instants, and that they are not both constant.
 *
 * Possible cases
 *
 * Parallel (a == 0) within distance

SELECT tdwithin(
tgeompoint '[POINT(0 1)@2000-01-01, POINT(1 2)@2000-01-02]',
tgeompoint '[POINT(0 0)@2000-01-01, POINT(1 1)@2000-01-02]', 1)
-- "{[t@2000-01-01, t@2000-01-02]}"

  * Parallel (a == 0) but not within distance

SELECT tdwithin(
tgeompoint '[POINT(0 2)@2000-01-01, POINT(1 3)@2000-01-02]',
tgeompoint '[POINT(0 0)@2000-01-01, POINT(1 1)@2000-01-02]', 1)
-- "{[f@2000-01-01, f@2000-01-02]}"

 * No solution (root < 0)

SELECT tdwithin(
tgeompoint '[POINT(2 3)@2000-01-01, POINT(3 4)@2000-01-03]',
tgeompoint '[POINT(4 4)@2000-01-01, POINT(6 2)@2000-01-03]', 1)
-- "{[f@2000-01-01, f@2000-01-03]}"

 * One solution (root == 0)
   - solution within segment

SELECT tdwithin(
tgeompoint '[POINT(2 2)@2000-01-01, POINT(1 1)@2000-01-03]',
tgeompoint '[POINT(3 1)@2000-01-01, POINT(2 2)@2000-01-03]', 1)
-- "{[f@2000-01-01, t@2000-01-02], (f@2000-01-02, f@2000-01-03]}"

   - solution outside to segment

SELECT tdwithin(
tgeompoint '[POINT(3 3)@2000-01-01, POINT(2 2)@2000-01-03]',
tgeompoint '[POINT(4 0)@2000-01-01, POINT(3 1)@2000-01-03]', 1)
-- "{[f@2000-01-01, f@2000-01-03]}"

 * Two solutions (root > 0)
 - segments contains solution period

SELECT tdwithin(
tgeompoint '[POINT(1 1)@2000-01-01, POINT(5 5)@2000-01-05]',
tgeompoint '[POINT(1 3)@2000-01-01, POINT(5 3)@2000-01-05]', 1)
-- "{[f@2000-01-01, t@2000-01-02, t@2000-01-04], (f@2000-01-04, f@2000-01-05]}"

  - solution period contains segment

SELECT tdwithin(
tgeompoint '[POINT(2.5 2.5)@2000-01-02 12:00, POINT(3.5 3.5)@2000-01-05 12:00]',
tgeompoint '[POINT(2.5 3.0)@2000-01-02 12:00, POINT(3.5 3.0)@2000-01-03 12:00]', 1)
-- "{[t@2000-01-02 12:00:00+00, t@2000-01-03 12:00:00+00]}"

  - solution period overlaps to the left segment

SELECT tdwithin(
tgeompoint '[POINT(3 3)@2000-01-03, POINT(5 5)@2000-01-05]',
tgeompoint '[POINT(3 3)@2000-01-03, POINT(5 3)@2000-01-05]', 1)
-- "{[t@2000-01-03, f@2000-01-04, f@2000-01-05]}"

  - solution period overlaps to the right segment

SELECT tdwithin(
tgeompoint '[POINT(1 1)@2000-01-01, POINT(3 3)@2000-01-03]',
tgeompoint '[POINT(1 3)@2000-01-01, POINT(3 3)@2000-01-03]', 1)
-- "{[f@2000-01-01, t@2000-01-02, t@2000-01-03]}"

  - solution period intersects at an instant with the segment

SELECT tdwithin(
tgeompoint '[POINT(4 4)@2000-01-04, POINT(5 5)@2000-01-05]',
tgeompoint '[POINT(4 3)@2000-01-04, POINT(5 3)@2000-01-05]', 1)
-- "{[t@2000-01-04], (f@2000-01-04, f@2000-01-05]}"

 *****************************************************************************/

/**
 * Returns the timestamps at which the segments of the two temporal points
 * are within the given distance
 *
 * @param[in] sv1,ev1 Points defining the first segment
 * @param[in] sv2,ev2 Points defining the second segment
 * @param[in] lower,upper Timestamps associated to the segments
 * @param[in] dist Distance
 * @param[in] hasz True for 3D segments
 * @param[in] func Distance function (2D or 3D)
 * @param[out] t1,t2 Resulting timestamps
 * @result Number of timestamps in the result, between 0 and 2. In the case
 * of a single result both t1 and t2 are set to the unique timestamp
 */
static int
tdwithin_tpointseq_tpointseq1(Datum sv1, Datum ev1, Datum sv2, Datum ev2,
  TimestampTz lower, TimestampTz upper, double dist, bool hasz,
  datum_func3 func, TimestampTz *t1, TimestampTz *t2)
{
  /* To reduce problems related to floating point arithmetic, lower and upper
   * are shifted, respectively, to 0 and 1 before computing the solutions
   * of the quadratic equation */
  double duration = upper - lower;
  long double a, b, c;
  if (hasz) /* 3D */
  {
    const POINT3DZ *p1 = datum_get_point3dz_p(sv1);
    const POINT3DZ *p2 = datum_get_point3dz_p(ev1);
    const POINT3DZ *p3 = datum_get_point3dz_p(sv2);
    const POINT3DZ *p4 = datum_get_point3dz_p(ev2);

    /* per1 functions
     * x(t) = a1 * t + c1
     * y(t) = a2 * t + c2
    * z(t) = a3 * t + c3 */
    double a1 = (p2->x - p1->x);
    double c1 = p1->x;
    double a2 = (p2->y - p1->y);
    double c2 = p1->y;
    double a3 = (p2->z - p1->z);
    double c3 = p1->z;

    /* per2 functions
     * x(t) = a4 * t + c4
     * y(t) = a5 * t + c5
     * z(t) = a6 * t + c6 */
    double a4 = (p4->x - p3->x);
    double c4 = p3->x;
    double a5 = (p4->y - p3->y);
    double c5 = p3->y;
    double a6 = (p4->z - p3->z);
    double c6 = p3->z;

    /* compute the distance function */
    double a_x = (a1 - a4) * (a1 - a4);
    double a_y = (a2 - a5) * (a2 - a5);
    double a_z = (a3 - a6) * (a3 - a6);
    double b_x = 2 * (a1 - a4) * (c1 - c4);
    double b_y = 2 * (a2 - a5) * (c2 - c5);
    double b_z = 2 * (a3 - a6) * (c3 - c6);
    double c_x = (c1 - c4) * (c1 - c4);
    double c_y = (c2 - c5) * (c2 - c5);
    double c_z = (c3 - c6) * (c3 - c6);
    /* distance function = dist */
    a = a_x + a_y + a_z;
    b = b_x + b_y + b_z;
    c = c_x + c_y + c_z - (dist * dist);
  }
  else /* 2D */
  {
    const POINT2D *p1 = datum_get_point2d_p(sv1);
    const POINT2D *p2 = datum_get_point2d_p(ev1);
    const POINT2D *p3 = datum_get_point2d_p(sv2);
    const POINT2D *p4 = datum_get_point2d_p(ev2);
    /* per1 functions
     * x(t) = a1 * t + c1
     * y(t) = a2 * t + c2 */
    double a1 = (p2->x - p1->x);
    double c1 = p1->x;
    double a2 = (p2->y - p1->y);
    double c2 = p1->y;
    /* per2 functions
     * x(t) = a3 * t + c3
     * y(t) = a4 * t + c4 */
    double a3 = (p4->x - p3->x);
    double c3 = p3->x;
    double a4 = (p4->y - p3->y);
    double c4 = p3->y;
    /* compute the distance function */
    double a_x = (a1 - a3) * (a1 - a3);
    double a_y = (a2 - a4) * (a2 - a4);
    double b_x = 2 * (a1 - a3) * (c1 - c3);
    double b_y = 2 * (a2 - a4) * (c2 - c4);
    double c_x = (c1 - c3) * (c1 - c3);
    double c_y = (c2 - c4) * (c2 - c4);
    /* distance function = dist */
    a = a_x + a_y;
    b = b_x + b_y;
    c = c_x + c_y - (dist * dist);
  }
  /* They are parallel, moving in the same direction at the same speed */
  if (a == 0)
  {
    if (!func(sv1, sv2, Float8GetDatum(dist)))
      return 0;
    *t1 = lower;
    *t2 = upper;
    return 2;
  }
  /* Solving the quadratic equation for distance = dist */
  long double discriminant = b * b - 4 * a * c;

  /* One solution */
  if (discriminant == 0)
  {
    long double t5 = (-1 * b) / (2 * a);
    if (t5 < 0.0 || t5 > 1.0)
      return 0;
    *t1 = *t2 = lower + (TimestampTz) (t5 * duration);
    return 1;
  }
  /* No solution */
  if (discriminant < 0)
    return 0;
  else
  /* At most two solutions depending on whether they are within the time interval */
  {
    /* Apply a mixture of quadratic formula and Viète formula to improve precision */
    long double t5, t6;
    if (b >= 0)
    {
      t5 = (-1 * b - sqrtl(discriminant)) / (2 * a);
      t6 = (2 * c ) / (-1 * b - sqrtl(discriminant));
    }
    else
    {
      t5 = (2 * c ) / (-1 * b + sqrtl(discriminant));
      t6 = (-1 * b + sqrtl(discriminant)) / (2 * a);
    }

    /* If the two intervals do not intersect */
    if (0.0 > t6 || t5 > 1.0)
      return 0;
    /* Compute the intersection of the two intervals */
    long double t7 = Max(0.0, t5);
    long double t8 = Min(1.0, t6);
    if (fabsl(t7 - t8) < EPSILON)
    {
      *t1 = *t2 = lower + (TimestampTz) (t7 * duration);
      return 1;
    }
    else
    {
      *t1 = lower + (TimestampTz) (t7 * duration);
      *t2 = lower + (TimestampTz) (t8 * duration);
      return 2;
    }
  }
}

/**
 * Returns the timestamps at which the segments of two temporal points are
 * within the given distance
 *
 * @param[out] result Array on which the pointers of the newly constructed
 * sequences are stored
 * @param[in] seq1,seq2 Temporal points
 * @param[in] dist Distance
 * @param[in] func DWithin function (2D or 3D)
 * @result Number of elements in the resulting array
 * @pre The temporal points must be synchronized.
 */
static int
tdwithin_tpointseq_tpointseq2(TSequence **result, const TSequence *seq1,
  const TSequence *seq2, Datum dist, datum_func3 func)
{
  const TInstant *start1 = tsequence_inst_n(seq1, 0);
  const TInstant *start2 = tsequence_inst_n(seq2, 0);
  if (seq1->count == 1)
  {
    TInstant *inst = tinstant_make(func(tinstant_value(start1),
      tinstant_value(start2), dist), start1->t, BOOLOID);
    result[0] = tinstant_to_tsequence(inst, STEP);
    pfree(inst);
    return 1;
  }

  int k = 0;
  bool linear1 = MOBDB_FLAGS_GET_LINEAR(seq1->flags);
  bool linear2 = MOBDB_FLAGS_GET_LINEAR(seq2->flags);
  bool hasz = MOBDB_FLAGS_GET_Z(seq1->flags);
  Datum sv1 = tinstant_value(start1);
  Datum sv2 = tinstant_value(start2);
  TimestampTz lower = start1->t;
  bool lower_inc = seq1->period.lower_inc;
  const Datum datum_true = BoolGetDatum(true);
  const Datum datum_false = BoolGetDatum(false);
  /* We create three temporal instants with arbitrary values that are set in
   * the for loop to avoid creating and freeing the instants each time a
   * segment of the result is computed */
  TInstant *instants[3];
  instants[0] = tinstant_make(datum_true, lower, BOOLOID);
  instants[1] = tinstant_copy(instants[0]);
  instants[2] = tinstant_copy(instants[0]);
  double dist_d = DatumGetFloat8(dist);
  for (int i = 1; i < seq1->count; i++)
  {
    /* Each iteration of the for loop adds between one and three sequences */
    const TInstant *end1 = tsequence_inst_n(seq1, i);
    const TInstant *end2 = tsequence_inst_n(seq2, i);
    Datum ev1 = tinstant_value(end1);
    Datum ev2 = tinstant_value(end2);
    TimestampTz upper = end1->t;
    bool upper_inc = (i == seq1->count - 1) ? seq1->period.upper_inc : false;

    /* Both segments are constant or have step interpolation */
    if ((datum_point_eq(sv1, ev1) && datum_point_eq(sv2, ev2)) ||
      (! linear1 && ! linear2))
    {
      Datum value = func(sv1, sv2, dist);
      tinstant_set(instants[0], value, lower);
      if (! linear1 && ! linear2 && upper_inc)
      {
        Datum value1 = func(ev1, ev2, dist);
        tinstant_set(instants[1], value1, upper);
      }
      else
        tinstant_set(instants[1], value, upper);
      result[k++] = tsequence_make((const TInstant **) instants, 2,
        lower_inc, upper_inc, STEP, NORMALIZE_NO);
    }
    /* General case */
    else
    {
      /* Find the instants t1 and t2 (if any) during which the dwithin function is true */
      TimestampTz t1, t2;
      Datum sev1 = linear1 ? ev1 : sv1;
      Datum sev2 = linear2 ? ev2 : sv2;
      int solutions = tdwithin_tpointseq_tpointseq1(sv1, sev1, sv2, sev2,
        lower, upper, dist_d, hasz, func, &t1, &t2);

      /* <  F  > */
      bool upper_inc1 = linear1 && linear2 && upper_inc;
      if (solutions == 0 ||
      (solutions == 1 && ((t1 == lower && !lower_inc) ||
        (t1 == upper && !upper_inc))))
      {
        tinstant_set(instants[0], datum_false, lower);
        tinstant_set(instants[1], datum_false, upper);
        result[k++] = tsequence_make((const TInstant **) instants, 2,
          lower_inc, upper_inc1, STEP, NORMALIZE_NO);
      }
      /*
       *  <  T  >               2 solutions, lower == t1, upper == t2
       *  [T](  F  )            1 solution, lower == t1 (t1 == t2)
       *  [T  T](  F  )         2 solutions, lower == t1, upper != t2
       *  (  F  )[T]            1 solution && upper == t1, (t1 == t2)
       *  (  F  )[T](  F  )     1 solution, lower != t1 (t1 == t2)
       *  (  F  )[T  T]         2 solutions, lower != t1, upper == t2
       *  (  F  )[T  T](  F  )  2 solutions, lower != t1, upper != t2
       */
      else
      {
        int j = 0;
        if (t1 != lower)
          tinstant_set(instants[j++], datum_false, lower);
        tinstant_set(instants[j++], datum_true, t1);
        if (solutions == 2 && t1 != t2)
          tinstant_set(instants[j++], datum_true, t2);
        result[k++] = tsequence_make((const TInstant **) instants, j, lower_inc,
          (t2 != upper) ? true : upper_inc1, STEP, NORMALIZE_NO);
        if (t2 != upper)
        {
          tinstant_set(instants[0], datum_false, t2);
          tinstant_set(instants[1], datum_false, upper);
          result[k++] = tsequence_make((const TInstant **) instants, 2, false,
            upper_inc1, STEP, NORMALIZE_NO);
        }
      }
      /* Add extra final point if only one segment is linear */
      if (upper_inc && (! linear1 || ! linear2))
      {
        Datum value = func(ev1, ev2, dist);
        tinstant_set(instants[0], value, upper);
        result[k++] = tinstant_to_tsequence(instants[0], STEP);
      }
    }
    sv1 = ev1;
    sv2 = ev2;
    lower = upper;
    lower_inc = true;
  }
  pfree(instants[0]); pfree(instants[1]); pfree(instants[2]);
  return k;
}

/**
 * Returns the timestamps at which the segments of two temporal points are
 * within the given distance
 *
 * @param[in] seq1,seq2 Temporal points
 * @param[in] dist Distance
 * @param[in] func DWithin function (2D or 3D)
 * @pre The temporal points must be synchronized.
 */
static TSequenceSet *
tdwithin_tpointseq_tpointseq(const TSequence *seq1, const TSequence *seq2,
  Datum dist, datum_func3 func)
{
  TSequence **sequences = palloc(sizeof(TSequence *) * seq1->count * 4);
  int count = tdwithin_tpointseq_tpointseq2(sequences, seq1, seq2, dist, func);
  return tsequenceset_make_free(sequences, count, NORMALIZE);
}

/**
 * Returns the timestamps at which the segments of two temporal points are
 * within the given distance
 *
 * @param[in] ts1,ts2 Temporal points
 * @param[in] dist Distance
 * @param[in] func DWithin function (2D or 3D)
 * @pre The temporal points must be synchronized.
 */
static TSequenceSet *
tdwithin_tpointseqset_tpointseqset(const TSequenceSet *ts1,
  const TSequenceSet *ts2, Datum dist, datum_func3 func)
{
  /* Singleton sequence set */
  if (ts1->count == 1)
    return tdwithin_tpointseq_tpointseq(tsequenceset_seq_n(ts1, 0),
      tsequenceset_seq_n(ts2, 0), dist, func);

  TSequence **sequences = palloc(sizeof(TSequence *) * ts1->totalcount * 4);
  int k = 0;
  for (int i = 0; i < ts1->count; i++)
  {
    const TSequence *seq1 = tsequenceset_seq_n(ts1, i);
    const TSequence *seq2 = tsequenceset_seq_n(ts2, i);
    k += tdwithin_tpointseq_tpointseq2(&sequences[k], seq1, seq2, dist,
      func);
  }
  return tsequenceset_make_free(sequences, k, NORMALIZE);
}

/*****************************************************************************
 * Temporal contains
 *****************************************************************************/

Temporal *
tcontains_geo_tpoint_internal(GSERIALIZED *gs, Temporal *temp)
{
  ensure_same_srid_tpoint_gs(temp, gs);
  Temporal *inter = tinterrel_tpoint_geo(temp, gs, TINTERSECTS);
  Datum bound = call_function1(boundary, PointerGetDatum(gs));
  GSERIALIZED *gsbound = (GSERIALIZED *) PG_DETOAST_DATUM(bound);
  Temporal *result;
  if (! gserialized_is_empty(gsbound))
  {
    Temporal *inter_bound = tinterrel_tpoint_geo(temp, gsbound, TINTERSECTS);
    Temporal *not_inter_bound = tnot_tbool_internal(inter_bound);
    result = boolop_tbool_tbool(inter, not_inter_bound, &datum_and);
    pfree(inter);
    pfree(DatumGetPointer(bound));
    pfree(inter_bound);
    pfree(not_inter_bound);
  }
  else
    result = inter;
  return result;
}

PG_FUNCTION_INFO_V1(tcontains_geo_tpoint);
/**
 * Returns the temporal contains relationship between the geometry and the
 * temporal point
 */
PGDLLEXPORT Datum
tcontains_geo_tpoint(PG_FUNCTION_ARGS)
{
  GSERIALIZED *gs = PG_GETARG_GSERIALIZED_P(0);
  if (gserialized_is_empty(gs))
    PG_RETURN_NULL();
  Temporal *temp = PG_GETARG_TEMPORAL(1);
  Temporal *result = tcontains_geo_tpoint_internal(gs, temp);
  PG_FREE_IF_COPY(gs, 0);
  PG_FREE_IF_COPY(temp, 1);
  PG_RETURN_POINTER(result);
}

/*****************************************************************************
 * Temporal disjoint
 *****************************************************************************/

<<<<<<< HEAD
PG_FUNCTION_INFO_V1(tdisjoint_tpoint_geo);
=======
PG_FUNCTION_INFO_V1(tdisjoint_geo_tpoint);
>>>>>>> 78a088e7
/**
 * Returns the temporal intersects relationship between the temporal point
 * and the geometry
 */
PGDLLEXPORT Datum
tdisjoint_geo_tpoint(PG_FUNCTION_ARGS)
{
  GSERIALIZED *gs = PG_GETARG_GSERIALIZED_P(0);
  Temporal *temp = PG_GETARG_TEMPORAL(1);
  ensure_same_srid_tpoint_gs(temp, gs);
  /* Result depends on whether we are computing tintersects or tdisjoint */
  Temporal *result = tinterrel_tpoint_geo(temp, gs, TDISJOINT);
  PG_FREE_IF_COPY(gs, 0);
  PG_FREE_IF_COPY(temp, 1);
  PG_RETURN_POINTER(result);
}

PG_FUNCTION_INFO_V1(tdisjoint_tpoint_geo);
/**
 * Returns the temporal intersects relationship between the temporal point
 * and the geometry
 */
PGDLLEXPORT Datum
tdisjoint_tpoint_geo(PG_FUNCTION_ARGS)
{
  Temporal *temp = PG_GETARG_TEMPORAL(0);
  GSERIALIZED *gs = PG_GETARG_GSERIALIZED_P(1);
  ensure_same_srid_tpoint_gs(temp, gs);
  /* Result depends on whether we are computing tintersects or tdisjoint */
  Temporal *result = tinterrel_tpoint_geo(temp, gs, TDISJOINT);
  PG_FREE_IF_COPY(temp, 0);
  PG_FREE_IF_COPY(gs, 1);
  PG_RETURN_POINTER(result);
}

/*****************************************************************************
 * Temporal intersects
 * Available for temporal geography points
 *****************************************************************************/

PG_FUNCTION_INFO_V1(tintersects_geo_tpoint);
/**
 * Returns the temporal intersects relationship between the temporal point
 * and the geometry
 */
PGDLLEXPORT Datum
tintersects_geo_tpoint(PG_FUNCTION_ARGS)
{
  GSERIALIZED *gs = PG_GETARG_GSERIALIZED_P(0);
  Temporal *temp = PG_GETARG_TEMPORAL(1);
  ensure_same_srid_tpoint_gs(temp, gs);
  /* Result depends on whether we are computing tintersects or tdisjoint */
  Temporal *result = tinterrel_tpoint_geo(temp, gs, TINTERSECTS);
  PG_FREE_IF_COPY(gs, 0);
  PG_FREE_IF_COPY(temp, 1);
  PG_RETURN_POINTER(result);
}

PG_FUNCTION_INFO_V1(tintersects_tpoint_geo);
/**
 * Returns the temporal intersects relationship between the temporal point
 * and the geometry
 */
PGDLLEXPORT Datum
tintersects_tpoint_geo(PG_FUNCTION_ARGS)
{
  Temporal *temp = PG_GETARG_TEMPORAL(0);
  GSERIALIZED *gs = PG_GETARG_GSERIALIZED_P(1);
  ensure_same_srid_tpoint_gs(temp, gs);
  /* Result depends on whether we are computing tintersects or tdisjoint */
  Temporal *result = tinterrel_tpoint_geo(temp, gs, TINTERSECTS);
  PG_FREE_IF_COPY(temp, 0);
  PG_FREE_IF_COPY(gs, 1);
  PG_RETURN_POINTER(result);
}

/*****************************************************************************
 * Temporal touches
 *****************************************************************************/

Temporal *
ttouches_tpoint_geo1(Temporal *temp, GSERIALIZED *gs)
{
  Datum bound = call_function1(boundary, PointerGetDatum(gs));
  GSERIALIZED *gsbound = (GSERIALIZED *) PG_DETOAST_DATUM(bound);
  Temporal *result;
  if (! gserialized_is_empty(gsbound))
  {
    result = tinterrel_tpoint_geo(temp, gsbound, TINTERSECTS);
    POSTGIS_FREE_IF_COPY_P(gsbound, DatumGetPointer(bound));
    pfree(DatumGetPointer(bound));
  }
  else
    result = temporal_from_base(temp, BoolGetDatum(false), BOOLOID, STEP);
  return result;
}

PG_FUNCTION_INFO_V1(ttouches_geo_tpoint);
/**
 * Returns the temporal touches relationship between the geometry and the
 * temporal point
 */
PGDLLEXPORT Datum
ttouches_geo_tpoint(PG_FUNCTION_ARGS)
{
  GSERIALIZED *gs = PG_GETARG_GSERIALIZED_P(0);
  if (gserialized_is_empty(gs))
    PG_RETURN_NULL();
  Temporal *temp = PG_GETARG_TEMPORAL(1);
  ensure_same_srid_tpoint_gs(temp, gs);
  Temporal *result = ttouches_tpoint_geo1(temp, gs);
  PG_FREE_IF_COPY(gs, 0);
  PG_FREE_IF_COPY(temp, 1);
  PG_RETURN_POINTER(result);
}

PG_FUNCTION_INFO_V1(ttouches_tpoint_geo);
/**
 * Returns the temporal touches relationship between the temporal point
 * and the geometry
 */
PGDLLEXPORT Datum
ttouches_tpoint_geo(PG_FUNCTION_ARGS)
{
  GSERIALIZED *gs = PG_GETARG_GSERIALIZED_P(1);
  if (gserialized_is_empty(gs))
    PG_RETURN_NULL();
  Temporal *temp = PG_GETARG_TEMPORAL(0);
  ensure_same_srid_tpoint_gs(temp, gs);
  Temporal *result = ttouches_tpoint_geo1(temp, gs);
  PG_FREE_IF_COPY(temp, 0);
  PG_FREE_IF_COPY(gs, 1);
  PG_RETURN_POINTER(result);
}

/*****************************************************************************
 * Temporal dwithin
 * Available for temporal geography points
 *****************************************************************************/

/**
 * Returns a temporal Boolean that states whether the temporal point and
 * the geometry are within the given distance (dispatch function)
 */
Temporal *
tdwithin_tpoint_geo_internal(const Temporal *temp, GSERIALIZED *gs, Datum dist)
{
  ensure_same_srid_tpoint_gs(temp, gs);
  LiftedFunctionInfo lfinfo;
  /* 3D only if both arguments are 3D */
  lfinfo.func = MOBDB_FLAGS_GET_Z(temp->flags) && FLAGS_GET_Z(gs->flags) ?
    (varfunc) &geom_dwithin3d : (varfunc) &geom_dwithin2d;
  lfinfo.numparam = 3;
  lfinfo.restypid = BOOLOID;
  lfinfo.invert = INVERT_NO;
  Temporal *result;
  ensure_valid_tempsubtype(temp->subtype);
  if (temp->subtype == INSTANT)
    result = (Temporal *) tfunc_tinstant_base((TInstant *) temp,
      PointerGetDatum(gs), temp->basetypid, dist, lfinfo);
  else if (temp->subtype == INSTANTSET)
    result = (Temporal *) tfunc_tinstantset_base((TInstantSet *) temp,
      PointerGetDatum(gs), temp->basetypid, dist, lfinfo);
  else if (temp->subtype == SEQUENCE)
    result = (Temporal *) tdwithin_tpointseq_geo((TSequence *) temp,
        PointerGetDatum(gs), dist);
  else /* temp->subtype == SEQUENCESET */
    result = (Temporal *) tdwithin_tpointseqset_geo((TSequenceSet *) temp,
        PointerGetDatum(gs), dist);
  return result;
}

PG_FUNCTION_INFO_V1(tdwithin_geo_tpoint);
/**
 * Returns a temporal Boolean that states whether the geometry and the
 * temporal point are within the given distance
 */
PGDLLEXPORT Datum
tdwithin_geo_tpoint(PG_FUNCTION_ARGS)
{
  GSERIALIZED *gs = PG_GETARG_GSERIALIZED_P(0);
  if (gserialized_is_empty(gs))
    PG_RETURN_NULL();
  Temporal *temp = PG_GETARG_TEMPORAL(1);
  Datum dist = PG_GETARG_DATUM(2);
  ensure_same_srid_tpoint_gs(temp, gs);
  Temporal *result = tdwithin_tpoint_geo_internal(temp, gs, dist);
  PG_FREE_IF_COPY(gs, 0);
  PG_FREE_IF_COPY(temp, 1);
  PG_RETURN_POINTER(result);
}

PG_FUNCTION_INFO_V1(tdwithin_tpoint_geo);
/**
 * Returns a temporal Boolean that states whether the temporal point and
 * the geometry are within the given distance
 */
PGDLLEXPORT Datum
tdwithin_tpoint_geo(PG_FUNCTION_ARGS)
{
  GSERIALIZED *gs = PG_GETARG_GSERIALIZED_P(1);
  if (gserialized_is_empty(gs))
    PG_RETURN_NULL();
  Temporal *temp = PG_GETARG_TEMPORAL(0);
  Datum dist = PG_GETARG_DATUM(2);
  ensure_same_srid_tpoint_gs(temp, gs);
  Temporal *result = tdwithin_tpoint_geo_internal(temp, gs, dist);
  PG_FREE_IF_COPY(temp, 0);
  PG_FREE_IF_COPY(gs, 1);
  PG_RETURN_POINTER(result);
}

/*****************************************************************************/

/**
 * Returns a temporal Boolean that states whether the temporal points
 * are within the given distance (internal function)
 */
Temporal *
tdwithin_tpoint_tpoint_internal(const Temporal *temp1, const Temporal *temp2,
  Datum dist)
{
  Temporal *sync1, *sync2;
  /* Return false if the temporal points do not intersect in time
   * The operation is synchronization without adding crossings */
  if (!intersection_temporal_temporal(temp1, temp2, SYNCHRONIZE,
    &sync1, &sync2))
    return NULL;

  datum_func3 func = get_dwithin_fn(temp1->flags, temp2->flags);
  LiftedFunctionInfo lfinfo;
  lfinfo.func = (varfunc) func;
  lfinfo.numparam = 3;
  lfinfo.restypid = BOOLOID;
  Temporal *result;
  ensure_valid_tempsubtype(sync1->subtype);
  if (sync1->subtype == INSTANT)
    result = (Temporal *) sync_tfunc_tinstant_tinstant(
      (TInstant *) sync1, (TInstant *) sync2, dist, lfinfo);
  else if (sync1->subtype == INSTANTSET)
    result = (Temporal *) sync_tfunc_tinstantset_tinstantset(
      (TInstantSet *) sync1, (TInstantSet *) sync2, dist, lfinfo);
  else if (sync1->subtype == SEQUENCE)
    result = (Temporal *) tdwithin_tpointseq_tpointseq(
      (TSequence *) sync1, (TSequence *) sync2, dist, func);
  else /* sync1->subtype == SEQUENCESET */
    result = (Temporal *) tdwithin_tpointseqset_tpointseqset(
      (TSequenceSet *) sync1, (TSequenceSet *) sync2, dist, func);

  pfree(sync1); pfree(sync2);
  return result;
}

PG_FUNCTION_INFO_V1(tdwithin_tpoint_tpoint);
/**
 * Returns a temporal Boolean that states whether the temporal points
 * are within the given distance
 */
PGDLLEXPORT Datum
tdwithin_tpoint_tpoint(PG_FUNCTION_ARGS)
{
  Temporal *temp1 = PG_GETARG_TEMPORAL(0);
  Temporal *temp2 = PG_GETARG_TEMPORAL(1);
  Datum dist = PG_GETARG_DATUM(2);
  ensure_same_srid_tpoint(temp1, temp2);
  /* Store fcinfo into a global variable */
  store_fcinfo(fcinfo);
  Temporal *result = tdwithin_tpoint_tpoint_internal(temp1, temp2, dist);
  PG_FREE_IF_COPY(temp1, 0);
  PG_FREE_IF_COPY(temp2, 1);
  if (result == NULL)
    PG_RETURN_NULL();
  PG_RETURN_POINTER(result);
}

/*****************************************************************************/<|MERGE_RESOLUTION|>--- conflicted
+++ resolved
@@ -272,11 +272,7 @@
 
   /* Get the periods at which the temporal point intersects the geometry */
   int countper;
-<<<<<<< HEAD
-  Period **periods = tgeompointseq_interperiods(seq, gsinter, &countper);
-=======
   Period **periods = tpointseq_interperiods(seq, gsinter, &countper);
->>>>>>> 78a088e7
   if (countper == 0)
   {
     result = palloc(sizeof(TSequence *));
@@ -431,7 +427,7 @@
 }
 
 /**
- * Evalues tintersects/tdisjoint for a temporal sequence set point and a geometry
+ * Evalues tintersects/tdisjoint for a temporal point and a geometry
  *
  * @param[in] temp Temporal point
  * @param[in] gs Geometry
@@ -1114,11 +1110,7 @@
  * Temporal disjoint
  *****************************************************************************/
 
-<<<<<<< HEAD
-PG_FUNCTION_INFO_V1(tdisjoint_tpoint_geo);
-=======
 PG_FUNCTION_INFO_V1(tdisjoint_geo_tpoint);
->>>>>>> 78a088e7
 /**
  * Returns the temporal intersects relationship between the temporal point
  * and the geometry
@@ -1200,7 +1192,7 @@
  *****************************************************************************/
 
 Temporal *
-ttouches_tpoint_geo1(Temporal *temp, GSERIALIZED *gs)
+ttouches_tpoint_geo_internal(Temporal *temp, GSERIALIZED *gs)
 {
   Datum bound = call_function1(boundary, PointerGetDatum(gs));
   GSERIALIZED *gsbound = (GSERIALIZED *) PG_DETOAST_DATUM(bound);
@@ -1229,7 +1221,7 @@
     PG_RETURN_NULL();
   Temporal *temp = PG_GETARG_TEMPORAL(1);
   ensure_same_srid_tpoint_gs(temp, gs);
-  Temporal *result = ttouches_tpoint_geo1(temp, gs);
+  Temporal *result = ttouches_tpoint_geo_internal(temp, gs);
   PG_FREE_IF_COPY(gs, 0);
   PG_FREE_IF_COPY(temp, 1);
   PG_RETURN_POINTER(result);
@@ -1248,7 +1240,7 @@
     PG_RETURN_NULL();
   Temporal *temp = PG_GETARG_TEMPORAL(0);
   ensure_same_srid_tpoint_gs(temp, gs);
-  Temporal *result = ttouches_tpoint_geo1(temp, gs);
+  Temporal *result = ttouches_tpoint_geo_internal(temp, gs);
   PG_FREE_IF_COPY(temp, 0);
   PG_FREE_IF_COPY(gs, 1);
   PG_RETURN_POINTER(result);
