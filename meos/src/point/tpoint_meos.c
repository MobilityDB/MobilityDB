--- conflicted
+++ resolved
@@ -36,10 +36,7 @@
 
 /* C */
 #include <assert.h>
-<<<<<<< HEAD
 /* PostgreSQL */
-=======
->>>>>>> aa94b65d
 /* MEOS */
 #include "general/lifting.h"
 #include "general/meos_catalog.h"
@@ -61,15 +58,11 @@
  * @sqlop @p #=
  */
 Temporal *
-teq_geo_tpoint(const GSERIALIZED *gs, const Temporal *temp)
+teq_point_tpoint(const GSERIALIZED *gs, const Temporal *temp)
 {
   assert(temp); assert(gs);
-<<<<<<< HEAD
   bool geodetic = (bool) FLAGS_GET_GEODETIC(gs->gflags);
-  ensure_same_temptype_basetype(temp, geodetic ? T_GEOGRAPHY : T_GEOMETRY);
-=======
-  ensure_tgeo_type(temp->temptype);
->>>>>>> aa94b65d
+  ensure_same_temporal_basetype(temp, geodetic ? T_GEOGRAPHY : T_GEOMETRY);
   return tcomp_tpoint_point(temp, gs, &datum2_eq, INVERT);
 }
 
@@ -79,15 +72,11 @@
  * @sqlop @p #=
  */
 Temporal *
-teq_tpoint_geo(const Temporal *temp, const GSERIALIZED *gs)
+teq_tpoint_point(const Temporal *temp, const GSERIALIZED *gs)
 {
   assert(temp); assert(gs);
-<<<<<<< HEAD
   bool geodetic = (bool) FLAGS_GET_GEODETIC(gs->gflags);
-  ensure_same_temptype_basetype(temp, geodetic ? T_GEOGRAPHY : T_GEOMETRY);
-=======
-  ensure_tgeo_type(temp->temptype);
->>>>>>> aa94b65d
+  ensure_same_temporal_basetype(temp, geodetic ? T_GEOGRAPHY : T_GEOMETRY);
   return tcomp_tpoint_point(temp, gs, &datum2_eq, INVERT_NO);
 }
 
@@ -97,15 +86,11 @@
  * @sqlop @p #<>
  */
 Temporal *
-tne_geo_tpoint(const GSERIALIZED *gs, const Temporal *temp)
+tne_point_tpoint(const GSERIALIZED *gs, const Temporal *temp)
 {
   assert(temp); assert(gs);
-<<<<<<< HEAD
   bool geodetic = (bool) FLAGS_GET_GEODETIC(gs->gflags);
-  ensure_same_temptype_basetype(temp, geodetic ? T_GEOGRAPHY : T_GEOMETRY);
-=======
-  ensure_tgeo_type(temp->temptype);
->>>>>>> aa94b65d
+  ensure_same_temporal_basetype(temp, geodetic ? T_GEOGRAPHY : T_GEOMETRY);
   return tcomp_tpoint_point(temp, gs, &datum2_ne, INVERT);
 }
 
@@ -115,15 +100,11 @@
  * @sqlop @p #<>
  */
 Temporal *
-tne_tpoint_geo(const Temporal *temp, const GSERIALIZED *gs)
+tne_tpoint_point(const Temporal *temp, const GSERIALIZED *gs)
 {
   assert(temp); assert(gs);
-<<<<<<< HEAD
   bool geodetic = (bool) FLAGS_GET_GEODETIC(gs->gflags);
-  ensure_same_temptype_basetype(temp, geodetic ? T_GEOGRAPHY : T_GEOMETRY);
-=======
-  ensure_tgeo_type(temp->temptype);
->>>>>>> aa94b65d
+  ensure_same_temporal_basetype(temp, geodetic ? T_GEOGRAPHY : T_GEOMETRY);
   return tcomp_tpoint_point(temp, gs, &datum2_ne, INVERT_NO);
 }
 
