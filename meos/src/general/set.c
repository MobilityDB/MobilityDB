/*****************************************************************************
 *
 * This MobilityDB code is provided under The PostgreSQL License.
 * Copyright (c) 2016-2023, Université libre de Bruxelles and MobilityDB
 * contributors
 *
 * MobilityDB includes portions of PostGIS version 3 source code released
 * under the GNU General Public License (GPLv2 or later).
 * Copyright (c) 2001-2023, PostGIS contributors
 *
 * Permission to use, copy, modify, and distribute this software and its
 * documentation for any purpose, without fee, and without a written
 * agreement is hereby granted, provided that the above copyright notice and
 * this paragraph and the following two paragraphs appear in all copies.
 *
 * IN NO EVENT SHALL UNIVERSITE LIBRE DE BRUXELLES BE LIABLE TO ANY PARTY FOR
 * DIRECT, INDIRECT, SPECIAL, INCIDENTAL, OR CONSEQUENTIAL DAMAGES, INCLUDING
 * LOST PROFITS, ARISING OUT OF THE USE OF THIS SOFTWARE AND ITS DOCUMENTATION,
 * EVEN IF UNIVERSITE LIBRE DE BRUXELLES HAS BEEN ADVISED OF THE POSSIBILITY
 * OF SUCH DAMAGE.
 *
 * UNIVERSITE LIBRE DE BRUXELLES SPECIFICALLY DISCLAIMS ANY WARRANTIES,
 * INCLUDING, BUT NOT LIMITED TO, THE IMPLIED WARRANTIES OF MERCHANTABILITY
 * AND FITNESS FOR A PARTICULAR PURPOSE. THE SOFTWARE PROVIDED HEREUNDER IS ON
 * AN "AS IS" BASIS, AND UNIVERSITE LIBRE DE BRUXELLES HAS NO OBLIGATIONS TO
 * PROVIDE MAINTENANCE, SUPPORT, UPDATES, ENHANCEMENTS, OR MODIFICATIONS. 
 *
 *****************************************************************************/

/**
 * @brief General functions for set values composed of an ordered list of
 * distinct values.
 */

#include "general/set.h"

/* C */
#include <assert.h>
/* PostgreSQL */
#include <postgres.h>
#include <utils/timestamp.h>
/* MEOS */
#include <meos.h>
#include <meos_internal.h>
#include "general/pg_types.h"
#include "general/type_out.h"
#include "general/type_parser.h"
#include "general/type_util.h"
#include "point/tpoint_out.h"
#include "point/tpoint_spatialfuncs.h"
#include "npoint/tnpoint_boxops.h"

/*****************************************************************************
 * General functions
 *****************************************************************************/

/**
 * @ingroup libmeos_internal_setspan_accessor
 * @brief Return the location of a value in a set using binary search.
 *
 * If the value is found, the index of the value is returned in the output
 * parameter. Otherwise, return a number encoding whether it is before, between
 * two values, or after the set.
 * For example, given a set composed of 3 values and a parameter
 * value, the result of the function is as follows:
 * @code
 *            0       1        2
 *            |       |        |
 * 1)    d^                            => loc = 0
 * 2)        d^                        => loc = 0
 * 3)            d^                    => loc = 1
 * 4)                    d^            => loc = 2
 * 5)                            d^    => loc = 3
 * @endcode
 *
 * @param[in] s Set
 * @param[in] d Value
 * @param[out] loc Location
 * @result Return true if the value is contained in the set
 */
bool
set_find_value(const Set *s, Datum d, int *loc)
{
  int first = 0;
  int last = s->count - 1;
  int middle = 0; /* make compiler quiet */
  while (first <= last)
  {
    middle = (first + last) / 2;
    Datum d1 = set_val_n(s, middle);
    int cmp = datum_cmp(d, d1, s->basetype);
    if (cmp == 0)
    {
      *loc = middle;
      return true;
    }
    if (cmp < 0)
      last = middle - 1;
    else
      first = middle + 1;
  }
  *loc = middle;
  return false;
}

#if 0 /* not used */
/**
 * @ingroup libmeos_internal_setspan_accessor
 * @brief Return the location of a value in a ranked set (which is unordered)
 * using sequential search.
 * @note Contrary to function `set_find_value`, if the value is not found the
 * returned location is always 0.
 *
 * @param[in] s Set
 * @param[in] d Value
 * @param[out] loc Location of the value if found
 * @result Return true if the value is contained in the vecctor
 */
bool
rset_find_value(const Set *s, Datum d, int *loc)
{
  for (int i = 0; i < s->count; i++)
  {
    Datum d1 = set_val_n(s, i);
    if (datum_eq(d, d1, s->basetype))
    {
      *loc = i;
      return true;
    }
  }
  *loc = 0;
  return false;
}
#endif /* not used */

/*****************************************************************************
 * Input/output functions in string format
 *****************************************************************************/

/**
 * @ingroup libmeos_internal_setspan_inout
 * @brief Return a set from its Well-Known Text (WKT) representation.
 */
Set *
set_in(const char *str, meosType settype)
{
  return set_parse(&str, settype);
}

#if MEOS
/**
 * @ingroup libmeos_setspan_inout
 * @brief Return a set from its Well-Known Text (WKT) representation.
 */
Set *
intset_in(const char *str)
{
  return set_parse(&str, T_INT4);
}

/**
 * @ingroup libmeos_setspan_inout
 * @brief Return a set from its Well-Known Text (WKT) representation.
 */
Set *
bigintset_in(const char *str)
{
  return set_parse(&str, T_INT8);
}

/**
 * @ingroup libmeos_setspan_inout
 * @brief Return a set from its Well-Known Text (WKT) representation.
 */
Set *
floatset_in(const char *str)
{
  return set_parse(&str, T_FLOAT8);
}

/**
 * @ingroup libmeos_setspan_inout
 * @brief Return a set from its Well-Known Text (WKT) representation.
 */
Set *
tstzset_in(const char *str)
{
  return set_parse(&str, T_TSTZSET);
}
#endif /* MEOS */


/**
 * @ingroup libmeos_setspan_inout
 * @brief Return true if the base type value is output enclosed into quotes.
 */
static bool
set_basetype_quotes(meosType type)
{
  /* Text values are output with quotes in the `basetype_out` function */
  if (type == T_TIMESTAMPTZ || spatial_basetype(type))
    return true;
  return false;
}

/**
 * @ingroup libmeos_internal_setspan_inout
 * @brief Return the Well-Known Text (WKT) representation of a set.
 */
char *
set_out_fn(const Set *s, int maxdd, outfunc value_out)
{
  char **strings = palloc(sizeof(char *) * s->count);
  size_t outlen = 0;
  for (int i = 0; i < s->count; i++)
  {
    Datum d = set_val_n(s, i);
    strings[i] = value_out(d, s->basetype, maxdd);
    outlen += strlen(strings[i]) + 1;
  }
  bool quotes = set_basetype_quotes(s->basetype);
  return stringarr_to_string(strings, s->count, outlen, "", '{', '}', quotes,
    SPACES);
}

/**
 * @ingroup libmeos_setspan_inout
 * @brief Return the Well-Known Text (WKT) representation of a set.
 */
char *
set_out(const Set *s, int maxdd)
{
  return set_out_fn(s, maxdd, &basetype_out);
}

/**
 * @ingroup libmeos_spanset_inout
 * @brief Return the Well-Known Text (WKT) representation a geoset.
 * @sqlfunc asText()
 */
char *
geoset_as_text(const Set *set, int maxdd)
{
  return set_out_fn(set, maxdd, &wkt_out);
}

/**
 * @ingroup libmeos_spanset_inout
 * @brief Return the Extended Well-Known Text (EWKT) representation a geoset.
 * @sqlfunc asEWKT()
 */
char *
geoset_as_ewkt(const Set *set, int maxdd)
{
  return set_out_fn(set, maxdd, &ewkt_out);
}

/*****************************************************************************
 * Constructor functions
 *****************************************************************************/

/**
 * @brief Return the size of a bounding box of a temporal type
 */
static size_t
set_bbox_size(meosType settype)
{
  if (alphanumset_type(settype))
    return 0;
  if (spatialset_type(settype))
    return sizeof(STBox);
  elog(ERROR, "unknown set_bbox_size function for set type: %d",
    settype);
}

/**
 * @brief Set a bounding box from an array of set values
 *
 * @param[in] values Values
 * @param[in] basetype Type of the values
 * @param[in] count Number of elements in the array
 * @param[out] box Bounding box
 */
void
valuearr_compute_bbox(const Datum *values, meosType basetype, int count,
  void *box)
{
  /* Currently, only geo set types have bounding box */
<<<<<<< HEAD
  assert(set_basetype(basetype));
=======
  ensure_set_basetype(basetype);
>>>>>>> 56b7e7c0
  assert(! alphanum_basetype(basetype));
  if (geo_basetype(basetype))
    geoarr_set_stbox(values, count, (STBox *) box);
#if NPOINT
  else if (basetype == T_NPOINT)
   npointarr_set_stbox(values, count, (STBox *) box);
#endif
  else
    elog(ERROR, "unknown set type for computing bounding box: %d", basetype);
  return;
}

#if MEOS
/**
 * @brief Set a bounding box from an array of set values
 *
 * @param[in] d Value to append to the set
 * @param[in] basetype Type of the value
 * @param[out] box Bounding box
 */
void
set_expand_bbox(Datum d, meosType basetype, void *box)
{
  /* Currently, only geo set types have bounding box */
<<<<<<< HEAD
  assert(set_basetype(basetype));
=======
  ensure_set_basetype(basetype);
>>>>>>> 56b7e7c0
  assert(! alphanum_basetype(basetype));
  if (geo_basetype(basetype))
  {
    STBox box1;
    geo_set_stbox(DatumGetGserializedP(d), &box1);
    stbox_expand(&box1, (STBox *) box);
  }
#if NPOINT
  else if (basetype == T_NPOINT)
  {
    STBox box1;
    npoint_set_stbox(DatumGetNpointP(d), &box1);
    stbox_expand(&box1, (STBox *) box);
  }
#endif
  else
    elog(ERROR, "unknown set type for expanding bounding box: %d", basetype);
  return;
}
#endif /* MEOS */

/**
 * @brief Return a pointer to the bounding box of a temporal sequence
 */
void *
set_bbox_ptr(const Set *s)
{
  return (void *)( ((char *) s) + DOUBLE_PAD(sizeof(Set)) );
}

/**
 * @brief Return a pointer to the offsets array of a set
 */
size_t *
set_offsets_ptr(const Set *s)
{
  return (size_t *)( ((char *) s) + DOUBLE_PAD(sizeof(Set)) +
    DOUBLE_PAD(s->bboxsize) );
}

/**
 * @ingroup libmeos_internal_setspan_accessor
 * @brief Return the n-th value of a set
 * @pre The argument @p index is less than the number of values in the set
 */
Datum
set_val_n(const Set *s, int index)
{
  assert(index >= 0);
  /* For base types passed by value */
  if (MOBDB_FLAGS_GET_BYVAL(s->flags))
    return (set_offsets_ptr(s))[index];
  /* For base types passed by reference */
  return PointerGetDatum(
    /* start of data : start address + size of struct + size of bbox + */
    ((char *) s) + DOUBLE_PAD(sizeof(Set)) + DOUBLE_PAD(s->bboxsize) +
      /* offset array + offset */
      (sizeof(size_t) * s->maxcount) + (set_offsets_ptr(s))[index] );
}

/**
 * @ingroup libmeos_internal_setspan_constructor
 * @brief Construct a set from an array of values.
 *
 * The memory structure depends on whether the value is passed by value or
 * by reference. For example, the memory structure of a set with 2 values
 * passed by value and passed by reference are, respectively, as follows
 *
 * @code
 * ------------------------------------------------------------
 * Header | count | bboxsize | ( bbox )_X | Value_0 | Value_1 |
 * ------------------------------------------------------------
 * @endcode
 *
 * @code
 * ---------------------------------------------------------------------
 * | Header | count | bboxsize | ( bbox )_X | offset_0 | offset_1 | ...
 * ---------------------------------------------------------------------
 * --------------------------
 *  ... | Value_0 | Value_1 |
 * --------------------------
 * @endcode
 * where
 * - `Header` contains internal information (size, type identifiers, flags)
 * - `count` is the number of values
 * - `bboxsize` is the size of the bounding box
 * - `bbox` is the bounding box and `X` are unused bytes added for double
 *   padding.
 * - `offset_i` are offsets from the begining of the struct for the values
 *
 * @param[in] values Array of values
 * @param[in] count Number of elements in the array
 * @param[in] maxcount Maximum number of elements in the array
 * @param[in] basetype Base type
 * @param[in] ordered True for ordered sets
 * @sqlfunc intset(), bigintset(), floatset(), textset(), tstzset()
 * @pymeosfunc TstzSet()
 */
Set *
set_make_exp(const Datum *values, int count, int maxcount, meosType basetype,
  bool ordered)
{
  assert(maxcount >= count);

  bool hasz = false;
  bool isgeodetic = false;
  if (geo_basetype(basetype))
  {
    /* Ensure the spatial validity of the elements */
    GSERIALIZED *gs1 = DatumGetGserializedP(values[0]);
    int srid = gserialized_get_srid(gs1);
    hasz = FLAGS_GET_Z(gs1->gflags);
    isgeodetic = FLAGS_GET_GEODETIC(gs1->gflags);
    /* Test the validity of the values */
    for (int i = 0; i < count; i++)
    {
      /* Test that the geometry is not empty */
      GSERIALIZED *gs2 = DatumGetGserializedP(values[i]);
      ensure_point_type(gs2);
      ensure_same_srid(srid, gserialized_get_srid(gs2));
      ensure_same_dimensionality_gs(gs1, gs2);
      ensure_non_empty(gs2);
    }
  }

  /* Sort the values and remove duplicates */
  Datum *newvalues;
  int newcount;
  if (ordered && count > 1)
  {
  /* Sort the values and remove duplicates */
    newvalues = palloc(sizeof(Datum *) * count);
    memcpy(newvalues, values, sizeof(Datum *) * count);
    datumarr_sort(newvalues, count, basetype);
    newcount = datumarr_remove_duplicates(newvalues, count, basetype);
  }
  else
  {
    newvalues = (Datum *) values;
    newcount = count;
  }

  /* Get the bounding box size */
  meosType settype = basetype_settype(basetype);
  size_t bboxsize = DOUBLE_PAD(set_bbox_size(settype));

  /* Determine whether the values are passed by value or by reference  */
  int16 typlen;
  bool typbyval = basetype_byvalue(basetype);
  if (typbyval)
    /* For base values passed by value */
    typlen = DOUBLE_PAD(sizeof(Datum));
  else
    /* For base values passed by reference */
    typlen = basetype_length(basetype);

  /* Compute the size of the set for values passed by reference */
  size_t values_size = 0;
  if (! typbyval)
  {
    if (typlen == -1)
    {
      for (int i = 0; i < newcount; i++)
        /* VARSIZE_ANY is used for oblivious data alignment, see postgres.h */
        values_size += DOUBLE_PAD(VARSIZE_ANY(DatumGetPointer(newvalues[i])));
    }
    else
      values_size = DOUBLE_PAD(typlen) * newcount;
  }

#if MEOS
  /* Compute the total size for maxcount elements as a proportion of the size
   * of the count elements provided. Note that this is only an INITIAL
   * ESTIMATION. The functions adding elements to a set must verify BOTH
   * the maximum number of elements AND the remaining space for adding an
   * additional variable-length element of arbitrary size */
  if (count != maxcount)
    values_size = (double) values_size * (double) maxcount / (double) count;
#endif /* MEOS */

  /* Total size of the struct */
  size_t memsize = DOUBLE_PAD(sizeof(Set)) + DOUBLE_PAD(bboxsize) +
    (sizeof(size_t) * maxcount) + values_size;

  /* Create the Set */
  Set *result = palloc0(memsize);
  SET_VARSIZE(result, memsize);
  MOBDB_FLAGS_SET_BYVAL(result->flags, typbyval);
  MOBDB_FLAGS_SET_ORDERED(result->flags, ordered);
  if (geo_basetype(basetype))
  {
    MOBDB_FLAGS_SET_X(result->flags, true);
    MOBDB_FLAGS_SET_Z(result->flags, hasz);
    MOBDB_FLAGS_SET_GEODETIC(result->flags, isgeodetic);
  }
  result->count = newcount;
  result->maxcount = maxcount;
  result->settype = settype;
  result->basetype = basetype;
  result->bboxsize = bboxsize;
  /* Copy the array of values */
  if (typbyval)
  {
    for (int i = 0; i < newcount; i++)
      (set_offsets_ptr(result))[i] = newvalues[i];
  }
  else
  {
    /* Store the composing values */
    size_t pdata = DOUBLE_PAD(sizeof(Set)) + DOUBLE_PAD(bboxsize) +
      sizeof(size_t) * maxcount;
    size_t pos = 0;
    for (int i = 0; i < newcount; i++)
    {
      /* VARSIZE_ANY is used for oblivious data alignment, see postgres.h */
      size_t size_elem = (typlen == -1) ?
        VARSIZE_ANY(newvalues[i]) : (uint32) typlen;
      memcpy(((char *) result) + pdata + pos, DatumGetPointer(newvalues[i]),
        size_elem);
      (set_offsets_ptr(result))[i] = pos;
      pos += DOUBLE_PAD(size_elem);
    }
  }

  /* Compute the bounding box */
  if (bboxsize != 0)
    valuearr_compute_bbox(newvalues, basetype, newcount, set_bbox_ptr(result));

  if (ordered && count > 1)
    pfree(newvalues);
  return result;
}

/**
 * @ingroup libmeos_internal_setspan_constructor
 * @brief Construct a set from an array of values.
 * @param[in] values Array of values
 * @param[in] count Number of elements in the array
 * @param[in] basetype Base type
 * @param[in] ordered True for ordered sets
 * @sqlfunc intset(), bigintset(), floatset(), textset(), tstzset()
 * @pymeosfunc TstzSet()
 */
Set *
set_make(const Datum *values, int count, meosType basetype, bool ordered)
{
  return set_make_exp(values, count, count, basetype, ordered);
}

/**
 * @ingroup libmeos_internal_setspan_constructor
 * @brief Construct a set from the array of values and free the array after
 * the creation.
 * @param[in] values Array of values
 * @param[in] count Number of elements in the array
 * @param[in] basetype Base type
 * @param[in] ordered True when the values are stored ordered
 */
Set *
set_make_free(Datum *values, int count, meosType basetype, bool ordered)
{
  if (count == 0)
  {
    pfree(values);
    return NULL;
  }
  Set *result = set_make(values, count, basetype, ordered);
  pfree(values);
  return result;
}

/**
 * @ingroup libmeos_setspan_constructor
 * @brief Return a copy of a set.
 */
Set *
set_copy(const Set *s)
{
  Set *result = palloc(VARSIZE(s));
  memcpy(result, s, VARSIZE(s));
  return result;
}

/*****************************************************************************
 * Cast function
 *****************************************************************************/

/**
 * @ingroup libmeos_internal_setspan_cast
 * @brief Cast a value as a set
 * @sqlop @p ::
 */
Set *
value_to_set(Datum d, meosType basetype)
{
  return set_make(&d, 1, basetype, ORDERED);
}

#if MEOS
/**
 * @ingroup libmeos_setspan_cast
 * @brief Cast a value as a set
 * @sqlop @p ::
 */
Set *
int_to_intset(int i)
{
  Datum v = Int32GetDatum(i);
  return set_make(&v, 1, T_INT4, ORDERED);
}

/**
 * @ingroup libmeos_setspan_cast
 * @brief Cast a value as a set
 * @sqlop @p ::
 */
Set *
bigint_to_bigintset(int64 i)
{
  Datum v = Int64GetDatum(i);
  return set_make(&v, 1, T_INT8, ORDERED);
}

/**
 * @ingroup libmeos_setspan_cast
 * @brief Cast a value as a set
 * @sqlop @p ::
 */
Set *
float_to_floatset(double d)
{
  Datum v = Float8GetDatum(d);
  return set_make(&v, 1, T_FLOAT8, ORDERED);
}

/**
 * @ingroup libmeos_setspan_cast
 * @brief Cast a value as a set
 * @sqlop @p ::
 */
Set *
timestamp_to_tstzset(TimestampTz t)
{
  Datum v = TimestampTzGetDatum(t);
  return set_make(&v, 1, T_TIMESTAMPTZ, ORDERED);
}
#endif /* MEOS */

/**
 * @ingroup libmeos_setspan_cast
 * @brief Set the last argument to the bounding span of a set.
 */
void
set_set_span(const Set *set, Span *s)
{
  span_set(set_val_n(set, MINIDX), set_val_n(set, set->MAXIDX), true, true,
    set->basetype, s);
  return;
}

/**
 * @ingroup libmeos_setspan_cast
 * @brief Return the bounding span of a set.
 * @sqlfunc span()
 * @sqlop @p ::
 * @pymeosfunc span()
 */
Span *
set_to_span(const Set *s)
{
  Span *result = palloc(sizeof(Span));
  set_set_span(s, result);
  return result;
}

/*****************************************************************************/

/**
 * @ingroup libmeos_setspan_cast
 * @brief Set the last argument to the bounding box of a spatial set.
 */
void
spatialset_set_stbox(const Set *set, STBox *box)
{
  assert(spatialset_type(set->settype));
  memset(box, 0, sizeof(STBox));
  memcpy(box, set_bbox_ptr(set), sizeof(STBox));
  return;
}

#if MEOS
/**
 * @ingroup libmeos_setspan_cast
 * @brief Return the bounding box of a spatial set.
 * @sqlfunc stbox()
 * @sqlop @p ::
 * @pymeosfunc stbox()
 */
STBox *
spatialset_to_stbox(const Set *s)
{
  STBox *result = palloc(sizeof(STBox));
  spatialset_set_stbox(s, result);
  return result;
}
#endif /* MEOS */

/*****************************************************************************
 * Accessor functions
 *****************************************************************************/

#if MEOS
/**
 * @ingroup libmeos_setspan_accessor
 * @brief Return the size in bytes of a set.
 * @sqlfunc memSize()
 */
int
set_mem_size(const Set *s)
{
  return (int) VARSIZE(DatumGetPointer(s));
}
#endif /* MEOS */

/**
 * @ingroup libmeos_setspan_accessor
 * @brief Return the number of values of a set.
 * @sqlfunc numTimestamps()
 * @pymeosfunc numTimestamps()
 */
int
set_num_values(const Set *s)
{
  return s->count;
}

/**
 * @ingroup libmeos_setspan_accessor
 * @brief Return the start value of a set.
 * @sqlfunc startTimestamp()
 * @pymeosfunc startTimestamp()
 */
Datum
set_start_value(const Set *s)
{
  return set_val_n(s, 0);
}

#if MEOS
/**
 * @ingroup libmeos_setspan_accessor
 * @brief Return the start value of an integer set.
 * @sqlfunc startValue()
 * @pymeosfunc startValue()
 */
int
intset_start_value(const Set *s)
{
  int result = DatumGetInt32(set_val_n(s, 0));
  return result;
}

/**
 * @ingroup libmeos_setspan_accessor
 * @brief Return the start value of a big integer set.
 * @sqlfunc startValue()
 * @pymeosfunc startValue()
 */
int64
bigintset_start_value(const Set *s)
{
  int64 result = DatumGetInt64(set_val_n(s, 0));
  return result;
}

/**
 * @ingroup libmeos_setspan_accessor
 * @brief Return the start value of a float set.
 * @sqlfunc startValue()
 * @pymeosfunc startValue()
 */
double
floatset_start_value(const Set *s)
{
  double result = DatumGetFloat8(set_val_n(s, 0));
  return result;
}

/**
 * @ingroup libmeos_setspan_accessor
 * @brief Return the start value of a set.
 * @sqlfunc startTimestamp()
 * @pymeosfunc startTimestamp()
 */
TimestampTz
tstzset_start_timestamp(const Set *ts)
{
  TimestampTz result = DatumGetTimestampTz(set_val_n(ts, 0));
  return result;
}
#endif /* MEOS */

/**
 * @ingroup libmeos_setspan_accessor
 * @brief Return the end value of a set.
 * @sqlfunc endTimestamp()
 * @pymeosfunc endTimestamp()
 */
Datum
set_end_value(const Set *s)
{
  return set_val_n(s, s->count - 1);
}

#if MEOS
/**
 * @ingroup libmeos_setspan_accessor
 * @brief Return the end value of an integer set.
 * @sqlfunc endValue()
 * @pymeosfunc endValue()
 */
int
intset_end_value(const Set *s)
{
  int result = DatumGetInt32(set_val_n(s, 0));
  return result;
}

/**
 * @ingroup libmeos_setspan_accessor
 * @brief Return the end value of a big integer set.
 * @sqlfunc endValue()
 * @pymeosfunc endValue()
 */
int64
bigintset_end_value(const Set *s)
{
  int64 result = DatumGetInt64(set_val_n(s, 0));
  return result;
}

/**
 * @ingroup libmeos_setspan_accessor
 * @brief Return the end value of a float set.
 * @sqlfunc endValue()
 * @pymeosfunc endValue()
 */
double
floatset_end_value(const Set *s)
{
  double result = DatumGetFloat8(set_val_n(s, 0));
  return result;
}

/**
 * @ingroup libmeos_setspan_accessor
 * @brief Return the end value of a set.
 * @sqlfunc endTimestamp()
 * @pymeosfunc endTimestamp()
 */
TimestampTz
tstzset_end_timestamp(const Set *ts)
{
  TimestampTz result = DatumGetTimestampTz(set_val_n(ts, ts->count - 1));
  return result;
}
#endif /* MEOS */

/**
 * @ingroup libmeos_setspan_accessor
 * @brief Return the n-th value of a set.
 * @param[in] s Set
 * @param[in] n Number
 * @param[out] result Timestamp
 * @result Return true if the value is found
 * @note It is assumed that n is 1-based
 * @sqlfunc valueN(), timestampN()
 * @pymeosfunc timestampN()
 */
bool
set_value_n(const Set *s, int n, Datum *result)
{
  if (n < 1 || n > s->count)
    return false;
  *result = set_val_n(s, n - 1);
  return true;
}

#if MEOS
/**
 * @ingroup libmeos_setspan_accessor
 * @brief Return the n-th value of an integer set.
 * @param[in] s Integer set
 * @param[in] n Number
 * @param[out] result Value
 * @result Return true if the value is found
 * @note It is assumed that n is 1-based
 * @sqlfunc valueN()
 * @pymeosfunc valueN()
 */
bool
intset_value_n(const Set *s, int n, int *result)
{
  if (n < 1 || n > s->count)
    return false;
  *result = DatumGetInt32(set_val_n(s, n - 1));
  return true;
}

/**
 * @ingroup libmeos_setspan_accessor
 * @brief Return the n-th value of a big integer set.
 * @param[in] s Integer set
 * @param[in] n Number
 * @param[out] result Value
 * @result Return true if the value is found
 * @note It is assumed that n is 1-based
 * @sqlfunc valueN()
 * @pymeosfunc valueN()
 */
bool
bigintset_value_n(const Set *s, int n, int64 *result)
{
  if (n < 1 || n > s->count)
    return false;
  *result = DatumGetInt64(set_val_n(s, n - 1));
  return true;
}

/**
 * @ingroup libmeos_setspan_accessor
 * @brief Return the n-th value of a float set.
 * @param[in] s Float set
 * @param[in] n Number
 * @param[out] result Value
 * @result Return true if the value is found
 * @note It is assumed that n is 1-based
 * @sqlfunc valueN()
 * @pymeosfunc valueN()
 */
bool
floatset_value_n(const Set *s, int n, double *result)
{
  if (n < 1 || n > s->count)
    return false;
  *result = DatumGetFloat8(set_val_n(s, n - 1));
  return true;
}

/**
 * @ingroup libmeos_setspan_accessor
 * @brief Return the n-th value of a set.
 * @param[in] ts Timestamp set
 * @param[in] n Number
 * @param[out] result Timestamp
 * @result Return true if the timestamp is found
 * @note It is assumed that n is 1-based
 * @sqlfunc timestampN()
 * @pymeosfunc timestampN()
 */
bool
tstzset_timestamp_n(const Set *ts, int n, TimestampTz *result)
{
  if (n < 1 || n > ts->count)
    return false;
  *result = DatumGetTimestampTz(set_val_n(ts, n - 1));
  return true;
}
#endif /* MEOS */

/**
 * @ingroup libmeos_setspan_accessor
 * @brief Return the array of values of a set.
 * @sqlfunc values(), timestamps()
 * @pymeosfunc timestamps()
 */
Datum *
set_values(const Set *s)
{
  Datum *result = palloc(sizeof(Datum) * s->count);
  for (int i = 0; i < s->count; i++)
    result[i] = set_val_n(s, i);
  return result;
}

#if MEOS
/**
 * @ingroup libmeos_setspan_accessor
 * @brief Return the array of values of an integer set.
 * @sqlfunc values()
 * @pymeosfunc values()
 */
int *
intset_values(const Set *s)
{
  int *result = palloc(sizeof(int) * s->count);
  for (int i = 0; i < s->count; i++)
    result[i] = DatumGetInt32(set_val_n(s, i));
  return result;
}

/**
 * @ingroup libmeos_setspan_accessor
 * @brief Return the array of values of a big integer set.
 * @sqlfunc values()
 * @pymeosfunc values()
 */
int64 *
bigintset_values(const Set *s)
{
  int64 *result = palloc(sizeof(int64) * s->count);
  for (int i = 0; i < s->count; i++)
    result[i] = DatumGetInt64(set_val_n(s, i));
  return result;
}

/**
 * @ingroup libmeos_setspan_accessor
 * @brief Return the array of values of a float set.
 * @sqlfunc values()
 * @pymeosfunc values()
 */
double *
floatset_values(const Set *s)
{
  double *result = palloc(sizeof(double) * s->count);
  for (int i = 0; i < s->count; i++)
    result[i] = DatumGetFloat8(set_val_n(s, i));
  return result;
}

/**
 * @ingroup libmeos_setspan_accessor
 * @brief Return the array of timestamps of a set.
 * @sqlfunc timestamps()
 * @pymeosfunc timestamps()
 */
TimestampTz *
tstzset_values(const Set *ts)
{
  TimestampTz *result = palloc(sizeof(TimestampTz) * ts->count);
  for (int i = 0; i < ts->count; i++)
    result[i] = DatumGetTimestampTz(set_val_n(ts, i));
  return result;
}
#endif /* MEOS */

/**
 * @ingroup libmeos_internal_setspan_accessor
 * @brief Return the SRID of a geoset point.
 * @sqlfunc SRID()
 */
int
geoset_srid(const Set *set)
{
  assert(geo_basetype(set->basetype));
  GSERIALIZED *gs = DatumGetGserializedP(set_val_n(set, 0));
  return gserialized_get_srid(gs);
}

/*****************************************************************************
 * Modification functions
 *****************************************************************************/

/**
 * @brief Shift the values of set.
 */
Set *
set_shift(const Set *s, Datum shift)
{
  assert(MOBDB_FLAGS_GET_BYVAL(s->flags));
  Set *result = set_copy(s);
  for (int i = 0; i < s->count; i++)
    (set_offsets_ptr(result))[i] =
      datum_add(set_val_n(s, i), shift, s->basetype, s->basetype);
  return result;
}

/**
 * @ingroup libmeos_setspan_transf
 * @brief Return a timestamp set uned and/or scaled by the intervals
 * @sqlfunc shift(), tscale(), shiftTscale()
 * @pymeosfunc shift()
 */
Set *
tstzset_shift_tscale(const Set *s, const Interval *shift,
  const Interval *duration)
{
  assert(shift != NULL || duration != NULL);
  if (duration != NULL)
    ensure_valid_duration(duration);
  Set *result = set_copy(s);

  /* Set the first and last instants */
  TimestampTz lower, lower1, upper, upper1;
  lower = lower1 = DatumGetTimestampTz(set_val_n(s, 0));
  upper = upper1 = DatumGetTimestampTz(set_val_n(s, s->count - 1));
  lower_upper_shift_tscale(&lower1, &upper1, shift, duration);
  (set_offsets_ptr(result))[0] = TimestampTzGetDatum(lower1);
  (set_offsets_ptr(result))[s->count - 1] = TimestampTzGetDatum(upper1);
  if (s->count > 1)
  {
    /* Shift and/or scale from the second to the penultimate instant */
    TimestampTz delta;
    if (shift != NULL)
      delta = lower1 - lower;
    double scale;
    if (duration != NULL)
      scale = (double) (upper1 - lower1) / (double) (upper - lower);
    for (int i = 1; i < s->count - 1; i++)
    {
      if (shift != NULL)
        (set_offsets_ptr(result))[i] += delta;
      if (duration != NULL)
        (set_offsets_ptr(result))[i] = lower1 +
          (set_val_n(result, i) - lower1) * scale;
    }
  }
  return result;
}

/*****************************************************************************
 * Functions for defining B-tree index
 *****************************************************************************/

/**
 * @ingroup libmeos_setspan_comp
 * @brief Return true if the first set is equal to the second one.
 * @note The internal B-tree comparator is not used to increase efficiency
 * @sqlop @p =
 * @pymeosfunc __eq__()
 */
bool
set_eq(const Set *s1, const Set *s2)
{
  assert(s1->settype == s2->settype);
  if (s1->count != s2->count)
    return false;
  /* s1 and s2 have the same number of values */
  for (int i = 0; i < s1->count; i++)
  {
    Datum v1 = set_val_n(s1, i);
    Datum v2 = set_val_n(s2, i);
    if (datum_ne(v1, v2, s1->basetype))
      return false;
  }
  /* All values of the two sets are equal */
  return true;
}

/**
 * @ingroup libmeos_setspan_comp
 * @brief Return true if the first set is different from the
 * second one.
 * @note The internal B-tree comparator is not used to increase efficiency
 * @sqlop @p <>
 */
bool
set_ne(const Set *s1, const Set *s2)
{
  return ! set_eq(s1, s2);
}

/**
 * @ingroup libmeos_setspan_comp
 * @brief Return -1, 0, or 1 depending on whether the first set is less
 * than, equal, or greater than the second one.
 * @note Function used for B-tree comparison
 * @sqlfunc set_cmp()
 */
int
set_cmp(const Set *s1, const Set *s2)
{
  assert(s1->settype == s2->settype);
  int count = Min(s1->count, s2->count);
  int result = 0;
  for (int i = 0; i < count; i++)
  {
    Datum v1 = set_val_n(s1, i);
    Datum v2 = set_val_n(s2, i);
    result = datum_cmp(v1, v2, s1->basetype);
    if (result)
      break;
  }
  /* The first count times of the two Set are equal */
  if (! result)
  {
    if (count < s1->count) /* s1 has more values than s2 */
      result = 1;
    else if (count < s2->count) /* s2 has more values than s1 */
      result = -1;
    else
      result = 0;
  }
  return result;
}

/**
 * @ingroup libmeos_setspan_comp
 * @brief Return true if the first set is less than the second one
 * @sqlop @p <
 */
bool
set_lt(const Set *s1, const Set *s2)
{
  return set_cmp(s1, s2) < 0;
}

/**
 * @ingroup libmeos_setspan_comp
 * @brief Return true if the first set is less than or equal to the
 * second one
 * @sqlop @p <=
 */
bool
set_le(const Set *s1, const Set *s2)
{
  return set_cmp(s1, s2) <= 0;
}

/**
 * @ingroup libmeos_setspan_comp
 * @brief Return true if the first set is greater than or equal to
 * the second one
 * @sqlop @p >=
 */
bool
set_ge(const Set *s1, const Set *s2)
{
  return set_cmp(s1, s2) >= 0;
}

/**
 * @ingroup libmeos_setspan_comp
 * @brief Return true if the first set is greater than the second one
 * @sqlop @p >
 */
bool
set_gt(const Set *s1, const Set *s2)
{
  return set_cmp(s1, s2) > 0;
}

/*****************************************************************************
 * Functions for defining hash index
 * The function reuses PostgreSQL approach for array types for combining the
 * hash of the elements.
 *****************************************************************************/

/**
 * @ingroup libmeos_setspan_accessor
 * @brief Return the 32-bit hash of a set.
 * @sqlfunc tstzset_hash()
 */
uint32
set_hash(const Set *s)
{
  uint32 result = 1;
  for (int i = 0; i < s->count; i++)
  {
    Datum d = set_val_n(s, i);
    uint32 value_hash = datum_hash(d, s->basetype);
    result = (result << 5) - result + value_hash;
  }
  return result;
}

/**
 * @ingroup libmeos_setspan_accessor
 * @brief Return the 64-bit hash of a set using a seed.
 * @sqlfunc tstzset_hash_extended()
 */
uint64
set_hash_extended(const Set *s, uint64 seed)
{
  uint64 result = 1;
  for (int i = 0; i < s->count; i++)
  {
    Datum d = set_val_n(s, i);
    uint64 value_hash = datum_hash_extended(d, s->basetype, seed);
    result = (result << 5) - result + value_hash;
  }
  return result;
}

/*****************************************************************************/<|MERGE_RESOLUTION|>--- conflicted
+++ resolved
@@ -286,11 +286,7 @@
   void *box)
 {
   /* Currently, only geo set types have bounding box */
-<<<<<<< HEAD
   assert(set_basetype(basetype));
-=======
-  ensure_set_basetype(basetype);
->>>>>>> 56b7e7c0
   assert(! alphanum_basetype(basetype));
   if (geo_basetype(basetype))
     geoarr_set_stbox(values, count, (STBox *) box);
@@ -314,12 +310,8 @@
 void
 set_expand_bbox(Datum d, meosType basetype, void *box)
 {
-  /* Currently, only geo set types have bounding box */
-<<<<<<< HEAD
+  /* Currently, only spatial set types have bounding box */
   assert(set_basetype(basetype));
-=======
-  ensure_set_basetype(basetype);
->>>>>>> 56b7e7c0
   assert(! alphanum_basetype(basetype));
   if (geo_basetype(basetype))
   {
