/*****************************************************************************
 *
 * This MobilityDB code is provided under The PostgreSQL License.
 * Copyright (c) 2016-2023, Université libre de Bruxelles and MobilityDB
 * contributors
 *
 * MobilityDB includes portions of PostGIS version 3 source code released
 * under the GNU General Public License (GPLv2 or later).
 * Copyright (c) 2001-2023, PostGIS contributors
 *
 * Permission to use, copy, modify, and distribute this software and its
 * documentation for any purpose, without fee, and without a written
 * agreement is hereby granted, provided that the above copyright notice and
 * this paragraph and the following two paragraphs appear in all copies.
 *
 * IN NO EVENT SHALL UNIVERSITE LIBRE DE BRUXELLES BE LIABLE TO ANY PARTY FOR
 * DIRECT, INDIRECT, SPECIAL, INCIDENTAL, OR CONSEQUENTIAL DAMAGES, INCLUDING
 * LOST PROFITS, ARISING OUT OF THE USE OF THIS SOFTWARE AND ITS DOCUMENTATION,
 * EVEN IF UNIVERSITE LIBRE DE BRUXELLES HAS BEEN ADVISED OF THE POSSIBILITY
 * OF SUCH DAMAGE.
 *
 * UNIVERSITE LIBRE DE BRUXELLES SPECIFICALLY DISCLAIMS ANY WARRANTIES,
 * INCLUDING, BUT NOT LIMITED TO, THE IMPLIED WARRANTIES OF MERCHANTABILITY
 * AND FITNESS FOR A PARTICULAR PURPOSE. THE SOFTWARE PROVIDED HEREUNDER IS ON
 * AN "AS IS" BASIS, AND UNIVERSITE LIBRE DE BRUXELLES HAS NO OBLIGATIONS TO
 * PROVIDE MAINTENANCE, SUPPORT, UPDATES, ENHANCEMENTS, OR MODIFICATIONS.
 *
 *****************************************************************************/

/**
 * @file
 * @brief General functions for set values composed of an ordered list of
 * distinct values.
 */

#include "general/set.h"

/* C */
#include <assert.h>
#include <float.h>
#include <limits.h>
/* PostgreSQL */
#include <postgres.h>
#include <utils/timestamp.h>
#if POSTGRESQL_VERSION_NUMBER >= 160000
  #include "varatt.h"
#endif
/* MEOS */
#include <meos.h>
#include <meos_internal.h>
#include "general/pg_types.h"
#include "general/tnumber_mathfuncs.h"
#include "general/ttext_textfuncs.h"
#include "general/type_out.h"
#include "general/type_parser.h"
#include "general/type_util.h"
#include "point/tpoint_out.h"
#include "point/tpoint_spatialfuncs.h"
#include "npoint/tnpoint_boxops.h"

/*****************************************************************************
 * General functions
 *****************************************************************************/

/**
 * @brief Ensure that a set value is of a set type
 */
bool
ensure_set_has_type(const Set *s, meosType settype)
{
  if (s->settype != settype)
  {
    meos_error(ERROR, MEOS_ERR_INVALID_ARG_TYPE,
      "The set value must be of type %s", meostype_name(settype));
    return false;
  }
  return true;
}

/**
 * @brief Ensure that the set arguments have the same type in order to be able
 * to apply operations to them
 */
bool
ensure_same_set_type(const Set *s1, const Set *s2)
{
  if (s1->settype != s2->settype)
  {
    meos_error(ERROR, MEOS_ERR_INVALID_ARG_TYPE,
      "Operation on mixed set types: %s and %s",
      meostype_name(s1->settype), meostype_name(s2->settype));
    return false;
  }
  return true;
}

#if MEOS
/**
 * @brief Ensure that a set value has the same base type as the given one
 * @param[in] s Input value
 * @param[in] basetype Input base type
 */
bool
ensure_same_set_basetype(const Set *s, meosType basetype)
{
  if (s->basetype != basetype)
  {
    meos_error(ERROR, MEOS_ERR_INVALID_ARG_TYPE,
      "Operation on mixed set and base types: %s and %s",
      meostype_name(s->settype), meostype_name(basetype));
    return false;
  }
  return true;
}
#endif /* MEOS */

/**
 * @brief Return the location of a value in a set using binary search.
 *
 * If the value is found, the index of the value is returned in the output
 * parameter. Otherwise, return a number encoding whether it is before, between
 * two values, or after the set.
 * For example, given a set composed of 3 values and a parameter
 * value, the result of the function is as follows:
 * @code
 *            0       1        2
 *            |       |        |
 * 1)    d^                            => loc = 0
 * 2)        d^                        => loc = 0
 * 3)            d^                    => loc = 1
 * 4)                    d^            => loc = 2
 * 5)                            d^    => loc = 3
 * @endcode
 *
 * @param[in] s Set
 * @param[in] d Value
 * @param[out] loc Location
 * @result Return true if the value is contained in the set
 */
bool
set_find_value(const Set *s, Datum d, int *loc)
{
  int first = 0;
  int last = s->count - 1;
  int middle = 0; /* make compiler quiet */
  while (first <= last)
  {
    middle = (first + last) / 2;
    Datum d1 = SET_VAL_N(s, middle);
    int cmp = datum_cmp(d, d1, s->basetype);
    if (cmp == 0)
    {
      *loc = middle;
      return true;
    }
    if (cmp < 0)
      last = middle - 1;
    else
      first = middle + 1;
  }
  *loc = middle;
  return false;
}

#if 0 /* not used */
/**
 * @ingroup libmeos_internal_setspan_accessor
 * @brief Return the location of a value in a ranked set (which is unordered)
 * using sequential search.
 * @note Contrary to function `set_find_value`, if the value is not found the
 * returned location is always 0.
 *
 * @param[in] s Set
 * @param[in] d Value
 * @param[out] loc Location of the value if found
 * @result Return true if the value is contained in the vecctor
 */
bool
rset_find_value(const Set *s, Datum d, int *loc)
{
  assert(s); assert(loc);
  for (int i = 0; i < s->count; i++)
  {
    Datum d1 = SET_VAL_N(s, i);
    if (datum_eq(d, d1, s->basetype))
    {
      *loc = i;
      return true;
    }
  }
  *loc = 0;
  return false;
}
#endif /* not used */

/*****************************************************************************
 * Input/output functions in string format
 *****************************************************************************/

/**
 * @ingroup libmeos_internal_setspan_inout
 * @brief Return a set from its Well-Known Text (WKT) representation.
 */
Set *
set_in(const char *str, meosType settype)
{
  assert(str);
  return set_parse(&str, settype);
}

#if MEOS
/**
 * @ingroup libmeos_setspan_inout
 * @brief Return a set from its Well-Known Text (WKT) representation.
 */
Set *
intset_in(const char *str)
{
  /* Ensure validity of the arguments */
  if (! ensure_not_null((void *) str))
    return NULL;
  return set_parse(&str, T_INTSET);
}

/**
 * @ingroup libmeos_setspan_inout
 * @brief Return a set from its Well-Known Text (WKT) representation.
 */
Set *
bigintset_in(const char *str)
{
  /* Ensure validity of the arguments */
  if (! ensure_not_null((void *) str))
    return NULL;
  return set_parse(&str, T_BIGINTSET);
}

/**
 * @ingroup libmeos_setspan_inout
 * @brief Return a set from its Well-Known Text (WKT) representation.
 */
Set *
floatset_in(const char *str)
{
  /* Ensure validity of the arguments */
  if (! ensure_not_null((void *) str))
    return NULL;
  return set_parse(&str, T_FLOATSET);
}

/**
 * @ingroup libmeos_setspan_inout
 * @brief Return a set from its Well-Known Text (WKT) representation.
 */
Set *
textset_in(const char *str)
{
  /* Ensure validity of the arguments */
  if (! ensure_not_null((void *) str))
    return NULL;
  return set_parse(&str, T_TEXTSET);
}

/**
 * @ingroup libmeos_setspan_inout
 * @brief Return a set from its Well-Known Text (WKT) representation.
 */
Set *
<<<<<<< HEAD
dateset_in(const char *str)
{
  /* Ensure validity of the arguments */
  if (! ensure_not_null((void *) str))
    return NULL;
  return set_parse(&str, T_DATESET);
}

/**
 * @ingroup libmeos_setspan_inout
 * @brief Return a set from its Well-Known Text (WKT) representation.
 */
Set *
=======
>>>>>>> 80d9e1e8
tstzset_in(const char *str)
{
  /* Ensure validity of the arguments */
  if (! ensure_not_null((void *) str))
    return NULL;
  return set_parse(&str, T_TSTZSET);
}

/**
 * @ingroup libmeos_setspan_inout
 * @brief Return a set from its Well-Known Text (WKT) representation.
 */
Set *
geomset_in(const char *str)
{
  /* Ensure validity of the arguments */
  if (! ensure_not_null((void *) str))
    return NULL;
  return set_parse(&str, T_GEOMSET);
}

/**
 * @ingroup libmeos_setspan_inout
 * @brief Return a set from its Well-Known Text (WKT) representation.
 */
Set *
geogset_in(const char *str)
{
  /* Ensure validity of the arguments */
  if (! ensure_not_null((void *) str))
    return NULL;
  return set_parse(&str, T_GEOGSET);
}
#endif /* MEOS */


/**
 * @brief Return true if the base type value is output enclosed into quotes.
 */
static bool
set_basetype_quotes(meosType type)
{
  /* Text values are output with quotes in the `basetype_out` function */
  if (type == T_TIMESTAMPTZ || spatial_basetype(type))
    return true;
  return false;
}

/**
 * @brief Return the output representation of a set given by a function.
 */
char *
set_out_fn(const Set *s, int maxdd, outfunc value_out)
{
  assert(s != NULL);
  assert(maxdd >= 0);

  char **strings = palloc(sizeof(char *) * s->count);
  size_t outlen = 0;
  for (int i = 0; i < s->count; i++)
  {
    Datum d = SET_VAL_N(s, i);
    strings[i] = value_out(d, s->basetype, maxdd);
    outlen += strlen(strings[i]) + 1;
  }
  bool quotes = set_basetype_quotes(s->basetype);
  return stringarr_to_string(strings, s->count, outlen, "", '{', '}', quotes,
    SPACES);
}

/**
 * @ingroup libmeos_internal_setspan_inout
 * @brief Return the Well-Known Text (WKT) representation of a s.
 */
char *
set_out(const Set *s, int maxdd)
{
  assert(s);
  /* Ensure validity of the arguments */
  if (! ensure_not_negative(maxdd))
    return NULL;
  return set_out_fn(s, maxdd, &basetype_out);
}

#if MEOS
/**
 * @ingroup libmeos_setspan_inout
 * @brief Output a set of integers.
*/
char *
intset_out(const Set *s)
{
  /* Ensure validity of the arguments */
  if (! ensure_not_null((void *) s) || ! ensure_set_has_type(s, T_INTSET))
    return NULL;
  return set_out(s, 0);
}

/**
 * @ingroup libmeos_setspan_inout
 * @brief Output a set of big integers.
*/
char *
bigintset_out(const Set *s)
{
  /* Ensure validity of the arguments */
  if (! ensure_not_null((void *) s) || ! ensure_set_has_type(s, T_BIGINTSET))
    return NULL;
  return set_out(s, 0);
}

/**
 * @ingroup libmeos_setspan_inout
 * @brief Output a set of floats.
*/
char *
floatset_out(const Set *s, int maxdd)
{
  /* Ensure validity of the arguments */
  if (! ensure_not_null((void *) s) || ! ensure_set_has_type(s, T_FLOATSET) ||
      ! ensure_not_negative(maxdd))
    return NULL;
  return set_out(s, maxdd);
}

/**
 * @ingroup libmeos_setspan_inout
 * @brief Output a set of texts.
*/
char *
textset_out(const Set *s)
{
  /* Ensure validity of the arguments */
  if (! ensure_not_null((void *) s) || ! ensure_set_has_type(s, T_TEXTSET))
    return NULL;
  return set_out(s, 0);
}

/**
 * @ingroup libmeos_setspan_inout
 * @brief Output a set of timestamps.
*/
char *
<<<<<<< HEAD
dateset_out(const Set *s)
{
  /* Ensure validity of the arguments */
  if (! ensure_not_null((void *) s) || ! ensure_set_has_type(s, T_DATESET))
    return NULL;
  return set_out(s, 0);
}

/**
 * @ingroup libmeos_setspan_inout
 * @brief Output a set of timestamps.
*/
char *
=======
>>>>>>> 80d9e1e8
tstzset_out(const Set *s)
{
  /* Ensure validity of the arguments */
  if (! ensure_not_null((void *) s) || ! ensure_set_has_type(s, T_TSTZSET))
    return NULL;
  return set_out(s, 0);
}

/**
 * @ingroup libmeos_setspan_inout
 * @brief Output a set of geometries.
*/
char *
geoset_out(const Set *s, int maxdd)
{
  /* Ensure validity of the arguments */
  if (! ensure_not_null((void *) s) || ! ensure_geoset_type(s->settype))
    return NULL;
  return set_out(s, maxdd);
}
#endif /* MEOS */


/**
 * @ingroup libmeos_setspan_inout
 * @brief Return the Well-Known Text (WKT) representation of a geoset.
 * @sqlfunc asText()
 */
char *
geoset_as_text(const Set *s, int maxdd)
{
  /* Ensure validity of the arguments */
  if (! ensure_not_null((void *) s) || ! ensure_geoset_type(s->settype))
    return NULL;
  return set_out_fn(s, maxdd, &wkt_out);
}

/**
 * @ingroup libmeos_setspan_inout
 * @brief Return the Extended Well-Known Text (EWKT) representation of a geoset.
 * @sqlfunc asEWKT()
 */
char *
geoset_as_ewkt(const Set *s, int maxdd)
{
  /* Ensure validity of the arguments */
  if (! ensure_not_null((void *) s) || ! ensure_geoset_type(s->settype))
    return NULL;
  return set_out_fn(s, maxdd, &ewkt_out);
}

/*****************************************************************************
 * Constructor functions
 *****************************************************************************/

/**
 * @brief Return the size of a bounding box of a temporal type
 * @return On error return SIZE_MAX
 */
static size_t
set_bbox_size(meosType settype)
{
  if (alphanumset_type(settype))
    return 0;
  if (spatialset_type(settype))
    return sizeof(STBox);
  meos_error(ERROR, MEOS_ERR_INTERNAL_TYPE_ERROR,
    "unknown set_bbox_size function for set type: %d", settype);
  return SIZE_MAX;
}

/**
 * @brief Set a bounding box from an array of set values
 *
 * @param[in] values Values
 * @param[in] basetype Type of the values
 * @param[in] count Number of elements in the array
 * @param[out] box Bounding box
 */
void
valuearr_compute_bbox(const Datum *values, meosType basetype, int count,
  void *box)
{
  /* Currently, only geoset types have bounding box */
  assert(set_basetype(basetype));
  assert(! alphanum_basetype(basetype));
  if (geo_basetype(basetype))
  {
    geoarr_set_stbox(values, count, (STBox *) box);
    return;
  }
#if NPOINT
  else if (basetype == T_NPOINT)
  {
    npointarr_set_stbox(values, count, (STBox *) box);
    return;
  }
#endif
  else
  {
    meos_error(ERROR, MEOS_ERR_INTERNAL_TYPE_ERROR,
      "unknown set type for computing bounding box: %d", basetype);
    return;
  }
}

#ifdef DEBUG_BUILD
/**
 * @brief Return a pointer to the bounding box of a temporal sequence
 */
void *
SET_BBOX_PTR(const Set *s)
{
  return (void *)( ((char *) s) + DOUBLE_PAD(sizeof(Set)) );
}

/**
 * @brief Return a pointer to the offsets array of a set
 */
size_t *
SET_OFFSETS_PTR(const Set *s)
{
  return (size_t *)( ((char *) s) + DOUBLE_PAD(sizeof(Set)) +
    DOUBLE_PAD(s->bboxsize) );
}

/**
 * @ingroup libmeos_internal_setspan_accessor
 * @brief Return the n-th value of a set
 * @pre The argument @p index is less than the number of values in the set
 */
Datum
SET_VAL_N(const Set *s, int index)
{
  assert(s);
  assert(index >= 0);
  /* For base types passed by value */
  if (MEOS_FLAGS_GET_BYVAL(s->flags))
    return (SET_OFFSETS_PTR(s))[index];
  /* For base types passed by reference */
  return PointerGetDatum(
    /* start of data : start address + size of struct + size of bbox + */
    ((char *) s) + DOUBLE_PAD(sizeof(Set)) + DOUBLE_PAD(s->bboxsize) +
      /* offset array + offset */
      (sizeof(size_t) * s->maxcount) + (SET_OFFSETS_PTR(s))[index] );
}
#endif /* DEBUG_BUILD */

/**
 * @ingroup libmeos_internal_setspan_constructor
 * @brief Construct a set from an array of values enabling the data structure
 * to expand.
 *
 * The memory structure depends on whether the value is passed by value or
 * by reference. For example, the memory structure of a set with 2 values
 * passed by value and passed by reference are, respectively, as follows
 *
 * @code
 * ------------------------------------------------------------
 * Header | count | bboxsize | ( bbox )_X | Value_0 | Value_1 |
 * ------------------------------------------------------------
 * @endcode
 *
 * @code
 * ---------------------------------------------------------------------
 * | Header | count | bboxsize | ( bbox )_X | offset_0 | offset_1 | ...
 * ---------------------------------------------------------------------
 * --------------------------
 *  ... | Value_0 | Value_1 |
 * --------------------------
 * @endcode
 * where
 * - `Header` contains internal information (size, type identifiers, flags)
 * - `count` is the number of values
 * - `bboxsize` is the size of the bounding box
 * - `bbox` is the bounding box and `X` are unused bytes added for double
 *   padding.
 * - `offset_i` are offsets from the begining of the struct for the values
 *
 * @param[in] values Array of values
 * @param[in] count Number of elements in the array
 * @param[in] maxcount Maximum number of elements in the array
 * @param[in] basetype Base type
 * @param[in] ordered True for ordered sets
 * @sqlfunc intset(), bigintset(), floatset(), textset(), tstzset()
 */
Set *
set_make_exp(const Datum *values, int count, int maxcount, meosType basetype,
  bool ordered)
{
  /* Ensure validity of the arguments */
  if (! ensure_not_null((void *) values) || ! ensure_positive(count) ||
      ! ensure_less_equal(count, maxcount))
    return NULL;

  bool hasz = false;
  bool geodetic = false;
  if (geo_basetype(basetype))
  {
    /* Ensure the spatial validity of the elements */
    GSERIALIZED *gs1 = DatumGetGserializedP(values[0]);
    int srid = gserialized_get_srid(gs1);
    hasz = (bool) FLAGS_GET_Z(gs1->gflags);
    geodetic = FLAGS_GET_GEODETIC(gs1->gflags);
    /* Test the validity of the values */
    for (int i = 0; i < count; i++)
    {
      /* Test that the geometry is not empty */
      GSERIALIZED *gs2 = DatumGetGserializedP(values[i]);
      if (! ensure_point_type(gs2) ||
          ! ensure_same_srid(srid, gserialized_get_srid(gs2)) ||
          ! ensure_same_dimensionality_gs(gs1, gs2) ||
          ! ensure_not_empty(gs2))
        return NULL;
    }
  }

  /* Sort the values and remove duplicates */
  Datum *newvalues;
  int newcount;
  if (ordered && count > 1)
  {
  /* Sort the values and remove duplicates */
    newvalues = palloc(sizeof(Datum) * count);
    memcpy(newvalues, values, sizeof(Datum) * count);
    datumarr_sort(newvalues, count, basetype);
    newcount = datumarr_remove_duplicates(newvalues, count, basetype);
  }
  else
  {
    newvalues = (Datum *) values;
    newcount = count;
  }

  /* Get the bounding box size */
  meosType settype = basetype_settype(basetype);
  size_t bboxsize = DOUBLE_PAD(set_bbox_size(settype));

  /* Determine whether the values are passed by value or by reference  */
  int16 typlen;
  bool typbyval = basetype_byvalue(basetype);
  if (typbyval)
    /* For base values passed by value */
    typlen = DOUBLE_PAD(sizeof(Datum));
  else
    /* For base values passed by reference */
    typlen = basetype_length(basetype);

  /* Compute the size of the set for values passed by reference */
  size_t values_size = 0;
  if (! typbyval)
  {
    if (typlen == -1)
    {
      for (int i = 0; i < newcount; i++)
        /* VARSIZE_ANY is used for oblivious data alignment, see postgres.h */
        values_size += DOUBLE_PAD(VARSIZE_ANY(DatumGetPointer(newvalues[i])));
    }
    else
      values_size = DOUBLE_PAD(typlen) * newcount;
  }

#if MEOS
  /* Compute the total size for maxcount elements as a proportion of the size
   * of the count elements provided. Note that this is only an INITIAL
   * ESTIMATION. The functions adding elements to a set must verify BOTH
   * the maximum number of elements AND the remaining space for adding an
   * additional variable-length element of arbitrary size */
  if (count != maxcount)
    values_size = (double) values_size * (double) maxcount / (double) count;
#endif /* MEOS */

  /* Total size of the struct */
  size_t memsize = DOUBLE_PAD(sizeof(Set)) + DOUBLE_PAD(bboxsize) +
    (sizeof(size_t) * maxcount) + values_size;

  /* Create the Set */
  Set *result = palloc0(memsize);
  SET_VARSIZE(result, memsize);
  MEOS_FLAGS_SET_BYVAL(result->flags, typbyval);
  MEOS_FLAGS_SET_ORDERED(result->flags, ordered);
  if (geo_basetype(basetype))
  {
    MEOS_FLAGS_SET_X(result->flags, true);
    MEOS_FLAGS_SET_Z(result->flags, hasz);
    MEOS_FLAGS_SET_GEODETIC(result->flags, geodetic);
  }
  result->count = newcount;
  result->maxcount = maxcount;
  result->settype = settype;
  result->basetype = basetype;
  result->bboxsize = (int16) bboxsize;
  /* Copy the array of values */
  if (typbyval)
  {
    for (int i = 0; i < newcount; i++)
      (SET_OFFSETS_PTR(result))[i] = newvalues[i];
  }
  else
  {
    /* Store the composing values */
    size_t pdata = DOUBLE_PAD(sizeof(Set)) + DOUBLE_PAD(bboxsize) +
      sizeof(size_t) * maxcount;
    size_t pos = 0;
    for (int i = 0; i < newcount; i++)
    {
      /* VARSIZE_ANY is used for oblivious data alignment, see postgres.h */
      size_t size_elem = (typlen == -1) ?
        VARSIZE_ANY(newvalues[i]) : (uint32) typlen;
      memcpy(((char *) result) + pdata + pos, DatumGetPointer(newvalues[i]),
        size_elem);
      (SET_OFFSETS_PTR(result))[i] = pos;
      pos += DOUBLE_PAD(size_elem);
    }
  }

  /* Compute the bounding box */
  if (bboxsize != 0)
    valuearr_compute_bbox(newvalues, basetype, newcount, SET_BBOX_PTR(result));

  if (ordered && count > 1)
    pfree(newvalues);
  return result;
}

/**
 * @ingroup libmeos_internal_setspan_constructor
 * @brief Construct a set from an array of values.
 * @param[in] values Array of values
 * @param[in] count Number of elements in the array
 * @param[in] basetype Base type
 * @param[in] ordered True for ordered sets
 * @sqlfunc intset(), bigintset(), floatset(), textset(), tstzset()
 */
Set *
set_make(const Datum *values, int count, meosType basetype, bool ordered)
{
  return set_make_exp(values, count, count, basetype, ordered);
}

#if MEOS
/**
 * @ingroup libmeos_setspan_constructor
 * @brief Construct an integer set from an array of values.
*/
Set *
intset_make(const int *values, int count)
{
  /* Ensure validity of the arguments */
  if (! ensure_not_null((void *) values) || ! ensure_positive(count))
    return NULL;

  Datum *datums = palloc(sizeof(Datum *) * count);
  for (int i = 0; i < count; ++i)
    datums[i] = Int32GetDatum(values[i]);
  return set_make_free(datums, count, T_INT4, ORDERED);
}

/**
 * @ingroup libmeos_setspan_constructor
 * @brief Construct a big integer set from an array of values.
*/
Set *
bigintset_make(const int64 *values, int count)
{
  /* Ensure validity of the arguments */
  if (! ensure_not_null((void *) values) || ! ensure_positive(count))
    return NULL;

  Datum *datums = palloc(sizeof(Datum *) * count);
  for (int i = 0; i < count; ++i)
    datums[i] = Int64GetDatum(values[i]);
  return set_make_free(datums, count, T_INT8, ORDERED);
}

/**
 * @ingroup libmeos_setspan_constructor
 * @brief Construct a float set from an array of values.
*/
Set *
floatset_make(const double *values, int count)
{
  /* Ensure validity of the arguments */
  if (! ensure_not_null((void *) values) || ! ensure_positive(count))
    return NULL;

  Datum *datums = palloc(sizeof(Datum *) * count);
  for (int i = 0; i < count; ++i)
    datums[i] = Float8GetDatum(values[i]);
  return set_make_free(datums, count, T_FLOAT8, ORDERED);
}

/**
 * @ingroup libmeos_setspan_constructor
 * @brief Construct a text set from an array of values.
*/
Set *
textset_make(const text **values, int count)
{
  /* Ensure validity of the arguments */
  if (! ensure_not_null((void *) values) || ! ensure_positive(count))
    return NULL;

  Datum *datums = palloc(sizeof(Datum *) * count);
  for (int i = 0; i < count; ++i)
    datums[i] = PointerGetDatum(values[i]);
  return set_make_free(datums, count, T_TEXT, ORDERED);
}

/**
 * @ingroup libmeos_setspan_constructor
 * @brief Construct a timestamp with time zone set from an array of values.
*/
Set *
tstzset_make(const TimestampTz *values, int count)
{
  /* Ensure validity of the arguments */
  if (! ensure_not_null((void *) values) || ! ensure_positive(count))
    return NULL;

  Datum *datums = palloc(sizeof(Datum *) * count);
  for (int i = 0; i < count; ++i)
    datums[i] = TimestampTzGetDatum(values[i]);
  return set_make_free(datums, count, T_TIMESTAMPTZ, ORDERED);
}

/**
 * @ingroup libmeos_setspan_constructor
 * @brief Construct a geometry set from an array of values.
*/
Set *
geoset_make(const GSERIALIZED **values, int count)
{
  /* Ensure validity of the arguments */
  if (! ensure_not_null((void *) values) || ! ensure_positive(count))
    return NULL;

  Datum *datums = palloc(sizeof(Datum *) * count);
  for (int i = 0; i < count; ++i)
    datums[i] = PointerGetDatum(values[i]);
  meosType geotype = FLAGS_GET_GEODETIC(values[0]->gflags) ?
    T_GEOMETRY : T_GEOGRAPHY;
  return set_make_free(datums, count, geotype, ORDERED);
}
#endif /* MEOS */

/**
 * @ingroup libmeos_internal_setspan_constructor
 * @brief Construct a set from the array of values and free the input array
 * after the creation.
 * @param[in] values Array of values
 * @param[in] count Number of elements in the array
 * @param[in] basetype Base type
 * @param[in] ordered True when the values are stored ordered
 */
Set *
set_make_free(Datum *values, int count, meosType basetype, bool ordered)
{
  assert(values);
  if (count == 0)
  {
    pfree(values);
    return NULL;
  }
  Set *result = set_make(values, count, basetype, ordered);
  pfree(values);
  return result;
}

/**
 * @ingroup libmeos_setspan_constructor
 * @brief Return a copy of a set.
 */
Set *
set_copy(const Set *s)
{
  /* Ensure validity of the arguments */
  if (! ensure_not_null((void *) s))
    return NULL;
  Set *result = palloc(VARSIZE(s));
  memcpy(result, s, VARSIZE(s));
  return result;
}

/*****************************************************************************
 * Conversion functions
 *****************************************************************************/

/**
 * @ingroup libmeos_internal_setspan_conversion
 * @brief Convert a value as a set
 * @sqlop @p ::
 */
Set *
value_to_set(Datum d, meosType basetype)
{
  return set_make(&d, 1, basetype, ORDERED);
}

#if MEOS
/**
 * @ingroup libmeos_setspan_conversion
 * @brief Convert an integer as a set
 * @sqlop @p ::
 */
Set *
int_to_set(int i)
{
  Datum v = Int32GetDatum(i);
  return set_make(&v, 1, T_INT4, ORDERED);
}

/**
 * @ingroup libmeos_setspan_conversion
 * @brief Convert a big integer as a set
 * @sqlop @p ::
 */
Set *
bigint_to_set(int64 i)
{
  Datum v = Int64GetDatum(i);
  return set_make(&v, 1, T_INT8, ORDERED);
}

/**
 * @ingroup libmeos_setspan_conversion
 * @brief Convert a float as a set
 * @sqlop @p ::
 */
Set *
float_to_set(double d)
{
  Datum v = Float8GetDatum(d);
  return set_make(&v, 1, T_FLOAT8, ORDERED);
}

/**
 * @ingroup libmeos_setspan_conversion
 * @brief Convert a text as a set
 * @sqlop @p ::
 */
Set *
text_to_set(text *txt)
{
  /* Ensure validity of the arguments */
  if (! ensure_not_null((void *) txt))
    return NULL;
  Datum v = PointerGetDatum(txt);
  return set_make(&v, 1, T_TEXT, ORDERED);
}

/**
 * @ingroup libmeos_setspan_conversion
 * @brief Convert a timestamp as a set
 * @sqlop @p ::
 */
Set *
timestamptz_to_set(TimestampTz t)
{
  Datum v = TimestampTzGetDatum(t);
  return set_make(&v, 1, T_TIMESTAMPTZ, ORDERED);
}

/**
 * @ingroup libmeos_setspan_conversion
 * @brief Convert a geometry/geograph as a geoset
 * @sqlop @p ::
 */
Set *
geo_to_set(GSERIALIZED *gs)
{
  /* Ensure validity of the arguments */
  if (! ensure_not_null((void *) gs) || ! ensure_not_empty(gs))
    return NULL;
  Datum v = PointerGetDatum(gs);
  meosType geotype = FLAGS_GET_GEODETIC(gs->gflags) ? T_GEOGRAPHY : T_GEOMETRY;
  return set_make(&v, 1, geotype, ORDERED);
}
#endif /* MEOS */

/**
 * @ingroup libmeos_internal_setspan_accessor
 * @brief Set the last argument to the bounding span of a set.
 */
void
set_set_span(const Set *set, Span *s)
{
  assert(set); assert(s);
  span_set(SET_VAL_N(set, MINIDX), SET_VAL_N(set, set->MAXIDX), true, true,
    set->basetype, s);
  return;
}

/*****************************************************************************/

#if MEOS
/**
 * @ingroup libmeos_setspan_accessor
 * @brief Return the bounding box of a spatial set.
 * @sqlfunc stbox()
 * @sqlop @p ::
 */
STBox *
spatialset_stbox(const Set *s)
{
  /* Ensure validity of the arguments */
  if (! ensure_not_null((void *) s) || ! ensure_spatialset_type(s->settype))
    return NULL;

  STBox *result = palloc(sizeof(STBox));
  spatialset_set_stbox(s, result);
  return result;
}
#endif /* MEOS */

/**
 * @ingroup libmeos_internal_setspan_accessor
 * @brief Set the last argument to the bounding box of a spatial set.
 */
void
spatialset_set_stbox(const Set *s, STBox *box)
{
  assert(s); assert(box);
  assert(spatialset_type(s->settype));
  memset(box, 0, sizeof(STBox));
  memcpy(box, SET_BBOX_PTR(s), sizeof(STBox));
  return;
}

/*****************************************************************************
 * Accessor functions
 *****************************************************************************/

#if MEOS
/**
 * @ingroup libmeos_internal_setspan_accessor
 * @brief Return the size in bytes of a set.
 * @sqlfunc memSize()
 */
int
set_mem_size(const Set *s)
{
  assert(s);
  return (int) VARSIZE(DatumGetPointer(s));
}
#endif /* MEOS */

/**
 * @ingroup libmeos_setspan_accessor
 * @brief Return the bounding span of a set.
 * @sqlfunc span()
 * @sqlop @p ::
 */
Span *
set_span(const Set *s)
{
  /* Ensure validity of the arguments */
  if (! ensure_not_null((void *) s) || ! ensure_set_spantype(s->settype))
    return NULL;

  Span *result = palloc(sizeof(Span));
  set_set_span(s, result);
  return result;
}

/**
 * @ingroup libmeos_setspan_accessor
 * @brief Return the number of values of a set.
 * @return On error return -1
 * @sqlfunc numTimestamps()
 */
int
set_num_values(const Set *s)
{
  /* Ensure validity of the arguments */
  if (! ensure_not_null((void *) s))
    return -1;
  return s->count;
}

/**
 * @ingroup libmeos_internal_setspan_accessor
 * @brief Return the start value of a set.
 * @sqlfunc startTimestamp()
 */
Datum
set_start_value(const Set *s)
{
  assert(s);
  return SET_VAL_N(s, 0);
}

#if MEOS
/**
 * @ingroup libmeos_setspan_accessor
 * @brief Return the start value of an integer set.
 * @return On error return INT_MAX
 * @sqlfunc startValue()
 */
int
intset_start_value(const Set *s)
{
  /* Ensure validity of the arguments */
  if (! ensure_not_null((void *) s) || ! ensure_set_has_type(s, T_INTSET))
    return INT_MAX;
  int result = DatumGetInt32(SET_VAL_N(s, 0));
  return result;
}

/**
 * @ingroup libmeos_setspan_accessor
 * @brief Return the start value of a big integer set.
 * @return On error return INT_MAX
 * @sqlfunc startValue()
 */
int64
bigintset_start_value(const Set *s)
{
  /* Ensure validity of the arguments */
  if (! ensure_not_null((void *) s) || ! ensure_set_has_type(s, T_BIGINTSET))
    return INT_MAX;
  int64 result = DatumGetInt64(SET_VAL_N(s, 0));
  return result;
}

/**
 * @ingroup libmeos_setspan_accessor
 * @brief Return the start value of a float set.
 * @return On error return DBL_MAX
 * @sqlfunc startValue()
 */
double
floatset_start_value(const Set *s)
{
  /* Ensure validity of the arguments */
  if (! ensure_not_null((void *) s) || ! ensure_set_has_type(s, T_FLOATSET))
    return DBL_MAX;
  double result = DatumGetFloat8(SET_VAL_N(s, 0));
  return result;
}

/**
 * @ingroup libmeos_setspan_accessor
 * @brief Return the start value of a text set.
 * @return On error return NULL
 * @sqlfunc startValue()
 */
text *
textset_start_value(const Set *s)
{
  /* Ensure validity of the arguments */
  if (! ensure_not_null((void *) s) || ! ensure_set_has_type(s, T_TEXTSET))
    return NULL;
  text *result = DatumGetTextP(SET_VAL_N(s, 0));
  return result;
}

/**
 * @ingroup libmeos_setspan_accessor
 * @brief Return the start value of a date set.
 * @return On error return DATEVAL_NOEND
 * @sqlfunc startDate()
 */
DateADT
dateset_start_date(const Set *s)
{
  /* Ensure validity of the arguments */
  if (! ensure_not_null((void *) s) || ! ensure_set_has_type(s, T_DATESET))
    return DATEVAL_NOEND;
  DateADT result = DatumGetDateADT(SET_VAL_N(s, 0));
  return result;
}

/**
 * @ingroup libmeos_setspan_accessor
 * @brief Return the start value of a timestamp set.
 * @return On error return DT_NOEND
 * @sqlfunc startTimestamp()
 */
TimestampTz
tstzset_start_timestamp(const Set *s)
{
  /* Ensure validity of the arguments */
  if (! ensure_not_null((void *) s) || ! ensure_set_has_type(s, T_TSTZSET))
    return DT_NOEND;
  TimestampTz result = DatumGetTimestampTz(SET_VAL_N(s, 0));
  return result;
}

/**
 * @ingroup libmeos_setspan_accessor
 * @brief Return the start value of a geo set.
 * @return On error return NULL
 * @sqlfunc startValue()
 */
GSERIALIZED *
geoset_start_value(const Set *s)
{
  /* Ensure validity of the arguments */
  if (! ensure_not_null((void *) s) || ! ensure_geoset_type(s->settype))
    return NULL;
  GSERIALIZED *result = DatumGetGserializedP(SET_VAL_N(s, 0));
  return result;
}
#endif /* MEOS */

/**
 * @ingroup libmeos_internal_setspan_accessor
 * @brief Return the end value of a set.
 * @sqlfunc endTimestamp()
 */
Datum
set_end_value(const Set *s)
{
  assert(s);
  return SET_VAL_N(s, s->count - 1);
}

#if MEOS
/**
 * @ingroup libmeos_setspan_accessor
 * @brief Return the end value of an integer set.
 * @return On error return INT_MAX
 * @sqlfunc endValue()
 */
int
intset_end_value(const Set *s)
{
  /* Ensure validity of the arguments */
  if (! ensure_not_null((void *) s) || ! ensure_set_has_type(s, T_INTSET))
    return INT_MAX;
  int result = DatumGetInt32(SET_VAL_N(s, s->count - 1));
  return result;
}

/**
 * @ingroup libmeos_setspan_accessor
 * @brief Return the end value of a big integer set.
 * @return On error return INT_MAX
 * @sqlfunc endValue()
 */
int64
bigintset_end_value(const Set *s)
{
  /* Ensure validity of the arguments */
  if (! ensure_not_null((void *) s) || ! ensure_set_has_type(s, T_BIGINTSET))
    return INT_MAX;
  int64 result = DatumGetInt64(SET_VAL_N(s, s->count - 1));
  return result;
}

/**
 * @ingroup libmeos_setspan_accessor
 * @brief Return the end value of a float set.
 * @return On error return DBL_MAX
 * @sqlfunc endValue()
 */
double
floatset_end_value(const Set *s)
{
  /* Ensure validity of the arguments */
  if (! ensure_not_null((void *) s) || ! ensure_set_has_type(s, T_FLOATSET))
    return DBL_MAX;
  double result = DatumGetFloat8(SET_VAL_N(s, s->count - 1));
  return result;
}

/**
 * @ingroup libmeos_setspan_accessor
 * @brief Return the end value of a text set.
 * @return On error return NULL
 * @sqlfunc endValue()
 */
text *
textset_end_value(const Set *s)
{
  /* Ensure validity of the arguments */
  if (! ensure_not_null((void *) s) || ! ensure_set_has_type(s, T_TEXTSET))
    return NULL;
  text *result = DatumGetTextP(SET_VAL_N(s, s->count - 1));
  return result;
}

/**
 * @ingroup libmeos_setspan_accessor
 * @brief Return the end value of a timestamp set.
 * @return On error return DATEVAL_NOEND
 * @sqlfunc endDate()
 */
DateADT
dateset_end_date(const Set *s)
{
  /* Ensure validity of the arguments */
  if (! ensure_not_null((void *) s) || ! ensure_set_has_type(s, T_DATESET))
    return DATEVAL_NOEND;
  DateADT result = DatumGetDateADT(SET_VAL_N(s, s->count - 1));
  return result;
}

/**
 * @ingroup libmeos_setspan_accessor
 * @brief Return the end value of a timestamp set.
 * @return On error return DT_NOEND
 * @sqlfunc endTimestamp()
 */
TimestampTz
<<<<<<< HEAD
tstzset_end_timestamp(const Set *s)
=======
tstzset_end_value(const Set *s)
>>>>>>> 80d9e1e8
{
  /* Ensure validity of the arguments */
  if (! ensure_not_null((void *) s) || ! ensure_set_has_type(s, T_TSTZSET))
    return DT_NOEND;
  TimestampTz result = DatumGetTimestampTz(SET_VAL_N(s, s->count - 1));
  return result;
}

/**
 * @ingroup libmeos_setspan_accessor
 * @brief Return the end value of a geo set.
 * @return On error return NULL
 * @sqlfunc endValue()
 */
GSERIALIZED *
geoset_end_value(const Set *s)
{
  /* Ensure validity of the arguments */
  if (! ensure_not_null((void *) s) || ! ensure_geoset_type(s->settype))
    return NULL;
  GSERIALIZED *result = DatumGetGserializedP(SET_VAL_N(s, s->count - 1));
  return result;
}
#endif /* MEOS */

/**
 * @ingroup libmeos_internal_setspan_accessor
 * @brief Compute the n-th value of a set
 * @param[in] s Set
 * @param[in] n Number
 * @param[out] result Timestamp
 * @result Return true if the value is found
 * @note It is assumed that n is 1-based
 * @sqlfunc valueN(), timestampN()
 */
bool
set_value_n(const Set *s, int n, Datum *result)
{
  assert(s); assert(result);
  if (n < 1 || n > s->count)
    return false;
  *result = SET_VAL_N(s, n - 1);
  return true;
}

#if MEOS
/**
 * @ingroup libmeos_setspan_accessor
 * @brief Compute the n-th value of an integer set
 * @param[in] s Integer set
 * @param[in] n Number
 * @param[out] result Value
 * @result Return true if the value is found
 * @note It is assumed that n is 1-based
 * @sqlfunc valueN()
 */
bool
intset_value_n(const Set *s, int n, int *result)
{
  /* Ensure validity of the arguments */
  if (! ensure_not_null((void *) s) || ! ensure_not_null((void *) result) ||
      ! ensure_set_has_type(s, T_INTSET) || n < 1 || n > s->count)
    return false;
  *result = DatumGetInt32(SET_VAL_N(s, n - 1));
  return true;
}

/**
 * @ingroup libmeos_setspan_accessor
 * @brief Compute the n-th value of a big integer set
 * @param[in] s Integer set
 * @param[in] n Number
 * @param[out] result Value
 * @result Return true if the value is found
 * @note It is assumed that n is 1-based
 * @sqlfunc valueN()
 */
bool
bigintset_value_n(const Set *s, int n, int64 *result)
{
  /* Ensure validity of the arguments */
  if (! ensure_not_null((void *) s) || ! ensure_not_null((void *) result) ||
      ! ensure_set_has_type(s, T_BIGINTSET) || n < 1 || n > s->count)
    return false;
  *result = DatumGetInt64(SET_VAL_N(s, n - 1));
  return true;
}

/**
 * @ingroup libmeos_setspan_accessor
 * @brief Compute the n-th value of a float set
 * @param[in] s Float set
 * @param[in] n Number
 * @param[out] result Value
 * @result Return true if the value is found
 * @note It is assumed that n is 1-based
 * @sqlfunc valueN()
 */
bool
floatset_value_n(const Set *s, int n, double *result)
{
  /* Ensure validity of the arguments */
  if (! ensure_not_null((void *) s) || ! ensure_not_null((void *) result) ||
      ! ensure_set_has_type(s, T_FLOATSET) || n < 1 || n > s->count)
    return false;
  *result = DatumGetFloat8(SET_VAL_N(s, n - 1));
  return true;
}

/**
 * @ingroup libmeos_setspan_accessor
 * @brief Compute the n-th value of a text set
 * @param[in] s Float set
 * @param[in] n Number
 * @param[out] result Value
 * @result Return true if the value is found
 * @note It is assumed that n is 1-based
 * @sqlfunc valueN()
 */
bool
textset_value_n(const Set *s, int n, text **result)
{
  /* Ensure validity of the arguments */
  if (! ensure_not_null((void *) s) || ! ensure_not_null((void *) result) ||
      ! ensure_set_has_type(s, T_TEXTSET) || n < 1 || n > s->count)
    return false;
  *result = DatumGetTextP(SET_VAL_N(s, n - 1));
  return true;
}

/**
 * @ingroup libmeos_setspan_accessor
 * @brief Compute the n-th value of a date set
 * @param[in] s Timestamp set
 * @param[in] n Number
 * @param[out] result Date
 * @result Return true if the date is found
 * @note It is assumed that n is 1-based
 * @sqlfunc dateN()
 */
bool
dateset_date_n(const Set *s, int n, DateADT *result)
{
  /* Ensure validity of the arguments */
  if (! ensure_not_null((void *) s) || ! ensure_not_null((void *) result) ||
      ! ensure_set_has_type(s, T_DATESET) || n < 1 || n > s->count)
    return false;
  *result = DatumGetDateADT(SET_VAL_N(s, n - 1));
  return true;
}

/**
 * @ingroup libmeos_setspan_accessor
 * @brief Compute the n-th value of a timestamp set
 * @param[in] s Timestamp set
 * @param[in] n Number
 * @param[out] result Timestamp
 * @result Return true if the timestamp is found
 * @note It is assumed that n is 1-based
 * @sqlfunc timestampN()
 */
bool
<<<<<<< HEAD
tstzset_timestamp_n(const Set *s, int n, TimestampTz *result)
=======
tstzset_value_n(const Set *s, int n, TimestampTz *result)
>>>>>>> 80d9e1e8
{
  /* Ensure validity of the arguments */
  if (! ensure_not_null((void *) s) || ! ensure_not_null((void *) result) ||
      ! ensure_set_has_type(s, T_TSTZSET) || n < 1 || n > s->count)
    return false;
  *result = DatumGetTimestampTz(SET_VAL_N(s, n - 1));
  return true;
}

/**
 * @ingroup libmeos_setspan_accessor
 * @brief Compute the n-th value of a geo set
 * @param[in] s Float set
 * @param[in] n Number
 * @param[out] result Value
 * @result Return true if the value is found
 * @note It is assumed that n is 1-based
 * @sqlfunc valueN()
 */
bool
geoset_value_n(const Set *s, int n, GSERIALIZED **result)
{
  /* Ensure validity of the arguments */
  if (! ensure_not_null((void *) s) || ! ensure_not_null((void *) result) ||
      ! ensure_geoset_type(s->settype) ||n < 1 || n > s->count)
    return false;
  *result = DatumGetGserializedP(SET_VAL_N(s, n - 1));
  return true;
}
#endif /* MEOS */

/**
 * @ingroup libmeos_internal_setspan_accessor
 * @brief Return the array of values of a set.
 * @sqlfunc values(), timestamps()
 */
Datum *
set_values(const Set *s)
{
  assert(s);
  Datum *result = palloc(sizeof(Datum) * s->count);
  for (int i = 0; i < s->count; i++)
    result[i] = SET_VAL_N(s, i);
  return result;
}

#if MEOS
/**
 * @ingroup libmeos_setspan_accessor
 * @brief Return the array of values of an integer set.
 * @return On error return NULL
 * @sqlfunc values()
 */
int *
intset_values(const Set *s)
{
  /* Ensure validity of the arguments */
  if (! ensure_not_null((void *) s) || ! ensure_set_has_type(s, T_INTSET))
    return NULL;

  int *result = palloc(sizeof(int) * s->count);
  for (int i = 0; i < s->count; i++)
    result[i] = DatumGetInt32(SET_VAL_N(s, i));
  return result;
}

/**
 * @ingroup libmeos_setspan_accessor
 * @brief Return the array of values of a big integer set.
 * @return On error return NULL
 * @sqlfunc values()
 */
int64 *
bigintset_values(const Set *s)
{
  /* Ensure validity of the arguments */
  if (! ensure_not_null((void *) s) || ! ensure_set_has_type(s, T_BIGINTSET))
    return NULL;

  int64 *result = palloc(sizeof(int64) * s->count);
  for (int i = 0; i < s->count; i++)
    result[i] = DatumGetInt64(SET_VAL_N(s, i));
  return result;
}

/**
 * @ingroup libmeos_setspan_accessor
 * @brief Return the array of values of a float set.
 * @return On error return NULL
 * @sqlfunc values()
 */
double *
floatset_values(const Set *s)
{
  /* Ensure validity of the arguments */
  if (! ensure_not_null((void *) s) || ! ensure_set_has_type(s, T_FLOATSET))
    return NULL;

  double *result = palloc(sizeof(double) * s->count);
  for (int i = 0; i < s->count; i++)
    result[i] = DatumGetFloat8(SET_VAL_N(s, i));
  return result;
}

/**
 * @ingroup libmeos_setspan_accessor
 * @brief Return the array of values of a text set.
 * @return On error return NULL
 * @sqlfunc values()
 */
text **
textset_values(const Set *s)
{
  /* Ensure validity of the arguments */
  if (! ensure_not_null((void *) s) || ! ensure_set_has_type(s, T_TEXTSET))
    return NULL;

  text **result = palloc(sizeof(text *) * s->count);
  for (int i = 0; i < s->count; i++)
    result[i] = DatumGetTextP(SET_VAL_N(s, i));
  return result;
}

/**
 * @ingroup libmeos_setspan_accessor
 * @brief Return the array of values of a timestamp set.
 * @return On error return NULL
 * @sqlfunc dates()
 */
DateADT *
dateset_values(const Set *s)
{
  /* Ensure validity of the arguments */
  if (! ensure_not_null((void *) s) || ! ensure_set_has_type(s, T_DATESET))
    return NULL;

  DateADT *result = palloc(sizeof(DateADT) * s->count);
  for (int i = 0; i < s->count; i++)
    result[i] = DatumGetDateADT(SET_VAL_N(s, i));
  return result;
}

/**
 * @ingroup libmeos_setspan_accessor
 * @brief Return the array of values of a timestamp set.
 * @return On error return NULL
 * @sqlfunc timestamps()
 */
TimestampTz *
tstzset_values(const Set *s)
{
  /* Ensure validity of the arguments */
  if (! ensure_not_null((void *) s) || ! ensure_set_has_type(s, T_TSTZSET))
    return NULL;

  TimestampTz *result = palloc(sizeof(TimestampTz) * s->count);
  for (int i = 0; i < s->count; i++)
    result[i] = DatumGetTimestampTz(SET_VAL_N(s, i));
  return result;
}

/**
 * @ingroup libmeos_setspan_accessor
 * @brief Return the array of values of a geo set.
 * @return On error return NULL
 * @sqlfunc values()
 */
GSERIALIZED **
geoset_values(const Set *s)
{
  /* Ensure validity of the arguments */
  if (! ensure_not_null((void *) s) || ! ensure_geoset_type(s->settype))
    return NULL;

  GSERIALIZED **result = palloc(sizeof(GSERIALIZED *) * s->count);
  for (int i = 0; i < s->count; i++)
    result[i] = DatumGetGserializedP(SET_VAL_N(s, i));
  return result;
}
#endif /* MEOS */

/**
 * @ingroup libmeos_setspan_accessor
 * @brief Return the SRID of a geoset point.
 * @sqlfunc SRID()
 */
int
geoset_srid(const Set *s)
{
  /* Ensure validity of the arguments */
  if (! ensure_not_null((void *) s) || ! ensure_geoset_type(s->settype))
    return SRID_INVALID;

  GSERIALIZED *gs = DatumGetGserializedP(SET_VAL_N(s, 0));
  return gserialized_get_srid(gs);
}

/*****************************************************************************
 * Transformation functions
 *****************************************************************************/

#if MEOS
/**
 * @ingroup libmeos_internal_setspan_transf
 * @brief Return a copy of a set ordered, without duplicates, and with no
 * additional free space.
 */
Set *
set_compact(const Set *s)
{
  assert(s);
  /* Collect the values which may be UNSORTED */
  Datum *values = palloc(sizeof(Datum) * s->count);
  for (int i = 0; i < s->count; i++)
    values[i] = SET_VAL_N(s, i);

  Set *result = set_make_exp(values, s->count, s->count, s->basetype, ORDERED);
  pfree(values);
  return result;
}
#endif /* MEOS */

/**
 * @ingroup libmeos_setspan_transf
 * @brief Set the precision of the float set to the number of decimal places.
 */
Set *
floatset_round(const Set *s, int maxdd)
{
  /* Ensure validity of the arguments */
  if (! ensure_not_null((void *) s) || ! ensure_set_has_type(s, T_FLOATSET) ||
      ! ensure_not_negative(maxdd))
    return NULL;

  Set *result = set_copy(s);
  Datum size = Int32GetDatum(maxdd);
  for (int i = 0; i < s->count; i++)
    (SET_OFFSETS_PTR(result))[i] = datum_round_float(SET_VAL_N(s, i), size);
  return result;
}

/**
 * @ingroup libmeos_setspan_transf
 * @brief Set the precision of the coordinates to the number of decimal places.
 */
Set *
geoset_round(const Set *s, int maxdd)
{
  /* Ensure validity of the arguments */
  if (! ensure_not_null((void *) s) || ! ensure_geoset_type(s->settype) ||
      ! ensure_not_negative(maxdd))
    return NULL;

  Datum *values = palloc(sizeof(Datum) * s->count);
  Datum size = Int32GetDatum(maxdd);
  for (int i = 0; i < s->count; i++)
  {
    Datum value = SET_VAL_N(s, i);
    values[i] = datum_round_geo(value, size);
  }
  Set *result = set_make(values, s->count, s->basetype, ORDERED);
  pfree(values);
  return result;
}

/**
 * @ingroup libmeos_setspan_transf
 * @brief Convert the text set to lowercase.
 */
Set *
textset_lower(const Set *s)
{
  /* Ensure validity of the arguments */
  if (! ensure_not_null((void *) s) || ! ensure_set_has_type(s, T_TEXTSET))
    return NULL;

  Datum *values = palloc(sizeof(Datum) * s->count);
  for (int i = 0; i < s->count; i++)
    values[i] = datum_lower(SET_VAL_N(s, i));
  Set *result = set_make_free(values, s->count, T_TEXT, ORDERED);
  return result;
}

/**
 * @ingroup libmeos_setspan_transf
 * @brief Convert the text set to uppercase.
 */
Set *
textset_upper(const Set *s)
{
  /* Ensure validity of the arguments */
  if (! ensure_not_null((void *) s) || ! ensure_set_has_type(s, T_TEXTSET))
    return NULL;

  Datum *values = palloc(sizeof(Datum) * s->count);
  for (int i = 0; i < s->count; i++)
    values[i] = datum_upper(SET_VAL_N(s, i));
  Set *result = set_make_free(values, s->count, T_TEXT, ORDERED);
  return result;
}

/*****************************************************************************
 * Modification functions
 *****************************************************************************/

/**
 * @ingroup libmeos_internal_setspan_transf
 * @brief Return a number set shifted and/or scaled by the values
 * @sqlfunc shift(), scale(), shiftScale()
 */
Set *
numset_shift_scale(const Set *s, Datum shift, Datum width, bool hasshift,
  bool haswidth)
{
  meosType type = s->basetype;
  /* Ensure validity of the arguments */
  if (! ensure_not_null((void *) s) ||
      ! ensure_numset_type(s->settype) ||
      ! ensure_one_shift_width(hasshift, haswidth) ||
      (haswidth && ! ensure_positive_datum(width, type)))
    return NULL;

  /* Copy the input set to the output set */
  Set *result = set_copy(s);
  
  /* Set the first and last instants */
  Datum lower, lower1, upper, upper1;
  lower = lower1 = SET_VAL_N(s, 0);
  upper = upper1 = SET_VAL_N(s, s->count - 1);
  lower_upper_shift_scale_value(shift, width, type, hasshift, haswidth,
    &lower1, &upper1);
  (SET_OFFSETS_PTR(result))[0] = lower1;
  (SET_OFFSETS_PTR(result))[s->count - 1] = upper1;
  if (s->count > 1)
  {
    /* Shift and/or scale from the second to the penultimate values */
    Datum delta = 0;    /* make compiler quiet */
    double scale = 1.0; /* make compiler quiet */
    if (hasshift)
      delta = datum_sub(lower1, lower, type);
    if (haswidth)
      scale = datum_double(datum_sub(upper1, lower1, type), type) /
              datum_double(datum_sub(upper, lower, type), type);
    for (int i = 1; i < s->count - 1; i++)
    {
      if (hasshift)
        (SET_OFFSETS_PTR(result))[i] = datum_add((SET_OFFSETS_PTR(result))[i],
          delta, type);
      if (haswidth)
        (SET_OFFSETS_PTR(result))[i] = datum_add(lower1, double_datum(
          datum_double(datum_sub(SET_VAL_N(result, i), lower1, type), type) *
          scale, type), type);
    }
  }
  return result;
}

#if MEOS
/**
 * @ingroup libmeos_setspan_transf
 * @brief Return an integer set shifted and/or scaled by the values
 * @sqlfunc shift(), scale(), shiftScale()
 */
Set *
intset_shift_scale(const Set *s, int shift, int width, bool hasshift,
  bool haswidth)
{
  /* Ensure validity of the arguments */
  if (! ensure_not_null((void *) s) ||
      ! ensure_set_has_type(s, T_INTSET))
    return NULL;

  return numset_shift_scale(s, Int32GetDatum(shift), Int32GetDatum(width),
    hasshift, haswidth);
}

/**
 * @ingroup libmeos_setspan_transf
 * @brief Return a big integer set shifted and/or scaled by the values
 * @sqlfunc shift(), scale(), shiftScale()
 */
Set *
bigintset_shift_scale(const Set *s, int64 shift, int64 width, bool hasshift,
  bool haswidth)
{
  /* Ensure validity of the arguments */
  if (! ensure_not_null((void *) s) ||
      ! ensure_set_has_type(s, T_BIGINTSET))
    return NULL;

  return numset_shift_scale(s, Int64GetDatum(shift), Int64GetDatum(width),
    hasshift, haswidth);
}

/**
 * @ingroup libmeos_setspan_transf
 * @brief Return a float set shifted and/or scaled by the values
 * @sqlfunc shift(), scale(), shiftScale()
 */
Set *
floatset_shift_scale(const Set *s, double shift, double width, bool hasshift,
  bool haswidth)
{
  /* Ensure validity of the arguments */
  if (! ensure_not_null((void *) s) ||
      ! ensure_set_has_type(s, T_FLOATSET))
    return NULL;

  return numset_shift_scale(s, Float8GetDatum(shift), Float8GetDatum(width),
    hasshift, haswidth);
}
#endif /* MEOS */

/**
 * @ingroup libmeos_setspan_transf
 * @brief Return a timestamp set shifted and/or scaled by the intervals
 * @sqlfunc shift(), scale(), shiftScale()
 */
Set *
tstzset_shift_scale(const Set *s, const Interval *shift,
  const Interval *duration)
{
  /* Ensure validity of the arguments */
  if (! ensure_not_null((void *) s) ||
      ! ensure_set_has_type(s, T_TSTZSET) ||
      ! ensure_one_not_null((void *) shift, (void *) duration) ||
      (duration && ! ensure_valid_duration(duration)))
    return NULL;

  Set *result = set_copy(s);
  /* Set the first and last instants */
  TimestampTz lower, lower1, upper, upper1;
  lower = lower1 = DatumGetTimestampTz(SET_VAL_N(s, 0));
  upper = upper1 = DatumGetTimestampTz(SET_VAL_N(s, s->count - 1));
  lower_upper_shift_scale_time(shift, duration, &lower1, &upper1);
  (SET_OFFSETS_PTR(result))[0] = TimestampTzGetDatum(lower1);
  (SET_OFFSETS_PTR(result))[s->count - 1] = TimestampTzGetDatum(upper1);
  if (s->count > 1)
  {
    /* Shift and/or scale from the second to the penultimate instant */
    TimestampTz delta = 0; /* make compiler quiet */
    double scale = 0; /* make compiler quiet */
    if (shift != NULL)
      delta = lower1 - lower;
    if (duration != NULL)
      scale = (double) (upper1 - lower1) / (double) (upper - lower);
    for (int i = 1; i < s->count - 1; i++)
    {
      if (shift != NULL)
        (SET_OFFSETS_PTR(result))[i] += delta;
      if (duration != NULL)
        (SET_OFFSETS_PTR(result))[i] = lower1 +
          (TimestampTz) ((SET_VAL_N(result, i) - lower1) * scale);
    }
  }
  return result;
}

/*****************************************************************************
 * Functions for defining B-tree index
 *****************************************************************************/

/**
 * @ingroup libmeos_setspan_comp
 * @brief Return true if the first set is equal to the second one.
 * @note The internal B-tree comparator is not used to increase efficiency
 * @sqlop @p =
 */
bool
set_eq(const Set *s1, const Set *s2)
{
  /* Ensure validity of the arguments */
  if (! ensure_not_null((void *) s1) || ! ensure_not_null((void *) s2) ||
      ! ensure_same_set_type(s1, s2))
    return false;

  if (s1->count != s2->count)
    return false;
  /* s1 and s2 have the same number of values */
  for (int i = 0; i < s1->count; i++)
  {
    Datum v1 = SET_VAL_N(s1, i);
    Datum v2 = SET_VAL_N(s2, i);
    if (datum_ne(v1, v2, s1->basetype))
      return false;
  }
  /* All values of the two sets are equal */
  return true;
}

/**
 * @ingroup libmeos_setspan_comp
 * @brief Return true if the first set is different from the
 * second one.
 * @note The internal B-tree comparator is not used to increase efficiency
 * @sqlop @p <>
 */
bool
set_ne(const Set *s1, const Set *s2)
{
  return ! set_eq(s1, s2);
}

/**
 * @ingroup libmeos_setspan_comp
 * @brief Return -1, 0, or 1 depending on whether the first set is less
 * than, equal, or greater than the second one.
 * @note Function used for B-tree comparison
 * @sqlfunc set_cmp()
 */
int
set_cmp(const Set *s1, const Set *s2)
{
  /* Ensure validity of the arguments */
  if (! ensure_not_null((void *) s1) || ! ensure_not_null((void *) s2) ||
      ! ensure_same_set_type(s1, s2))
    return INT_MAX;

  int count = Min(s1->count, s2->count);
  int result = 0;
  for (int i = 0; i < count; i++)
  {
    Datum v1 = SET_VAL_N(s1, i);
    Datum v2 = SET_VAL_N(s2, i);
    result = datum_cmp(v1, v2, s1->basetype);
    if (result)
      break;
  }
  /* The first count times of the two Set are equal */
  if (! result)
  {
    if (count < s1->count) /* s1 has more values than s2 */
      result = 1;
    else if (count < s2->count) /* s2 has more values than s1 */
      result = -1;
    else
      result = 0;
  }
  return result;
}

/**
 * @ingroup libmeos_setspan_comp
 * @brief Return true if the first set is less than the second one
 * @sqlop @p <
 */
bool
set_lt(const Set *s1, const Set *s2)
{
  return set_cmp(s1, s2) < 0;
}

/**
 * @ingroup libmeos_setspan_comp
 * @brief Return true if the first set is less than or equal to the
 * second one
 * @sqlop @p <=
 */
bool
set_le(const Set *s1, const Set *s2)
{
  return set_cmp(s1, s2) <= 0;
}

/**
 * @ingroup libmeos_setspan_comp
 * @brief Return true if the first set is greater than or equal to
 * the second one
 * @sqlop @p >=
 */
bool
set_ge(const Set *s1, const Set *s2)
{
  return set_cmp(s1, s2) >= 0;
}

/**
 * @ingroup libmeos_setspan_comp
 * @brief Return true if the first set is greater than the second one
 * @sqlop @p >
 */
bool
set_gt(const Set *s1, const Set *s2)
{
  return set_cmp(s1, s2) > 0;
}

/*****************************************************************************
 * Functions for defining hash index
 * The function reuses PostgreSQL approach for array types for combining the
 * hash of the elements.
 *****************************************************************************/

/**
 * @ingroup libmeos_setspan_accessor
 * @brief Return the 32-bit hash of a set.
 * @sqlfunc hash()
 */
uint32
set_hash(const Set *s)
{
  /* Ensure validity of the arguments */
  if (! ensure_not_null((void *) s))
    return INT_MAX;

  uint32 result = 1;
  for (int i = 0; i < s->count; i++)
  {
    Datum d = SET_VAL_N(s, i);
    uint32 value_hash = datum_hash(d, s->basetype);
    result = (result << 5) - result + value_hash;
  }
  return result;
}

/**
 * @ingroup libmeos_setspan_accessor
 * @brief Return the 64-bit hash of a set using a seed.
 * @sqlfunc hash_extended()
 */
uint64
set_hash_extended(const Set *s, uint64 seed)
{
  /* Ensure validity of the arguments */
  if (! ensure_not_null((void *) s))
    return INT_MAX;

  uint64 result = 1;
  for (int i = 0; i < s->count; i++)
  {
    Datum d = SET_VAL_N(s, i);
    uint64 value_hash = datum_hash_extended(d, s->basetype, seed);
    result = (result << 5) - result + value_hash;
  }
  return result;
}

/*****************************************************************************/<|MERGE_RESOLUTION|>--- conflicted
+++ resolved
@@ -266,7 +266,6 @@
  * @brief Return a set from its Well-Known Text (WKT) representation.
  */
 Set *
-<<<<<<< HEAD
 dateset_in(const char *str)
 {
   /* Ensure validity of the arguments */
@@ -280,8 +279,6 @@
  * @brief Return a set from its Well-Known Text (WKT) representation.
  */
 Set *
-=======
->>>>>>> 80d9e1e8
 tstzset_in(const char *str)
 {
   /* Ensure validity of the arguments */
@@ -425,7 +422,6 @@
  * @brief Output a set of timestamps.
 */
 char *
-<<<<<<< HEAD
 dateset_out(const Set *s)
 {
   /* Ensure validity of the arguments */
@@ -439,8 +435,6 @@
  * @brief Output a set of timestamps.
 */
 char *
-=======
->>>>>>> 80d9e1e8
 tstzset_out(const Set *s)
 {
   /* Ensure validity of the arguments */
@@ -1347,11 +1341,7 @@
  * @sqlfunc endTimestamp()
  */
 TimestampTz
-<<<<<<< HEAD
-tstzset_end_timestamp(const Set *s)
-=======
 tstzset_end_value(const Set *s)
->>>>>>> 80d9e1e8
 {
   /* Ensure validity of the arguments */
   if (! ensure_not_null((void *) s) || ! ensure_set_has_type(s, T_TSTZSET))
@@ -1514,11 +1504,7 @@
  * @sqlfunc timestampN()
  */
 bool
-<<<<<<< HEAD
-tstzset_timestamp_n(const Set *s, int n, TimestampTz *result)
-=======
 tstzset_value_n(const Set *s, int n, TimestampTz *result)
->>>>>>> 80d9e1e8
 {
   /* Ensure validity of the arguments */
   if (! ensure_not_null((void *) s) || ! ensure_not_null((void *) result) ||
