--- conflicted
+++ resolved
@@ -1,6 +1,6 @@
 #!/bin/bash
 
-if [ "$#" != "1" ]; then 
+if [ "$#" != "1" ]; then
 	echo "Usage: $0 <install-path>"
 	exit 1
 fi
@@ -12,24 +12,12 @@
 mkdir -p $installpath
 
 xsltproc --stringparam html.stylesheet "docbook.css" --xinclude -o $installpath/index.html /usr/share/xml/docbook/stylesheet/docbook-xsl-ns/html/chunk.xsl mobilitydb-manual.xml
-<<<<<<< HEAD
-dblatex -s texstyle.sty -T native -t pdf -o $installpath/mobilitydb.pdf mobilitydb-manual.xml
-dbtoepub -o $installpath/mobilitydb.epub mobilitydb-manual.xml
-=======
 dblatex -s texstyle.sty -T native -t pdf -o $installpath/mobilitydb-manual.pdf mobilitydb-manual.xml
 dbtoepub -o $installpath/mobilitydb-manual.epub mobilitydb-manual.xml
->>>>>>> 3195010d
 
 cp docbook.css $installpath/
 cp -r images $installpath/
 
 ## doxygen
-
-<<<<<<< HEAD
-srcdir=`pwd`
-cd $installpath
-( cat "$srcdir/../Doxyfile" ; echo "OUTPUT_DIRECTORY=api" ) | doxygen -
-=======
 cd ..
-( cat Doxyfile ; echo "OUTPUT_DIRECTORY=$installpath/api" ) | doxygen -
->>>>>>> 3195010d
+( cat Doxyfile ; echo "OUTPUT_DIRECTORY=$installpath/api" ) | doxygen -