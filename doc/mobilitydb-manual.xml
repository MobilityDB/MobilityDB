<?xml version="1.0" encoding="UTF-8"?>
<!DOCTYPE book PUBLIC "-//OASIS//DTD DocBook XML V4.5//EN"
"http://www.oasis-open.org/docbook/xml/4.5/docbookx.dtd" [

<<<<<<< HEAD
<!ENTITY last_release_version "1.0-beta">
=======
<!ENTITY last_release_version "1.0">

<!ENTITY introduction SYSTEM "introduction.xml">
<!ENTITY time_types_range_types SYSTEM "time_types_range_types.xml">
<!ENTITY temporal_types SYSTEM "temporal_types.xml">
<!ENTITY manipulating_box_types SYSTEM "manipulating_box_types.xml">
<!ENTITY manipulating_temporal_types SYSTEM "manipulating_temporal_types.xml">
<!ENTITY reference SYSTEM "reference.xml">

>>>>>>> 3195010d

<!ENTITY geography_support
"<inlinemediaobject>
	<imageobject><imagedata fileref='images/world.pdf' width='16pt' /></imageobject>
	<imageobject><imagedata fileref='images/world.svg' width='16pt' /></imageobject>
	<imageobject><imagedata fileref='images/world.png' width='16pt' /></imageobject>
 </inlinemediaobject>
">

<!ENTITY Z_support
"<inlinemediaobject>
	<imageobject><imagedata fileref='images/cube.pdf' width='16pt' /></imageobject>
	<imageobject><imagedata fileref='images/cube.svg' width='16pt' /></imageobject>
	<imageobject><imagedata fileref='images/cube.png' width='16pt' /></imageobject>
 </inlinemediaobject>
">

<!ENTITY python_support
"<inlinemediaobject>
	<imageobject><imagedata fileref='images/python.pdf' width='16pt' /></imageobject>
	<imageobject><imagedata fileref='images/python.svg' width='16pt' /></imageobject>
	<imageobject><imagedata fileref='images/python.png' width='16pt' /></imageobject>
 </inlinemediaobject>
">

]>
<book lang="en">
	<bookinfo>
<<<<<<< HEAD
		<title>MobilityDB &last_release_version; Manual</title>
=======
		<title>MobilityDB &last_release_version; User's Manual</title>
>>>>>>> 3195010d
		<author>
			<firstname>Esteban</firstname>
			<surname>Zimányi</surname>
			<affiliation>
				<orgname>Université libre de Bruxelles, Belgium</orgname>
			</affiliation>
		</author>

		<pubdate>07.01.2020</pubdate>
		<abstract>
			<para>
<<<<<<< HEAD
				MobilityDB is an extension to the <ulink url="https://www.postgresql.org/">PostgreSQL</ulink> database system and its spatial extension <ulink url="http://postgis.net/">PostGIS</ulink>. It allows temporal and spatio-temporal objects to be stored in the database, that is, objects whose attribute values and/or location evolves in time. MobilityDB includes functions for analysis and processing of temporal and spatio-temporal objects and provides support for GiST and SP-GiST indexes. MobilityDB is open source and its code is available on <ulink url="https://github.com/ULB-CoDE-WIT/MobilityDB">Github</ulink>. An adapter for the Python programming language is also available on <ulink url="https://github.com/ULB-CoDE-WIT/python-mobilityDB">Github</ulink>.
=======
				MobilityDB is an extension to the <ulink url="https://www.postgresql.org/">PostgreSQL</ulink> database system and its spatial extension <ulink url="http://postgis.net/">PostGIS</ulink>. It allows temporal and spatio-temporal objects to be stored in the database, that is, objects whose attribute values and/or location evolves in time. MobilityDB includes functions for analysis and processing of temporal and spatio-temporal objects and provides support for GiST and SP-GiST indexes. MobilityDB is open source and its code is available on <ulink url="https://github.com/MobilityDB/MobilityDB">Github</ulink>. An adapter for the Python programming language is also available on <ulink url="https://github.com/MobilityDB/python-mobilityDB">Github</ulink>.
>>>>>>> 3195010d
			</para>

			<para>
				<inlinemediaobject>
					<imageobject>
						<imagedata fileref='images/mobilitydb-logo.png' width='200pt' />
					</imageobject>
				</inlinemediaobject>
			</para>

			<para>
<<<<<<< HEAD
				MobilityDB is developed by the Computer &amp; Decision Engineering Department of the Universit&eacute; Libre de Bruxelles (ULB) under the direction of Prof. Esteban Zim&aacute;nyi. ULB is an OGC Associate Member and member of the OGC Moving Feature Standard Working Group (<ulink url="https://www.ogc.org/projects/groups/movfeatswg">MF-SWG</ulink>).
=======
				MobilityDB is developed by the Computer &amp; Decision Engineering Department of the Université Libre de Bruxelles (ULB) under the direction of Prof. Esteban Zimányi. ULB is an OGC Associate Member and member of the OGC Moving Feature Standard Working Group (<ulink url="https://www.ogc.org/projects/groups/movfeatswg">MF-SWG</ulink>).
>>>>>>> 3195010d
			</para>

			<para>
				<inlinemediaobject>
					<imageobject>
						<imagedata fileref='images/OGC_Associate_Member_3DR.png' width='100pt' />
					</imageobject>
				</inlinemediaobject>
			</para>
			
			<para>
<<<<<<< HEAD
				This is the manual for MobilityDB v1.0. The MobilityDB Manual is licensed under a <ulink url="https://creativecommons.org/licenses/by-sa/3.0/">Creative Commons Attribution-Share Alike 3.0 License 3</ulink>. Feel free to use this material any way you like, but we ask that you attribute credit to the MobilityDB Project and wherever possible, a link back to <ulink url="https://github.com/ULB-CoDE-WIT/MobilityDB">MobilityDB</ulink>.
=======
				This is the manual for MobilityDB v1.0. The MobilityDB Manual is licensed under a <ulink url="https://creativecommons.org/licenses/by-sa/3.0/">Creative Commons Attribution-Share Alike 3.0 License 3</ulink>. Feel free to use this material any way you like, but we ask that you attribute credit to the MobilityDB Project and wherever possible, a link back to <ulink url="https://github.com/MobilityDB/MobilityDB">MobilityDB</ulink>.
>>>>>>> 3195010d
			</para>
			
			<para>
				<inlinemediaobject>
					<imageobject>
						<imagedata fileref='images/cc-by-sa.png' width='100pt' />
					</imageobject>
				</inlinemediaobject>
			</para>
		</abstract>
	</bookinfo>
<<<<<<< HEAD

	<chapter id ="introduction">
		<title>Introduction</title>

		<para>MobilityDB is an extension of <ulink url="http://postgresql.org">PostgreSQL</ulink> and <ulink url="http://postgis.net">PostGIS</ulink> that provides temporal types. Such types are data types that represent the evolution on time of values of some element type, called the base type of the temporal type. For instance, temporal integers may be used to represent the evolution on time of the number of employees of a department. In this case, the data type is &ldquo;temporal integer&rdquo; and &ldquo;integer&rdquo; is the base type. Similarly, a temporal float may be used to represent the evolution on time of the temperature of a room. As another example, a temporal point may be used to represent the evolution on time of the location of a car, as reported by GPS devices. Temporal types are useful because representing values that evolve in time is essential in many applications, for example in mobility applications. Furthermore, the operators on the base types (such as arithmetic operators and aggregation for integers and floats, spatial relationships and distance for geometries) can be intuitively generalized when the values evolve in time.</para>

		<para>MobilityDB provides the following temporal types: <varname>tbool</varname>, <varname>tint</varname>, <varname>tfloat</varname>, <varname>ttext</varname>, <varname>tgeompoint</varname> and <varname>tgeogpoint</varname>. These temporal types are based, respectively, on the <varname>bool</varname>, <varname>int</varname>, <varname>float</varname>, and <varname>text</varname> base types provided by PostgreSQL, and on the <varname>geometry</varname> and <varname>geography</varname> base types provided by PostGIS (restricted to 2D or 3D points).<footnote><para>Although 4D temporal points can be represented, the M dimension is currently not taken into account.</para></footnote> Furthermore, MobilityDB uses four time types to represent extents of time: the <varname>timestamptz</varname> type provided by PostgreSQL and three new types which are <varname>period</varname>, <varname>timestampset</varname>, and <varname>periodset</varname>. In addition, two range types are defined in MobilityDB: <varname>intrange</varname> and <varname>floatrange</varname>.</para>

		<sect1 id="psc">
			<title>Project Steering Committee</title>
			<para>
				The MobilityDB Project Steering Committee (PSC) coordinates the general direction, release cycles, documentation, and outreach efforts for the MobilityDB project. In addition, the PSC provides general user support, accepts and approves patches from the general MobilityDB community and votes on miscellaneous issues involving MobilityDB such as developer commit access, new PSC members or significant API changes. 
			</para>
			<para>
				The current members in alphabetical order and their main responsibilities are given next:
				<itemizedlist>
					<listitem>Mohamed Bakli: <ulink url="https://github.com/MobilityDB/MobilityDB-docker">MobilityDB-docker</ulink>, Cloud and distributed versions, integration with <ulink url="https://www.citusdata.com/">Citus</ulink></listitem>
					<listitem>Krishna Chaitanya Bommakanti: <ulink url="https://github.com/adonmo/mobilitydb-sqlalchemy">MobilityDB SQLAlchemy</ulink>, MEOS (Mobility Engine Open Source),  <ulink url="https://pypi.org/project/pymeos/">pyMEOS</ulink></listitem>
					<listitem>Anita Graser: integration with the Python ecosystem, integration with <ulink url="https://qgis.org/">QGIS</ulink></listitem>
					<listitem>Darafei Praliaskouski: integration with <ulink url="https://postgis.net/">PostGIS</ulink></listitem>
					<listitem>Mahmoud Sakr: co-founder of the MobilityDB project, <ulink url="https://github.com/MobilityDB/MobilityDB-workshop">MobilityDB workshop</ulink>, integration with <ulink url="https://pgrouting.org/">pgRouting</ulink></listitem>
					<listitem>Esteban Zim&aacute;nyi (chair): co-founder of the MobilityDB project, overall project coordination, main contributor of the backend code, <ulink url="https://github.com/MobilityDB/MobilityDB-BerlinMOD">MobilityDB-BerlinMOD</ulink>, <ulink url="https://github.com/MobilityDB/MobilityDB-python">MobilityDB-python</ulink></listitem>
				</itemizedlist>
			</para>
		</sect1>

		<sect1 id="other_code_contributors">
			<title>Other Code Contributors</title>
			<itemizedlist>
				<listitem>Arthur Lesuisse</listitem>
				<listitem>Xinyiang Li</listitem>
				<listitem>Maxime Schoemans</listitem>
			</itemizedlist>
		</sect1>

		<sect1 id="corporate_sponsors">
			<title>Corporate Sponsors</title>
			<para>
				These are corporate entities (in alphabetical order) that have contributed developer time or direct monetary funding to the MobilityDB project.
				<itemizedlist>
					<listitem><ulink url="https://www.adonmo.com/">Adonmo</ulink></listitem>
					<listitem><ulink url="https://innoviris.brussels/">Innoviris</ulink></listitem>
					<listitem><ulink url="https://www.ulb.be">Universit&eacute; libre de Bruxelles</ulink></listitem>
				</itemizedlist>
			</para>
		</sect1>	

		<sect1 id="license">
			<title>Licensing</title>
			<para>The following licenses can be found in MobilityDB:</para>
			<informaltable frame='all'><?dblatex table-width="autowidth.column: 1 2"?>
				<tgroup cols='2' align='left' colwidth="*" colsep='1' rowsep='1'>
					<thead>
						<row>
							<entry>Resource</entry>
							<entry>Licence</entry>
						</row>
					</thead>
					<tbody>
						<row>
							<entry>MobilityDB code</entry>
							<entry><ulink url="https://opensource.org/licenses/postgresql">PostgreSQL Licence</ulink></entry>
						</row>			
						<row>
							<entry>MobilityDB documentation</entry>
							<entry><ulink url="https://creativecommons.org/licenses/by-sa/3.0/">Creative Commons Attribution-Share Alike 3.0 License</ulink></entry>
						</row>			
					</tbody>
				</tgroup>
			</informaltable>
		</sect1>


		<sect1 id="installation">
			<title>Installation</title>
			<sect2 id="short_version">
				<title>Short Version</title>			
				<para>
					Extracting the tar ball
					<programlisting>
tar xvfz MobilityDB-&last_release_version;.tar.gz
cd MobilityDB-&last_release_version;
					</programlisting>
				</para>
				<para>
					To compile assuming you have all the dependencies in your search path
					<programlisting>
mkdir build
cd build
cmake  ..
make
sudo make install
					</programlisting>
				</para>
				<para>
					Once MobilityDB is installed, it needs to be enabled in each individual database you want to use it in.
					<programlisting>
createdb mobility
psql mobility -c 'CREATE EXTENSION PostGIS'
psql mobility -c 'CREATE EXTENSION MobilityDB'
					</programlisting>
				</para>
			</sect2>
			
			<sect2 id="get_sources">
				<title>Get the Sources</title>			
				<para>
					The MobilityDB latest release can be found in <ulink url="https://github.com/MobilityDB/MobilityDB/releases/latest"/>
				</para>					
					
				<para>
					<emphasis role="bold">wget</emphasis>
				</para>	
				
				<para>
					To download this release:
					<programlisting>
wget -O mobilitydb-1.0.tar.gz https://github.com/MobilityDB/MobilityDB/archive/v1.0.tar.gz
					</programlisting>
					Go to <xref linkend="short_version" /> to the extract and compile instructions.
				</para>

				<para>
					<emphasis role="bold">git</emphasis>
				</para>	
				
				<para>
					To download the repository
					<programlisting>
git clone https://github.com/MobilityDB/MobilityDB.git
cd MobilityDB
git checkout v1.0
					</programlisting>
					Go to <xref linkend="short_version" /> to the compile instructions (there is no tar ball).
				</para>
			</sect2>
			<sect2 id="enabling_database">
				<title>Enabling the Database</title>			
				<para>
					MobilityDB is an extension that depends on PostGIS. Enabling PostGIS before enabling MobilityDB in the database can be done as follows
					<programlisting>
CREATE EXTENSION postgis;
CREATE EXTENSION mobilitydb;
					</programlisting>
					Alternatively, this can be done in a single command by using <varname>CASCADE</varname>, which installs the required PostGIS extension before installing the MobilityDB extension
					<programlisting>
CREATE EXTENSION mobilitydb CASCADE;
					</programlisting>
				</para>					
			</sect2>
			<sect2 id="dependencies">
				<title>Dependencies</title>	

				<para>
					<emphasis role="bold">Compilation Dependencies</emphasis>
				</para>	
				
				<para>To be able to compile MobilityDB, make sure that the following dependencies are met:
					<itemizedlist>
						<listitem>GNU C compiler (<filename>gcc</filename>). Some other ANSI C compilers can be used but may cause problems compiling some dependencies such as PostGIS.</listitem>
						<listitem>GNU Make (<filename>gmake</filename> or <filename>make</filename>) version 3.1 or higher. For many systems, GNU make is the default version of make. Check the version by invoking <filename>make -v</filename>.</listitem>
						<listitem>PostgreSQL version 11. PostgreSQL is available from <ulink url="http://www.postgresql.org">http://www.postgresql.org</ulink>. Support for other versions of PostgreSQL is planned for the official 1.0 release.</listitem>
						<listitem>PostGIS version 2.5. PostGIS is available from <ulink url="https://postgis.net/">https://postgis.net/</ulink>. Support for other versions of PostGIS is planned for future releases of MobilityDB.</listitem>
					</itemizedlist>
					Please notice that PostGIS has its own dependencies such as Proj4, GEOS, LibXML2, or JSON-C, and these libraries are also used in MobilityDB. For a full PostgreSQL/PostGIS support matrix and PostGIS/GEOS support matrix refer to <ulink url="http://trac.osgeo.org/postgis/wiki/UsersWikiPostgreSQLPostGIS">http://trac.osgeo.org/postgis/wiki/UsersWikiPostgreSQLPostGIS</ulink>.
				</para>
				
				<para>
					<emphasis role="bold">Optional Dependencies</emphasis>
				</para>	
				
				<para>For user's documentation
					<itemizedlist>
						<listitem>DocBook (<varname>xsltproc</varname>) is required for building the documentation. Docbook is available from <ulink url="http://www.docbook.org/">http://www.docbook.org/</ulink>.</listitem>
						<listitem>DBLatex (<filename>dblatex</filename>) is required for building the documentation in PDF format. DBLatex is available from <ulink url="http://dblatex.sourceforge.net/">http://dblatex.sourceforge.net/</ulink></listitem>
					</itemizedlist>
				</para>
				
				<para>
					<emphasis role="bold">Example: Installing dependencies on Linux</emphasis>
				</para>	
				
				<para>Database dependencies
					<programlisting>
sudo apt-get install postgresql-11 postgresql-server-dev-11 postgresql-11-postgis
					</programlisting>
				</para>
				<para>Build dependencies
					<programlisting>
sudo apt-get install cmake gcc
					</programlisting>
				</para>
			</sect2>
			
			<sect2 id="configuring">
				<title>Configuring</title>
				<para>
					MobilityDB uses the cmake system to do the configuration. The build directory is different from the source directory. 
				</para>
				<para>
					To create the build directory
					<programlisting>
mkdir build
					</programlisting>
					To see the variables that can be configured
					<programlisting>
cd build
cmake -L ..
					</programlisting>
				</para>
			</sect2>
			<sect2 id="build_install">
				<title>Build and Install</title>
				<para>
					Please notice that the current version of MobilityDB has only been tested on Linux systems. It may work on other UNIX-like systems, but remain untested. Support for Windows is planned. We are looking for volonteers to help us to test MobilityDB on multiple platforms.
				</para>
				<para>
					The following instructions start from <varname>path/to/MobilityDB</varname> on a Linux system
					<programlisting>
mkdir build
cd build
cmake ..
make
sudo make install
					</programlisting>
					When the configuration changes
					<programlisting>
rm -rf build
					</programlisting>
					and start the build process as mentioned above.
				</para>
			</sect2>
			<sect2 id="testing">
				<title>Testing</title>
				<para>
					MobilityDB uses for testing ctest, the CMake test driver program. This program will run the tests and report results. The tests must be run on the build directory, see <xref linkend="configuring" />.
				</para>
				<para>
					To run all the tests
					<programlisting>
ctest
					</programlisting>
					To run a given test file
					<programlisting>
ctest -R '21_tbox'
					</programlisting>
					To run a set of given test files you can use wildcards 
					<programlisting>
ctest -R '22_*'
					</programlisting>
				</para>
			</sect2>
			
		</sect1>		
		<sect1 id="support">		
			<title>Support</title>
			<para>MobilityDB community support is available through the MobilityDB github page, documentation, tutorials, mailing lists and others.</para>
			<sect2 id="reporting_problems">
				<title>Reporting Problems</title>	
				<para>Bugs are reported and managed in an <ulink url="https://github.com/MobilityDB/MobilityDB/issues">issue tracker</ulink>. Please follow these steps:
					<orderedlist>
						<listitem>Search the tickets to see if your problem has already been reported. If so, add any extra context you might have found, or at least indicate that you too are having the problem. This will help us prioritize common issues.</listitem>
						<listitem>If your problem is unreported, create a <ulink url="https://github.com/MobilityDB/MobilityDB/issues/new">new issue</ulink> for it.</listitem>
						<listitem>In your report include explicit instructions to replicate your issue. The best tickets include the exact SQL necessary to replicate a problem.</listitem>
						<listitem>If you can test older versions of PostGIS for your problem, please do. On your ticket, note the earliest version the problem appears.</listitem>
						<listitem>For the versions where you can replicate the problem, note the operating system and version of MobilityDB, PostGIS, and PostgreSQL.</listitem>
						<listitem>It is recommended to use the following wrapper on the problem to pin point the step that is causing the problem.
							<programlisting>
SET client_min_messages TO debug;
&lt;your code&gt;
SET client_min_messages TO notice;
							</programlisting>
						</listitem>
					</orderedlist>
				</para>
			</sect2>
			<sect2 id="mailing_lists">
				<title>Mailing Lists</title>	
				<para>There are two mailing lists for MobilityDB hosted on OSGeo mailing list server:
					<itemizedlist>
						<listitem>User mailing list: <ulink url="http://lists.osgeo.org/mailman/listinfo/mobilitydb-users">http://lists.osgeo.org/mailman/listinfo/mobilitydb-users</ulink></listitem>
						<listitem>Developer mailing list: <ulink url="http://lists.osgeo.org/mailman/listinfo/mobilitydb-dev">http://lists.osgeo.org/mailman/listinfo/mobilitydb-dev</ulink></listitem>
					</itemizedlist>
					For general questions and topics about how to use MobilityDB, please write to the user mailing list.
				</para>	
			</sect2>
		</sect1>		
	</chapter>
	
	<chapter id="time_types_range_types">
		<title>Time Types and Range Types</title>

		<para>Temporal types are based on four time types: the <varname>timestamptz</varname> type provided by PostgreSQL and three new types which are <varname>period</varname>, <varname>timestampset</varname>, and <varname>periodset</varname>.</para>

		<para>The <varname>period</varname> type is a specialized version of the <varname>tstzrange</varname> (short for timestamp with time zone range) type provided by PostgreSQL. Type <varname>period</varname> has similar functionality as type <varname>tstzrange</varname> but has a more efficient implementation, in particular it is of fixed length while the <varname>tstzrange</varname> type is of variable length. Furthermore, empty periods and infinite bounds are not allowed in <varname>period</varname> values, while they are allowed in <varname>tstzrange</varname> values.</para>

		<para>A value of the <varname>period</varname> type has two bounds, the lower bound and the upper bound, which are <varname>timestamptz</varname> values. The bounds can be inclusive or exclusive. An inclusive bound means that the boundary instant is included in the period, while an exclusive bound means that the boundary instant is not included in the period. In the text form of a <varname>period</varname> value, inclusive and exclusive lower bounds are represented, respectively, by &ldquo;<varname>[</varname>&rdquo; and &ldquo;<varname>(</varname>&rdquo;. Likewise, inclusive and exclusive upper bounds are represented, respectively, by &ldquo;<varname>]</varname>&rdquo; and &ldquo;<varname>)</varname>&rdquo;. In a <varname>period</varname> value, the lower bound must be less than or equal to the upper bound. A <varname>period</varname> value with equal and inclusive bounds is called an instant period and corresponds to a <varname>timestamptz</varname> value. Examples of <varname>period</varname> values are as follows:
			<programlisting>
SELECT period '[2012-01-01 08:00:00, 2012-01-03 09:30:00)';
-- Instant period
SELECT period '[2012-01-01 08:00:00, 2012-01-01 08:00:00]';
-- Erroneous periods
SELECT period '[2012-01-01 08:10:00, 2012-01-01 08:00:00]'; -- invalid bounds
SELECT period '[2012-01-01 08:00:00, 2012-01-01 08:00:00)'; -- empty period
			</programlisting>
		</para>

		<para>The <varname>timestampset</varname> type represents a set of different <varname>timestamptz</varname> values. A <varname>timestampset</varname> value must contain at least one element, in which case it corresponds to a <varname>timestamptz</varname> value. The elements composing a <varname>timestampset</varname> value must be ordered. Examples of <varname>timestampset</varname> values are as follows:
			<programlisting>
SELECT timestampset '{2012-01-01 08:00:00, 2012-01-03 09:30:00}';
-- Singleton timestampset
SELECT timestampset '{2012-01-01 08:00:00}';
-- Erroneous timestampset values
SELECT timestampset '{2012-01-01 08:10:00, 2012-01-01 08:00:00}'; -- unordered elements
SELECT timestampset '{2012-01-01 08:00:00, 2012-01-01 08:00:00}'; -- duplicate elements
			</programlisting>
		</para>

		<para>Finally, the <varname>periodset</varname> type represents a set of disjoint <varname>period</varname> values. A <varname>periodset</varname> value must contain at least one element, in which case it corresponds to a <varname>period</varname> value. The elements composing a <varname>periodset</varname> value must be ordered. Examples of <varname>periodset</varname> values are as follows:
			<programlisting>
SELECT periodset '{[2012-01-01 08:00:00, 2012-01-01 08:10:00],
[2012-01-01 08:20:00, 2012-01-01 08:40:00]}';
-- Singleton periodset
SELECT periodset '{[2012-01-01 08:00:00, 2012-01-01 08:10:00]}';
-- Erroneous periodset values
SELECT periodset '{[2012-01-01 08:20:00, 2012-01-01 08:40:00],
	[2012-01-01 08:00:00, 2012-01-01 08:10:00]}';
-- unordered elements
SELECT periodset '{[2012-01-01 08:00:00, 2012-01-01 08:10:00],
	[2012-01-01 08:05:00, 2012-01-01 08:15:00]}';
-- overlapping elements
			</programlisting>
		</para>

		<para>Values of the <varname>periodset</varname> type are converted into a <emphasis role="strong">normal</emphasis> form so that equivalent values have identical representations. For this, consecutive adjacent period values are merged when possible. An example of transformation into a normal form is as follows:
			<programlisting>
SELECT periodset '{[2012-01-01 08:00:00, 2012-01-01 08:10:00),
	[2012-01-01 08:10:00, 2012-01-01 08:10:00], (2012-01-01 08:10:00, 2012-01-01 08:20:00]}';
-- "{[2012-01-01 08:00:00+00,2012-01-01 08:20:00+00]}"
			</programlisting>
		</para>

		<para>Besides the built-in range types provided by PostgreSQL, two additional range types are defined, <varname>intrange</varname> (another name for <varname>int4range</varname>) and <varname>floatrange</varname>.</para>

		<sect1 id ="functions_operations_time_types">
			<title>Functions and Operators for Time Types and Range Types</title>
				
			<para>We present next the functions and operators for time types. These functions and operators are polymorphic, that is, their arguments may be of several types, and the result type may depend on the type of the arguments. To express this in the signature of the operators, we use the following notation:
				<itemizedlist>
					<listitem>
						<para>A set of types such as <varname>{period, timestampset, periodset}</varname> represents any of the types listed,</para>
					</listitem>
					<listitem>
						<para><varname>time</varname> represents any time type, that is, <varname>timestamptz</varname>, <varname>period</varname>, <varname>timestampset</varname>, or <varname>periodset</varname>,</para>
					</listitem>
					<listitem>
						<para><varname>number</varname> represents any numeric type, that is, <varname>int</varname> or <varname>float</varname>,</para>
					</listitem>
					<listitem>
						<para><varname>range</varname> represents any numeric range type, that is, <varname>intrange</varname> or <varname>floatrange</varname>.</para>
					</listitem>
					<listitem>
						<para><varname>type[]</varname> represents an array of <varname>type</varname>.
						</para>
					</listitem>
				</itemizedlist>
			</para>
				
			<para>As an example, the signature of the contains operator (<varname>@&gt;</varname>) is as follows:
				<programlisting>
{timestampset, period, periodset} @&gt; time
				</programlisting>
			In the following, for conciseness, the time part of the timestamps is omitted in the examples. Recall that in that case PostgreSQL assumes the time <varname>00:00:00</varname>.
			</para>

			<sect2>
				<title>Constructor Functions</title>

				<para>The <varname>period</varname> type has a constructor function that accepts two or four arguments. The two-argument form constructs a period in <emphasis role="strong">normal</emphasis> form, that is, with inclusive lower bound and exclusive upper bound. The four-argument form constructs a period with bounds specified by the third and fourth arguments, which are Boolean values stating, respectively, whether the left and right bounds are inclusive or not.
				</para>
				<itemizedlist>
					<listitem id="period">
						<indexterm><primary><varname>period</varname></primary></indexterm>
						<para>Constructor for <varname>period</varname></para>
						<para><varname>period(timestamptz, timestamptz, left_inc = true, right_inc = false): period</varname></para>
						<programlisting>
-- It is assumed that the lower bound is inclusive and the upper bound is exclusive.
SELECT period('2012-01-01 08:00:00', '2012-01-03 08:00:00');
-- Period defined with four arguments
SELECT period('2012-01-01 08:00:00', '2012-01-03 09:30:00', false, true);
						</programlisting>
					</listitem>
				</itemizedlist>

				<para>The <varname>timestampset</varname> type has a constructor function that accepts a single argument which is an array of <varname>timestamptz</varname> values.
				</para>
				<itemizedlist>
					<listitem id="timestampset">
						<indexterm><primary><varname>timestampset</varname></primary></indexterm>
						<para>Constructor for <varname>timestampset</varname></para>
						<para><varname>timestampset(timestamptz[]): timestampset</varname></para>
						<programlisting>
SELECT timestampset(ARRAY[timestamptz '2012-01-01 08:00:00', '2012-01-03 09:30:00']);
-- "{2012-01-01 08:00:00+00, 2012-01-03 09:30:00+00}"
						</programlisting>
					</listitem>
				</itemizedlist>

				<para>The <varname>periodset</varname> type has a constructor function that accepts a single argument which is an array of <varname>period</varname> values.
				</para>
				<itemizedlist>
					<listitem id="periodset">
						<indexterm><primary><varname>periodset</varname></primary></indexterm>
						<para>Constructor for <varname>periodset</varname></para>
						<para><varname>periodset(period[]): periodset</varname></para>
						<programlisting>
SELECT periodset(ARRAY[period '[2012-01-01 08:00:00, 2012-01-01 08:10:00]',
-- '[2012-01-01 08:20:00, 2012-01-01 08:40:00]']);
						</programlisting>
					</listitem>
				</itemizedlist>
			</sect2>

			<sect2>
				<title>Casting</title>
				<para>Values of the <varname>timestamptz</varname> type, the <varname>tstzrange</varname> type, or the time types can be converted to one another using an explicit <varname>CAST</varname> or using the <varname>::</varname> notation.
				</para>

				<itemizedlist>
					<listitem id="timestamptz_cast">
						<indexterm><primary><varname>::</varname></primary></indexterm>
						<para>Cast a <varname>timestamptz</varname> to another time type</para>
						<para><varname>timestamptz::timestampset</varname></para>
						<para><varname>timestamptz::period</varname></para>
						<para><varname>timestamptz::periodset</varname></para>
						<programlisting>
SELECT CAST(timestamptz '2012-01-01 08:00:00' AS timestampset);
-- "{2012-01-01 08:00:00+01}"
SELECT CAST(timestamptz '2012-01-01 08:00:00' AS period);
-- "[2012-01-01 08:00:00+01, 2012-01-01 08:00:00+01]"
SELECT CAST(timestamptz '2012-01-01 08:00:00' AS periodset);
-- "{[2012-01-01 08:00:00+01, 2012-01-01 08:00:00+01]}"
						</programlisting>
					</listitem>
					<listitem id="timestampset_cast">
						<indexterm><primary><varname>::</varname></primary></indexterm>
						<para>Cast a <varname>timestampset</varname> to a <varname>periodset</varname></para>
						<para><varname>timestampset::periodset</varname></para>
						<programlisting>
SELECT CAST(timestampset '{2012-01-01 08:00:00, 2012-01-01 08:15:00, 
	2012-01-01 08:25:00}' AS periodset);
-- "{[2012-01-01 08:00:00+01, 2012-01-01 08:00:00+01], 
	[2012-01-01 08:15:00+01, 2012-01-01 08:15:00+01], 
	[2012-01-01 08:25:00+01, 2012-01-01 08:25:00+01]}"
						</programlisting>
					</listitem>
					<listitem id="period_cast">
						<indexterm><primary><varname>::</varname></primary></indexterm>
						<para>Cast a <varname>period</varname> to another type</para>
						<para><varname>period::periodset</varname></para>
						<para><varname>period::tstzrange</varname></para>
						<programlisting>
SELECT period '[2012-01-01 08:00:00, 2012-01-01 08:30:00)'::periodset;
-- "{[2012-01-01 08:00:00+01, 2012-01-01 08:30:00+01)}"
SELECT period '[2012-01-01 08:00:00, 2012-01-01 08:30:00)'::tstzrange;
-- "["2012-01-01 08:00:00+01","2012-01-01 08:30:00+01")"
						</programlisting>
					</listitem>
					<listitem id="tstzrange_cast">
						<indexterm><primary><varname>::</varname></primary></indexterm>
						<para>Cast a <varname>tstzrange</varname> to a <varname>period</varname></para>
						<para><varname>tstzrange::period</varname></para>
						<programlisting>
SELECT tstzrange '[2012-01-01 08:00:00, 2012-01-01 08:30:00)'::period;
-- "[2012-01-01 08:00:00+01, 2012-01-01 08:30:00+01)"
						</programlisting>
					</listitem>
				</itemizedlist>
			</sect2>

			<sect2>
				<title>Accessor Functions</title>

				<itemizedlist>
					<listitem id="time_memSize">
						<indexterm><primary><varname>memSize</varname></primary></indexterm>
						<para>Get the memory size in bytes</para>
						<para><varname>memSize({timestampset, periodset}): integer</varname></para>
						<programlisting>
SELECT memSize(timestampset '{2012-01-01, 2012-01-02, 2012-01-03}');
-- 104
SELECT memSize(periodset '{[2012-01-01, 2012-01-02], [2012-01-03, 2012-01-04], 
	[2012-01-05, 2012-01-06]}');
-- 136
						</programlisting>
					</listitem>

					<listitem id="lower">
						<indexterm><primary><varname>lower</varname></primary></indexterm>
						<para>Get the lower bound</para>
						<para><varname>lower(period): timestamptz</varname></para>
						<programlisting>
SELECT lower(period '[2011-01-01, 2011-01-05)');
-- "2011-01-01"
					</programlisting>
					</listitem>

					<listitem id="upper">
						<indexterm><primary><varname>upper</varname></primary></indexterm>
						<para>Get the upper bound</para>
						<para><varname>upper(period): timestamptz</varname></para>
						<programlisting>
SELECT upper(period '[2011-01-01, 2011-01-05)');
-- "2011-01-05"
						</programlisting>
					</listitem>

					<listitem id="lower_inc">
						<indexterm><primary><varname>lower_inc</varname></primary></indexterm>
						<para>Is the lower bound inclusive?</para>
						<para><varname>lower_inc(period): boolean</varname></para>
						<programlisting>
SELECT lower_inc(period '[2011-01-01, 2011-01-05)');
-- true
						</programlisting>
					</listitem>

					<listitem id="upper_inc">
						<indexterm><primary><varname>upper_inc</varname></primary></indexterm>
						<para>Is the upper bound inclusive?</para>
						<para><varname>upper_inc(period): boolean</varname></para>
						<programlisting>
SELECT upper_inc(period '[2011-01-01, 2011-01-05)');
-- false
						</programlisting>
					</listitem>

					<listitem id="time_timespan">
						<indexterm><primary><varname>timespan</varname></primary></indexterm>
						<para>Get the timespan</para>
						<para><varname>timespan({period, periodset}): interval</varname></para>
						<programlisting>
SELECT timespan(period '[2012-01-01, 2012-01-03)');
-- "2 days"
SELECT timespan(periodset '{[2012-01-01, 2012-01-03), [2012-01-04, 2012-01-05)}');
-- "3 days"
						</programlisting>
					</listitem>

					<listitem id="time_period">
						<indexterm><primary><varname>period</varname></primary></indexterm>
						<para>Get the period on which the timestamp set or period set is defined ignoring the potential time gaps</para>
						<para><varname>period({timestampset, periodset}): period</varname></para>
						<programlisting>
SELECT period(timestampset '{2012-01-01, 2012-01-03, 2012-01-05}');
-- "[2012-01-01, 2012-01-05]"
SELECT period(periodset '{[2012-01-01, 2012-01-02), [2012-01-03, 2012-01-04)}');
-- "[2012-01-01, 2012-01-04)"
						</programlisting>
					</listitem>

					<listitem id="time_numTimestamps">
						<indexterm><primary><varname>numTimestamps</varname></primary></indexterm>
						<para>Get the number of different timestamps</para>
						<para><varname>numTimestamps({timestampset, periodset}): int</varname></para>
						<programlisting>
SELECT numTimestamps(timestampset '{2012-01-01, 2012-01-03, 2012-01-04}');
-- 3
SELECT numTimestamps(periodset '{[2012-01-01, 2012-01-03), (2012-01-03, 2012-01-05)}');
-- 3
						</programlisting>
					</listitem>

					<listitem id="time_startTimestamp">
						<indexterm><primary><varname>startTimestamp</varname></primary></indexterm>
						<para>Get the start timestamp</para>
						<para><varname>startTimestamp({timestampset, periodset}): timestamptz</varname></para>
						<para>The function does not take into account whether the bounds are inclusive or not.</para>
						<programlisting>
SELECT startTimestamp(periodset '{[2012-01-01, 2012-01-03), (2012-01-03, 2012-01-05)}');
-- "2012-01-01"
						</programlisting>
					</listitem>

					<listitem id="time_endTimestamp">
						<indexterm><primary><varname>endTimestamp</varname></primary></indexterm>
						<para>Get the end timestamp</para>
						<para><varname>endTimestamp({timestampset, periodset}): timestamptz</varname></para>
						<para>The function does not take into account whether the bounds are inclusive or not.</para>
						<programlisting>
SELECT endTimestamp(periodset '{[2012-01-01, 2012-01-03), (2012-01-03, 2012-01-05)}');
-- "2012-01-05"
						</programlisting>
					</listitem>

					<listitem id="time_timestampN">
						<indexterm><primary><varname>timestampN</varname></primary></indexterm>
						<para>Get the n-th different timestamp</para>
						<para><varname>timestampN({timestampset, periodset}, int): timestamptz</varname></para>
						<para>The function does not take into account whether the bounds are inclusive or not.</para>
						<programlisting>
SELECT timestampN(periodset '{[2012-01-01, 2012-01-03), (2012-01-03, 2012-01-05)}', 3);
-- "2012-01-04"
						</programlisting>
					</listitem>

					<listitem id="time_timestamps">
						<indexterm><primary><varname>timestamps</varname></primary></indexterm>
						<para>Get the different timestamps</para>
						<para><varname>timestamps({timestampset, periodset}): timestampset</varname></para>
						<para>The function does not take into account whether the bounds are inclusive or not.</para>
						<programlisting>
SELECT timestamps(periodset '{[2012-01-01, 2012-01-03), (2012-01-03, 2012-01-05)}');
-- "{"2012-01-01", "2012-01-03", "2012-01-05"}"
						</programlisting>
					</listitem>

					<listitem id="numPeriods">
						<indexterm><primary><varname>numPeriods</varname></primary></indexterm>
						<para>Get the number of periods</para>
						<para><varname>numPeriods(periodset): int</varname></para>
						<programlisting>
SELECT numPeriods(periodset '{[2012-01-01, 2012-01-03), [2012-01-04, 2012-01-04],
	[2012-01-05, 2012-01-06)}');
-- 3
						</programlisting>
					</listitem>

					<listitem id="startPeriod">
						<indexterm><primary><varname>startPeriod</varname></primary></indexterm>
						<para>Get the start period</para>
						<para><varname>startPeriod(periodset): period</varname></para>
						<programlisting>
SELECT startPeriod(periodset '{[2012-01-01, 2012-01-03), [2012-01-04, 2012-01-04],
	[2012-01-05, 2012-01-06)}');
-- "[2012-01-01,2012-01-03)"
						</programlisting>
					</listitem>

					<listitem id="endPeriod">
						<indexterm><primary><varname>endPeriod</varname></primary></indexterm>
						<para>Get the end period</para>
						<para><varname>endPeriod(periodset): period</varname></para>
						<programlisting>
SELECT endPeriod(periodset '{[2012-01-01, 2012-01-03), [2012-01-04, 2012-01-04],
	[2012-01-05, 2012-01-06)}');
-- "[2012-01-05,2012-01-06)"
						</programlisting>
					</listitem>

					<listitem id="periodN">
						<indexterm><primary><varname>periodN</varname></primary></indexterm>
						<para>Get the n-th period</para>
						<para><varname>periodN(periodset, int): period</varname></para>
						<programlisting>
SELECT periodN(periodset '{[2012-01-01, 2012-01-03), [2012-01-04, 2012-01-04],
	[2012-01-05, 2012-01-06)}', 2);
-- "[2012-01-04,2012-01-04]"
						</programlisting>
					</listitem>

					<listitem id="periods">
						<indexterm><primary><varname>periods</varname></primary></indexterm>
						<para>Get the periods</para>
						<para><varname>periods(periodset): period[]</varname></para>
						<programlisting>
SELECT periods(periodset '{[2012-01-01, 2012-01-03), [2012-01-04, 2012-01-04], 
	[2012-01-05, 2012-01-06)}');
-- "{"[2012-01-01,2012-01-03)","[2012-01-04,2012-01-04]","[2012-01-05,2012-01-06)"}"
						</programlisting>
					</listitem>

					<listitem id="time_shift">
						<indexterm><primary><varname>shift</varname></primary></indexterm>
						<para>Shift the time value by an interval</para>
						<para><varname>shift({timestampset,period,periodset}): {timestampset,period,periodset}</varname></para>
						<programlisting>
SELECT shift(timestampset '{2001-01-01, 2001-01-03, 2001-01-05}', '1 day'::interval);
-- "{2001-01-02, 2001-01-04, 2001-01-06}"
SELECT shift(period '[2001-01-01, 2001-01-03]', '1 day'::interval);
-- "[2001-01-02, 2001-01-04]"
SELECT shift(periodset '{[2001-01-01, 2001-01-03], [2001-01-04, 2001-01-05]}', 
	'1 day'::interval);
-- "{[2001-01-02, 2001-01-04], [2001-01-05, 2001-01-06]}"
						</programlisting>
					</listitem>
				</itemizedlist>
			</sect2>
			
			<sect2 id="time_comp_operators">
				<title>Comparison Operators</title>

				<para>The comparison operators (<varname>=</varname>, <varname>&lt;</varname>, and so on) require that the left and right arguments be of the same type. Excepted equality and inequality, the other comparison operators are not useful in the real world but allow B-tree indexes to be constructed on time types.</para>

				<para>The comparison operators available for the time types are given next.</para>

				<itemizedlist>
					<listitem id="time_eq">
						<indexterm><primary><varname>=</varname></primary></indexterm>
						<para>Are the time values equal?</para>
						<para><varname>time = time</varname></para>
						<programlisting>
SELECT period '[2012-01-01, 2012-01-04)' = period '[2012-01-01, 2012-01-04)';
-- true
						</programlisting>
					</listitem>

					<listitem id="time_ne">
						<indexterm><primary><varname>&lt;&gt;</varname></primary></indexterm>
						<para>Are the time values different?</para>
						<para><varname>time &lt;&gt; time</varname></para>
						<programlisting>
SELECT period '[2012-01-01, 2012-01-04)' &lt;&gt; period '[2012-01-03, 2012-01-05)';
-- true
						</programlisting>
					</listitem>

					<listitem id="time_lt">
						<indexterm><primary><varname>&lt;</varname></primary></indexterm>
						<para>Is the first time value less than the second one?</para>
						<para><varname>time &lt; time</varname></para>
						<programlisting>
SELECT timestampset '{2012-01-01, 2012-01-04}' &lt; timestampset '{2012-01-01, 2012-01-05}';
-- true
						</programlisting>
					</listitem>

					<listitem id="time_gt">
						<indexterm><primary><varname>&gt;</varname></primary></indexterm>
						<para>Is the first time value greater than the second one?</para>
						<para><varname>time &gt; time</varname></para>
						<programlisting>
SELECT period '[2012-01-03, 2012-01-04)' &gt; period '[2012-01-02, 2012-01-05)';
-- true
						</programlisting>
					</listitem>

					<listitem id="time_le">
						<indexterm><primary><varname>&lt;=</varname></primary></indexterm>
						<para>Is the first time value less than or equal to the second one?</para>
						<para><varname>time &lt;= time</varname></para>
						<programlisting>
SELECT periodset '{[2012-01-01, 2012-01-04)}' &lt;= 
	periodset '{[2012-01-01, 2012-01-05), [2012-01-06, 2012-01-07)}';
-- true
						</programlisting>
					</listitem>

					<listitem id="time_ge">
						<indexterm><primary><varname>&gt;=</varname></primary></indexterm>
						<para>Is the first time value greater than or equal to the second one?</para>
						<para><varname>time &gt;= time</varname></para>
						<programlisting>
SELECT period '[2012-01-03, 2012-01-05)' &gt;= period '[2012-01-03, 2012-01-04)';
-- true
						</programlisting>
					</listitem>
				</itemizedlist>
			</sect2>
			
			<sect2 id="time_set_operators">
				<title>Set Operators</title>

				<para>The set operators available for the time types are given next.</para>

				<itemizedlist>
					<listitem id="time_union">
						<indexterm><primary><varname>+</varname></primary></indexterm>
						<para>Union of the time values</para>
						<para><varname>time + time</varname></para>
						<programlisting>
SELECT timestampset '{2011-01-01, 2011-01-03, 2011-01-05}' +
	timestampset '{2011-01-03, 2011-01-06}';
-- "{2011-01-01, 2011-01-03, 2011-01-05, 2011-01-06}"
SELECT period '[2011-01-01, 2011-01-05)' + period '[2011-01-03, 2011-01-07)';
-- "[2011-01-01, 2011-01-07)"
SELECT periodset '{[2011-01-01, 2011-01-03), [2011-01-04, 2011-01-05)}' +
	period '[2011-01-03, 2011-01-04)';
-- "{[2011-01-01, 2011-01-05)}"
						</programlisting>
					</listitem>

					<listitem id="time_intersection">
						<indexterm><primary><varname>*</varname></primary></indexterm>
						<para>Intersection of the time values</para>
						<para><varname>time * time</varname></para>
						<programlisting>
SELECT timestampset '{2011-01-01, 2011-01-03}' * timestampset '{2011-01-03, 2011-01-05}';
-- "{2011-01-03}"
SELECT period '[2011-01-01, 2011-01-05)' * period '[2011-01-03, 2011-01-07)';
-- "[2011-01-03, 2011-01-05)"
						</programlisting>
					</listitem>

					<listitem id="time_difference">
						<indexterm><primary><varname>-</varname></primary></indexterm>
						<para>Difference of the time values</para>
						<para><varname>time - time</varname></para>
						<programlisting>
SELECT period '[2011-01-01, 2011-01-05)' - period '[2011-01-03, 2011-01-07)';
-- "[2011-01-01, 2011-01-03)"
SELECT period '[2011-01-01, 2011-01-05]' - period '[2011-01-03, 2011-01-04]'
-- "{[2011-01-01,2011-01-03), (2011-01-04,2011-01-05]}"
SELECT periodset '{[2011-01-01, 2011-01-06], [2011-01-07, 2011-01-10]}' -
	periodset '{[2011-01-02, 2011-01-03], [2011-01-04, 2011-01-05], 
	[2011-01-08, 2011-01-09]}';
-- "{[2011-01-01,2011-01-02), (2011-01-03,2011-01-04), (2011-01-05,2011-01-06],
[2011-01-07,2011-01-08), (2011-01-09,2011-01-10]}"
						</programlisting>
					</listitem>
				</itemizedlist>
			</sect2>
			
			<sect2 id="time_topo_operators">
				<title>Topological Operators</title>
				<para>The topological operators available for the time types are given next.</para>

				<itemizedlist>
					<listitem id="time_overlaps">
						<indexterm><primary><varname>&amp;&amp;</varname></primary></indexterm>
						<para>Do the time values overlap (have points in common)?</para>
						<para><varname>{timestampset, period, periodset} &amp;&amp; {timestampset, period, periodset}</varname></para>
						<programlisting>
SELECT period '[2011-01-01, 2011-01-05)' &amp;&amp; period '[2011-01-02, 2011-01-07)';
-- true
						</programlisting>
					</listitem>

					<listitem id="time_contains">
						<indexterm><primary><varname>@&gt;</varname></primary></indexterm>
						<para>Does the first time value contain the second one?</para>
						<para><varname>{timestampset, period, periodset} @&gt; time</varname></para>
						<programlisting>
SELECT period '[2011-01-01, 2011-05-01)' @&gt; period '[2011-02-01, 2011-03-01)';
-- true
SELECT period '[2011-01-01, 2011-05-01)' @&gt; timestamptz '2011-02-01';
-- true
						</programlisting>
					</listitem>

					<listitem id="time_containedby">
						<indexterm><primary><varname>&lt;@</varname></primary></indexterm>
						<para>Is the first time value contained by the second one?</para>
						<para><varname>time &lt;@ {timestampset, period, periodset}</varname></para>
						<programlisting>
SELECT period '[2011-02-01, 2011-03-01)' &lt;@ period '[2011-01-01, 2011-05-01)';
-- true
SELECT timestamptz '2011-01-10' &lt;@ period '[2011-01-01, 2011-05-01)';
-- true
						</programlisting>
					</listitem>

					<listitem id="time_adjacent">
						<indexterm><primary><varname>-|-</varname></primary></indexterm>
						<para>Is the first time value adjacent to the second one?</para>
						<para><varname>time -|- time</varname></para>
						<programlisting>
SELECT period '[2011-01-01, 2011-01-05)' -|- timestampset '{2011-01-05, 2011-01-07}';
-- true
SELECT periodset '{[2012-01-01, 2012-01-02]}' -|- period '[2012-01-02, 2012-01-03)';
-- false
						</programlisting>
					</listitem>
				</itemizedlist>
			</sect2>

			<sect2 id="time_relpos_operators">
				<title>Relative Position Operators</title>
				<para>In PostgreSQL, the range operators <varname>&lt;&lt;</varname>, <varname>&amp;&lt;</varname>, <varname>&gt;&gt;</varname>, <varname>&amp;&gt;</varname>, and <varname>-|-</varname> only accept a range as left or right argument. We extended these operators for numeric ranges so that one argument may be an integer or a float.</para>

				<para>The relative position operators available for the time types and range types are given next.</para>

				<itemizedlist>
					<listitem id="range_left">
						<indexterm><primary><varname>&lt;&lt;</varname></primary></indexterm>
						<para>Is the first numeric or range value strictly left of the second one?</para>
						<para><varname>{number, range} &lt;&lt; {number, range}</varname></para>
						<programlisting>
SELECT intrange '[15, 20)' &lt;&lt; 20;
-- true
						</programlisting>
					</listitem>

					<listitem id="range_right">
						<indexterm><primary><varname>&gt;&gt;</varname></primary></indexterm>
						<para>Is the first numeric or range value strictly right of the second one?</para>
						<para><varname>{number, range} &gt;&gt; {number, range}</varname></para>
						<programlisting>
SELECT intrange '[15, 20)' &gt;&gt; 10;
-- true
						</programlisting>
					</listitem>

					<listitem id="range_overleft">
						<indexterm><primary><varname>&amp;&lt;</varname></primary></indexterm>
						<para>Is the first numeric or range value not to the right of the second one?</para>
						<para><varname>{number, range} &amp;&lt; {number, range}</varname></para>
						<programlisting>
SELECT intrange '[15, 20)' &amp;&lt; 18;
-- false
						</programlisting>
					</listitem>

					<listitem id="range_overright">
						<indexterm><primary><varname>&amp;&gt;</varname></primary></indexterm>
						<para>Is the first numeric or range value not to the left of the second one?</para>
						<para><varname>{number, range} &amp;&gt; {number, range}</varname></para>
						<programlisting>
SELECT period '[2011-01-01, 2011-01-03)' &amp;&gt; period '[2011-01-01, 2011-01-05)';
-- true
SELECT intrange '[15, 20)' &amp;&gt; 30;
-- true
						</programlisting>
					</listitem>

					<listitem id="range_adjacent">
						<indexterm><primary><varname>-|-</varname></primary></indexterm>
						<para>Is the first numeric or range value adjacent to the second one?</para>
						<para><varname>{number, range} -|- {number, range}</varname></para>
						<programlisting>
SELECT floatrange '[15, 20)' -|- 20;
-- true
						</programlisting>
					</listitem>

					<listitem id="time_before">
						<indexterm><primary><varname>&lt;&lt;#</varname></primary></indexterm>
						<para>Is the first time value scritly before the second one?</para>
						<para><varname>time &lt;&lt;# time</varname></para>
						<programlisting>
SELECT period '[2011-01-01, 2011-01-03)' &lt;&lt;# timestampset '{2011-01-03, 2011-01-05}';
-- true
						</programlisting>
					</listitem>

					<listitem id="time_after">
						<indexterm><primary><varname>#&gt;&gt;</varname></primary></indexterm>
						<para>Is the first time value strictly after the second one?</para>
						<para><varname>time #&gt;&gt; time</varname></para>
						<programlisting>
SELECT period '[2011-01-04, 2011-01-05)' #&gt;&gt; 
	periodset '{[2011-01-01, 2011-01-04), [2011-01-05, 2011-01-06)}';
-- true
						</programlisting>
					</listitem>

					<listitem id="time_overbefore">
						<indexterm><primary><varname>&amp;&lt;#</varname></primary></indexterm>
						<para>Is the first time value not after the second one?</para>
						<para><varname>time &amp;&lt;# time</varname></para>
						<programlisting>
SELECT timestampset '{2011-01-02, 2011-01-05}' &amp;&lt;# period '[2011-01-01, 2011-01-05)';
-- false
						</programlisting>
					</listitem>

					<listitem id="time_overafter">
						<indexterm><primary><varname>#&amp;&gt;</varname></primary></indexterm>
						<para>Is the first time value not before the second one?</para>
						<para><varname>time #&amp;&gt; time</varname></para>
						<programlisting>
SELECT timestamp '2011-01-01' #&amp;&gt; period '[2011-01-01, 2011-01-05)';
-- true
						</programlisting>
					</listitem>
				</itemizedlist>
			</sect2>
		</sect1>

		<sect1 id ="indexing_time_types">
			<title>Indexing of Time Types</title>
			<para>GiST and SP-GiST indexes can be created for table columns of the <varname>timestampset</varname>, <varname>period</varname>, and <varname>periodset</varname> types. An example of creation of a GiST index in a column <varname>during</varname> of type <varname>period</varname> in a table <varname>reservation</varname> is as follows:
					<programlisting>
CREATE TABLE reservation (ReservationID integer PRIMARY KEY, RoomID integer, 
	During period);
CREATE INDEX reservation_during_idx ON reservation USING GIST(during);
					</programlisting>
			</para>
			<para>A GiST or SP-GiST index can accelerate queries involving the following operators: <varname>=</varname>, <varname>&amp;&amp;</varname>, <varname>&lt;@</varname>, <varname>@&gt;</varname>, <varname>-|-</varname>, <varname>&lt;&lt;</varname>, <varname>&gt;&gt;</varname>, <varname>&amp;&lt;</varname>, and <varname>&amp;&gt;</varname>.</para>
			<para>In addition, B-tree indexes can be created for table columns of a time type. For these index types, basically the only useful operation is equality. There is a B-tree sort ordering defined for values of time types, with corresponding <varname>&lt;</varname> and <varname>&gt;</varname> operators, but the ordering is rather arbitrary and not usually useful in the real world. The B-tree support is primarily meant to allow sorting internally in queries, rather than creation of actual indexes.</para>
		</sect1>
	</chapter>

	<chapter id="temporal_types">
		<title>Temporal Types</title>
		<para>There are six built-in temporal types, <varname>tbool</varname>, <varname>tint</varname>, <varname>tfloat</varname>, <varname>ttext</varname>, <varname>tgeompoint</varname>, and <varname>tgeogpoint</varname>, which are, respectively, based on the base types <varname>bool</varname>, <varname>int</varname>, <varname>float</varname>, <varname>text</varname>, <varname>geometry</varname>, and <varname>geography</varname> (the last two types restricted to 2D or 3D points with Z dimension). 
		</para>

		<para>The <emphasis role="strong">interpolation</emphasis> of a temporal value states how the value evolves between successive instants. The interpolation is <emphasis role="strong">stepwise</emphasis> when the value remains constant between two successive instants. For example, the number of employees of a department may be represented with a temporal integer, which indicates that its value is constant between two time instants. On the other hand, the interpolation is <emphasis role="strong">linear</emphasis> when the value evolves linearly between two successive instants. For example, the temperature of a room may be represented with a temporal float, which indicates that the values are known at the two time instants but continuously evolve between them. Similarly, the location of a vehicule may be represented by a temporal point where the location between two consecutive GPS readings is obtained by linear interpolation. Temporal types based on discrete base types, that is the <varname>tbool</varname>, <varname>tint</varname>, or <varname>ttext</varname> evolve necesssarily in a stepwise manner. On the other hand, temporal types based on continuous base types, that is <varname>tfloat</varname>, <varname>tgeompoint</varname>, or <varname>tgeogpoint</varname> may evolve in a stepwise or linear manner.</para>

		<para>The <emphasis role="strong">duration</emphasis> of a temporal value states the temporal extent at which the evolution of values is recorded. Temporal values come in four durations, namely, instant, instant set, sequence, and sequence set.</para>

		<para>A temporal value of <emphasis role="strong">instant</emphasis> duration (briefly, an instant value) represents the value at a time instant, for example
			<programlisting>
SELECT tfloat '17@2018-01-01 08:00:00';
			</programlisting>
		</para>

		<para>A temporal value of <emphasis role="strong">instant set</emphasis> duration (briefly, an instant set value) represents the evolution of the value at a set of time instants, where the values between these instants are unknown. An example is as follows:
			<programlisting>
SELECT tfloat '{17@2018-01-01 08:00:00, 17.5@2018-01-01 08:05:00, 18@2018-01-01 08:10:00}';
			</programlisting>
		</para>

		<para>A temporal value of <emphasis role="strong">sequence</emphasis> duration (briefly, a sequence value) represents the evolution of the value during a sequence of time instants, where the values between these instants are interpolated using either a stepwise or a linear function (see below). An example is as follows:
			<programlisting>
SELECT tint '(10@2018-01-01 08:00:00, 20@2018-01-01 08:05:00, 15@2018-01-01 08:10:00]';
			</programlisting>
		</para>
				
		<para>As can be seen, a value of a type with sequence duration has a lower and an upper bound that can be inclusive (represented by &lsquo;<varname>[</varname>&rsquo; and &lsquo;<varname>]</varname>&rsquo;) or exclusive (represented by &lsquo;<varname>(</varname>' and &lsquo;<varname>)</varname>'). A temporal sequence value with a single instant such as
			<programlisting>
SELECT tint '[10@2018-01-01 08:00:00]';
			</programlisting>
		is called an <emphasis role="strong">instantaneous sequence</emphasis>. In that case, both bounds must be inclusive.
		</para>
				
		<para>The value of a temporal sequence is interpreted by assuming that the period of time defined by every pair of consecutive values <varname>v1@t1</varname> and <varname>v2@t2</varname> is lower inclusive and upper exclusive, unless they are the first or the last instants of the sequence and in that case the bounds of the whole sequence apply. Furthermore, the value taken by the temporal sequence between two consecutive instants depends on whether the interpolation is stepwise or linear. For example, the temporal sequence above represents that the value is <varname>10</varname> during <varname>(2018-01-01 08:00:00, 2018-01-01 08:05:00)</varname>, <varname>20</varname> during <varname>[2018-01-01 08:05:00, 2018-01-01 08:10:00)</varname>, and <varname>15</varname> at the end instant <varname>2018-01-01 08:10:00</varname>. On the other hand, the following temporal sequence
			<programlisting>
SELECT tfloat '(10@2018-01-01 08:00:00, 20@2018-01-01 08:05:00, 15@2018-01-01 08:10:00]';
			</programlisting>
		represents that the value evolves linearly from <varname>10</varname> to <varname>20</varname> during <varname>(2018-01-01 08:00:00, 2018-01-01 08:05:00)</varname> and evolves from <varname>20</varname> to <varname>15</varname> during <varname>[2018-01-01 08:05:00, 2018-01-01 08:10:00]</varname>.</para>

		<para>Finally, a temporal value of <emphasis role="strong">sequence set</emphasis> duration (briefly, a sequence set value) represents the evolution of the value at a set of sequences, where the values between these sequences are unknown. An example is as follows:
			<programlisting>
SELECT tfloat '{[17@2018-01-01 08:00:00, 17.5@2018-01-01 08:05:00],
	[18@2018-01-01 08:10:00, 18@2018-01-01 08:15:00]}';
			</programlisting>
		</para>
				
		<para>Temporal values with instant or sequence duration are called <emphasis role="strong">temporal unit values</emphasis>, while temporal values with instant set or sequence set duration are called <emphasis role="strong">temporal set values</emphasis>. Temporal set values can be thought of as an array of the corresponding unit values. Temporal set values must be <emphasis role="strong">uniform</emphasis>, that is, they must be constructed from unit values of the same base type and the same duration.</para>

			<para>Temporal sequence values are converted into a <emphasis role="strong">normal</emphasis> form so that equivalent values have identical representations. For this, consecutive instant values are merged when possible. For stepwise interpolation, three consecutive instant values can be merged into two if they have the same value. For linear interpolation, three consecutive instant values can be merged into two if the linear functions defining the evolution of values are the same. Examples of transformation into a normal form are as follows.
				<programlisting>
SELECT tint '[1@2001-01-01, 2@2001-01-03, 2@2001-01-04, 2@2001-01-05)';
-- "[1@2001-01-01 00:00:00+00, 2@2001-01-03 00:00:00+00, 2@2001-01-05 00:00:00+00)"
SELECT tgeompoint '[Point(1 1)@2001-01-01 08:00:00, Point(1 1)@2001-01-01 08:05:00,
	Point(1 1)@2001-01-01 08:10:00)';
-- "[Point(1 1)@2001-01-01 08:00:00, Point(1 1)@2001-01-01 08:10:00)"
SELECT tfloats(ARRAY[tfloat '[1@2001-01-01, 2@2001-01-03, 3@2001-01-05]']);
-- "{[1@2001-01-01 00:00:00+00, 3@2001-01-05 00:00:00+00]}"
SELECT tgeompoint '[Point(1 1)@2001-01-01 08:00:00, Point(2 2)@2001-01-01 08:05:00,
	Point(3 3)@2001-01-01 08:10:00]';
-- "[Point(1 1)@2001-01-01 08:00:00, Point(3 3)@2001-01-01 08:10:00]"
				</programlisting>
			</para>

			<para> Similary, temporal sequence set values are converted into a normal form. For this, consecutive sequence values are merged when possible. Examples of transformation into a normal form are as follows.
				<programlisting>
SELECT tints(ARRAY[tint '[1@2001-01-01, 1@2001-01-03)', '[2@2001-01-03, 2@2001-01-05)']);
-- '{[1@2001-01-01 00:00:00+00, 2@2001-01-03 00:00:00+00, 2@2001-01-05 00:00:00+00)}'
SELECT tfloats(ARRAY[tfloat '[1@2001-01-01, 2@2001-01-03)', 
	'[2@2001-01-03, 3@2001-01-05]']);
-- '{[1@2001-01-01 00:00:00+00, 3@2001-01-05 00:00:00+00]}'
SELECT tfloats(ARRAY[tfloat '[1@2001-01-01, 3@2001-01-05)', '[3@2001-01-05]']);
-- '{[1@2001-01-01 00:00:00+00, 3@2001-01-05 00:00:00+00]}'
SELECT tgeompoint '{[Point(0 0)@2001-01-01 08:00:00,
	Point(1 1)@2001-01-01 08:05:00, Point(1 1)@2001-01-01 08:10:00),
	[Point(1 1)@2001-01-01 08:10:00, Point(1 1)@2001-01-01 08:15:00)}';
-- "{[[Point(0 0)@2001-01-01 08:00:00, Point(1 1)@2001-01-01 08:05:00,
	Point(1 1)@2001-01-01 08:15:00)}"
SELECT tgeompoint '{[Point(1 1)@2001-01-01 08:00:00, Point(2 2)@2001-01-01 08:05:00),
	[Point(2 2)@2001-01-01 08:05:00, Point(3 3)@2001-01-01 08:10:00]}';
-- "{[Point(1 1)@2001-01-01 08:00:00, Point(3 3)@2001-01-01 08:10:00]}"
SELECT tgeompoint '{[Point(1 1)@2001-01-01 08:00:00, Point(3 3)@2001-01-01 08:10:00),
	[Point(3 3)@2001-01-01 08:10:00]}';
-- "{[Point(1 1)@2001-01-01 08:00:00, Point(3 3)@2001-01-01 08:10:00]}"
				</programlisting>
			</para>

		<para>Temporal types support <emphasis role="strong">type modifiers</emphasis> (or <varname>typmod</varname> in PostgreSQL terminology), which specify additional information for a column definition. For example, in the following table definition:
			<programlisting>
CREATE TABLE Department(DeptNo integer, DeptName varchar(25), NoEmps tint(Sequence));
			</programlisting>
		the type modifier for the type <varname>varchar</varname> is the value 25, which indicates the maximum length of the values of the column, while the type modifier for the type <varname>tint</varname> is the string <varname>Sequence</varname>, which restricts the duration of the values of the column to be sequences. In the case of temporal alphanumeric types (that is, <varname>tbool</varname>, <varname>tint</varname>, <varname>tfloat</varname>, and <varname>ttext</varname>), the possible values for the type modifier are <varname>Instant</varname>, <varname>InstantSet</varname>, <varname>Sequence</varname>, and <varname>SequenceSet</varname>. If no type modifier is specified for a column, values of any duration are allowed.</para>

		<para>On the other hand, in the case of temporal point types (that is, <varname>tgeompoint</varname> or <varname>tgeogpoint</varname>) the type modifier may be used to specify specify the duration, the dimensionality, and/or the spatial reference identifier (SRID). For example, in the following table definition:
			<programlisting>
CREATE TABLE Flight(FlightNo integer, Route tgeogpoint(Sequence, PointZ, 4326));
			</programlisting>
		the type modifier for the type <varname>tgeogpoint</varname> is composed of three values, the first one indicating the duration as above, the second one the spatial type of the geographies composing the temporal point, and the last one the SRID of the composing geographies. For temporal points, the possible values for the first argument of the type modifier are as above, those for the second argument are either <varname>Point</varname> or <varname>PointZ</varname>, and those for the third argument are valid SRIDs. All the three arguments are optional and if any of them is not specified for a column, values of any duration, dimensionality, and/or SRID are allowed.</para>

		<para>Each temporal type is associated to another type, referred to as its <emphasis role="strong">bounding box</emphasis>, which represent its extent in the value and/or the time dimension. The bounding box of the various temporal types are as follows:
			<itemizedlist>
				<listitem>
					<para>The <varname>period</varname> type for the <varname>tbool</varname> and <varname>ttext</varname> types, where only the temporal extent is considered.</para>
				</listitem>

				<listitem>
					<para>A <varname>tbox</varname> (temporal box) type for the <varname>tint</varname> and <varname>tfloat</varname> types, where the value extent is defined in the X dimension and the temporal extent in the T dimension.</para>
				</listitem>

				<listitem>
					<para>A <varname>stbox</varname> (spatiotemporal box) type for the <varname>tgeompoint</varname> and <varname>tgeogpoint</varname> types, where the spatial extent is defined in the X, Y, and Z dimensions, and the temporal extent in the T dimension.</para>
				</listitem>
			</itemizedlist>
		</para>

		<para>A rich set of functions and operators is available to perform various operations on temporal types. They are explained in <xref linkend="manipulating_temporal_types" />. Some of these operations, in particular those related to indexes, manipulate bounding boxes for efficiency reasons.</para>

		<sect1 id="examples_temporal_types">
			<title>Examples of Temporal Types</title>
			<para>Examples of usage of temporal alphanumeric types are given next.</para>
			<programlisting>
CREATE TABLE Department(DeptNo integer, DeptName varchar(25), NoEmps tint);
INSERT INTO Department VALUES
(10, 'Research', tint '[10@2012-01-01, 12@2012-04-01, 12@2012-08-01)'),
(20, 'Human Resources', tint '[4@2012-02-01, 6@2012-06-01, 6@2012-10-01)');
CREATE TABLE Temperature(RoomNo integer, Temp tfloat);
INSERT INTO Temperature VALUES
(1001, tfloat '{18.5@2012-01-01 08:00:00, 20.0@2012-01-01 08:10:00}'),
(2001, tfloat '{19.0@2012-01-01 08:00:00, 22.5@2012-01-01 08:10:00}');
-- Value at a timestamp
SELECT RoomNo, valueAtTimestamp(Temp, '2012-01-01 08:10:00')
FROM temperature;
-- 1001;
-- 2001;22.5
-- Restriction to a value
SELECT DeptNo, atValue(NoEmps, 10)
FROM Department;
-- 10;"[10@2012-01-01 00:00:00+00, 10@2012-04-01 00:00:00+00)"
-- 20; NULL
-- Restriction to a period
SELECT DeptNo, atPeriod(NoEmps, '[2012-01-01, 2012-04-01]')
FROM Department;
-- 10;"[10@2012-01-01 00:00:00+00, 12@2012-04-01 00:00:00+00]"
-- 20;"[4@2012-02-01 00:00:00+00, 4@2012-04-01 00:00:00+00]"
-- Temporal comparison
SELECT DeptNo, NoEmps #&lt;= 10
FROM Department;
-- 10;"[t@2012-01-01 00:00:00+00, f@2012-04-01 00:00:00+00, f@2012-08-01 00:00:00+00)"
-- 20;"[t@2012-04-02 00:00:00+00, t@2012-10-01 00:00:00+00)"
-- Temporal aggregation
SELECT tsum(NoEmps)
FROM Department;
-- "{[10@2012-01-01 00:00:00+00, 14@2012-02-01 00:00:00+00, 16@2012-04-01 00:00:00+00,
 18@2012-06-01 00:00:00+00, 6@2012-08-01 00:00:00+00, 6@2012-10-01 00:00:00+00)}"
			</programlisting>
			<para>Examples of usage of temporal point types are given next.</para>
			<programlisting>
CREATE TABLE Trips(CarId integer, TripId integer, Trip tgeompoint);
INSERT INTO Trips VALUES
(10, 1, tgeompoint '{[Point(0 0)@2012-01-01 08:00:00, Point(2 0)@2012-01-01 08:10:00,
	Point(2 1)@2012-01-01 08:15:00)}'),
(20, 1, tgeompoint '{[Point(0 0)@2012-01-01 08:05:00, Point(1 1)@2012-01-01 08:10:00,
	Point(3 3)@2012-01-01 08:20:00)}');
-- Value at a given timestamp
SELECT CarId, ST_AsText(valueAtTimestamp(Trip, timestamptz '2012-01-01 08:10:00'))
FROM Trips;
-- 10;"POINT(2 0)"
-- 20;"POINT(1 1)"
-- Restriction to a given value
SELECT CarId, asText(atValue(Trip, 'Point(2 0)'))
FROM Trips;
-- 10;"{"[POINT(2 0)@2012-01-01 08:10:00+00]"}"
-- 20; NULL
-- Restriction to a period
SELECT CarId, asText(atPeriod(Trip, '[2012-01-01 08:05:00,2012-01-01 08:10:00]'))
FROM Trips;
-- 10;"{[POINT(1 0)@2012-01-01 08:05:00+00, POINT(2 0)@2012-01-01 08:10:00+00]}"
-- 20;"{[POINT(0 0)@2012-01-01 08:05:00+00, POINT(1 1)@2012-01-01 08:10:00+00]}"
-- Temporal distance
SELECT T1.CarId, T2.CarId, T1.Trip &lt;-&gt; T2.Trip
FROM Trips T1, Trips T2
WHERE T1.CarId &lt; T2.CarId;
-- 10;20;"{[1@2012-01-01 08:05:00+00, 1.4142135623731@2012-01-01 08:10:00+00,
	1@2012-01-01 08:15:00+00)}"
			</programlisting>
		</sect1>
			
		<sect1 id="validity_temporal_types">
			<title>Validity of Temporal Types</title>

			<para>Values of temporal types must satisfy several constraints so that they are well defined. These constraints are given next.
			<itemizedlist>
				<listitem>
					<para>The constraints on the corresponding base type and <varname>timestamptz</varname> types must be satisfied.</para>
				</listitem>

				<listitem>
					<para>A temporal sequence value must be composed of at least one instant value.</para>
				</listitem>

				<listitem>
					<para>An instantaneous temporal sequence value must have inclusive lower and upper bounds.</para>
				</listitem>

				<listitem>
					<para>In a temporal sequence value, the timestamps of the composing instants must be different and ordered.</para>
				</listitem>

				<listitem>
					<para>In a temporal sequence value with stepwise interpolation, the last two values must be equal if upper bound is exclusive.</para>
				</listitem>

				<listitem>
					<para>A temporal set value must be composed of at least one temporal unit value.</para>
				</listitem>

				<listitem>
					<para>In a temporal instant set value, the composing instants must be different and ordered. This implies that the temporal extent of a temporal instant set value is an ordered set of <varname>timestamptz</varname> values without duplicates.</para>
				</listitem>

				<listitem>
					<para>In a temporal sequence set value, the composing sequence values must be non overlapping and ordered. This implies that the temporal extent of a temporal sequence set value is an ordered set of disjoint periods.</para>
				</listitem>
			</itemizedlist>
			An error is raised whenever one of these constraints are not satisfied. Examples of incorrect temporal values are as follows.
				<programlisting>
-- incorrect value for base type
SELECT tbool '1.5@2001-01-01 08:00:00';
-- base type is not a point
SELECT tgeompoint 'Linestring(0 0,1 1)@2001-01-01 08:05:00';
-- incorrect timestamp
SELECT tint '2@2001-02-31 08:00:00';
-- empty sequence
SELECT tint '';
-- incorrect bounds for instantaneous sequence
SELECT tint '[1@2001-01-01 09:00:00)';
-- duplicate timestamps
SELECT tint '[1@2001-01-01 08:00:00, 2@2001-01-01 08:00:00]';
-- unordered timestamps
SELECT tint '[1@2001-01-01 08:10:00, 2@2001-01-01 08:00:00]';
-- incorrect end value
SELECT tint '[1@2001-01-01 08:00:00, 2@2001-01-01 08:10:00)';
-- empty temporal sequence set value
SELECT tints(ARRAY[]);
-- duplicate timestamps
SELECT tinti(ARRAY[tint '1@2001-01-01 08:00:00', '2@2001-01-01 08:00:00']);
-- overlapping periods
SELECT tints(ARRAY[tint '[1@2001-01-01 08:00:00, 1@2001-01-01 10:00:00)',
	'[2@2001-01-01 09:00:00, 2@2001-01-01 11:00:00)']);
				</programlisting>
			</para>
		</sect1>
	</chapter>

	<chapter id="manipulating_box_types">
		<title>Manipulating Box Types</title>

		<sect1 id="input_output_box_tyes">
			<title>Input/Output of Box Types</title>
			<para>A <varname>tbox</varname> is composed of a numeric value and/or time dimensions. For each dimension, minimum and maximum values are given. Examples of input of <varname>tbox</varname> values are as follows:
				<programlisting>
-- Both value and time dimensions
SELECT tbox 'TBOX((1.0, 2000-01-01), (2.0, 2000-01-02))'; 
-- Only value dimension
SELECT tbox 'TBOX((1.0,), (2.0,))'; 
-- Only time dimension
SELECT tbox 'TBOX((, 2000-01-01), (, 2000-01-02))'; 
				</programlisting>
			</para>

			<para>An <varname>stbox</varname> is composed of a spatial value and/or time dimensions, where the coordinates of the spatial value dimension may be 2D or 3D. For each dimension, minimum and maximum values are given. The coordinates may be Cartesian (planar) or geodetic (spherical). The SRID of the coordinates may be specified; if it is not the case, a value of 0 (unknown) and 4326 (corresponding to WGS84) is assumed, respectively, for planar and geodetic boxes. Examples of input of <varname>stbox</varname> values are as follows:
				<programlisting>
-- Only value dimension with X and Y coordinates
SELECT stbox 'STBOX((1.0, 2.0), (1.0, 2.0))';
-- Only value dimension with X, Y, and Z coordinates
SELECT stbox 'STBOX Z((1.0, 2.0, 3.0), (1.0, 2.0, 3.0))';
-- Both value (with X and Y coordinates) and time dimensions
SELECT stbox 'STBOX T((1.0, 2.0, 2001-01-03), (1.0, 2.0, 2001-01-03))';
-- Both value (with X, Y, and Z coordinates) and time dimensions
SELECT stbox 'STBOX ZT((1.0, 2.0, 3.0, 2001-01-04), (1.0, 2.0, 3.0, 2001-01-04))';
-- Only time dimension
SELECT stbox 'STBOX T(( , , 2001-01-03), ( , , 2001-01-03))';
-- Only value dimension with X, Y, and Z geodetic coordinates
SELECT stbox 'GEODSTBOX((1.0, 2.0, 3.0), (1.0, 2.0, 3.0))';
-- Both value (with X, Y and Z geodetic coordinates) and time dimension
SELECT stbox 'GEODSTBOX T((1.0, 2.0, 3.0, 2001-01-04), (1.0, 2.0, 3.0, 2001-01-04))';
-- Only time dimension for geodetic box
SELECT stbox 'GEODSTBOX T(( , , 2001-01-03), ( , , 2001-01-03))';
-- SRID is given
SELECT stbox 'SRID=5676;STBOX T((1.0, 2.0, 2001-01-04), (1.0, 2.0, 2001-01-04))';
SELECT stbox 'SRID=4326;GEODSTBOX((1.0, 2.0, 3.0), (1.0, 2.0, 3.0))';
				</programlisting>
			</para>
		</sect1>

		<sect1 id="constructor_box_types">
			<title>Constructor Functions</title>

			<para>Type <varname>tbox</varname> has several constructor functions depending on whether the value and/or the time dimensions are given. These functions have two arguments for the minimum and maximum <varname>float</varname> values and/or two arguments for the minimum and maximum <varname>timestamptz</varname> values.
			</para>

			<itemizedlist>
				<listitem id="tbox">
					<indexterm><primary><varname>tbox</varname></primary></indexterm>
					<para>Constructor for <varname>tbox</varname></para>
					<para><varname>tbox(float, float): tbox</varname></para>
					<para><varname>tboxt(timestamptz, timestamptz): tbox</varname></para>
					<para><varname>tbox(float, timestamptz, float, timestamptz): tbox</varname></para>
					<programlisting>
-- Both value and time dimensions
SELECT tbox(1.0, '2001-01-01', 2.0, '2001-01-02');
-- Only value dimension
SELECT tbox(1.0, 2.0);
-- Only time dimension
SELECT tboxt('2001-01-01', '2001-01-02');
					</programlisting>
				</listitem>
			</itemizedlist>

			<para>Type <varname>stbox</varname> has several constructor functions depending on whether the coordinates and/or the time dimensions are given. Furthermore, the coordinates can be 2D or 3D and can be either Cartesian or geodetic. These functions have several arguments for the minimum and maximum coordinate values and/or two arguments for the minimum and maximum <varname>timestamptz</varname> values. The SRID can be specified in an optional last argument. If not given, a value 0 (respectively 4326) is assumed by default for planar (respectively geodetic) boxes.
			</para>

			<itemizedlist>
				<listitem id="stbox">
					<indexterm><primary><varname>stbox</varname></primary></indexterm>
					<para>Constructor for <varname>stbox</varname></para>
					<para><varname>stbox(float, float, float, float, integer): stbox</varname></para>
					<para><varname>stbox(float, float, float, float, float, float, integer): stbox</varname></para>
					<para><varname>stbox(float, float, float, timestamptz, float, float, float, timestamptz, integer): stbox</varname></para>
					<para><varname>stboxt(timestamptz, timestamptz, integer): stbox</varname></para>
					<para><varname>stbox(float, float, timestamptz, float, float, timestamptz, integer): stbox</varname></para>
					<para><varname>stbox(geo, {timestamp, period}): stbox</varname></para>
					<programlisting>
-- Only value dimension with X and Y coordinates
SELECT stbox(1.0, 2.0, 1.0, 2.0);
-- Only value dimension with X, Y, and Z coordinates
SELECT stbox(1.0, 2.0, 3.0, 1.0, 2.0, 3.0);
-- Only value dimension with X, Y, and Z coordinates and SRID
SELECT stbox(1.0, 2.0, 3.0, 1.0, 2.0, 3.0);
-- Both value (with X and Y coordinates) and time dimensions
SELECT stboxt(1.0, 2.0, '2001-01-03', 1.0, 2.0, '2001-01-03');
-- Both value (with X, Y, and Z coordinates) and time dimensions
SELECT stbox(1.0, 2.0, 3.0, '2001-01-04', 1.0, 2.0, 3.0, '2001-01-04');
-- Only time dimension
SELECT stboxt('2001-01-03', '2001-01-03');
-- Only value dimension with X, Y, and Z geodetic coordinates
SELECT geodstbox(1.0, 2.0, 3.0, 1.0, 2.0, 3.0);
--  Both value (with X, Y, and Z geodetic coordinates) and time dimensions
SELECT geodstbox(1.0, 2.0, 3.0, '2001-01-04', 1.0, 2.0, 3.0, '2001-01-03');
-- Only time dimension for geodetic box
SELECT geodstboxt('2001-01-03', '2001-01-03');
SELECT stbox(geometry 'Linestring(1 1 1,2 2 2)', period '[2012-01-03, 2012-01-05]');
-- "STBOX ZT((1,1,1,2012-01-03),(2,2,2,2012-01-05))"
SELECT stbox(geography 'Linestring(1 1 1,2 2 2)', period '[2012-01-03, 2012-01-05]');
-- "GEODSTBOX T((0.99878198,0.017449748,0.017452406,2012-01-03),
  (0.99969542,0.034878239,0.034899499,2012-01-05))"
					</programlisting>
				</listitem>
			</itemizedlist>
		</sect1>

		<sect1 id="casting_box_types">
			<title>Casting</title>
	
			<itemizedlist>
				<listitem id="tbox_cast_to">
					<indexterm><primary><varname>::</varname></primary></indexterm>
					<para>Cast a <varname>tbox</varname> to another type</para>
					<para><varname>tbox::{floatrange,period}</varname></para>
					<programlisting>
SELECT tbox 'TBOX((1,2000-01-01),(2,2000-01-02))'::floatrange;
-- "[1,2]"
SELECT tbox 'TBOX((1,2000-01-01),(2,2000-01-02))'::period;
-- "[2000-01-01, 2000-01-02]"
					</programlisting>
				</listitem>

				<listitem id="tbox_cast_from">
					<indexterm><primary><varname>::</varname></primary></indexterm>
					<para>Cast another type to a <varname>tbox</varname></para>
					<para><varname>{int, float, numeric, intrange, floatrange}::tbox</varname>,</para>
					<para><varname>{timestamptz, timestampset, period, periodset, tint, tfloat}::tbox</varname></para>
					<programlisting>
SELECT floatrange '(1.0, 2.0)'::tbox;
-- "TBOX((1,),(2,))"
SELECT periodset '{(2001-01-01,2001-01-02), (2001-01-03,2001-01-04)}'::tbox;
-- "TBOX((,2001-01-01),(,2001-01-04))"
					</programlisting>
				</listitem>

				<listitem id="stbox_cast_to">
					<indexterm><primary><varname>::</varname></primary></indexterm>
					<para>Cast an <varname>stbox</varname> to a another type</para>
					<para><varname>stbox::{period, box2d, box3d}</varname></para>
					<programlisting>
SELECT stbox 'STBOX T((1.0, 2.0, 2001-01-01), (3.0, 4.0, 2001-01-03))'::period;
-- "[2000-01-01, 2000-01-03]"
SELECT stbox 'STBOX Z((1 1 1),(3 3 3))'::box2d;
-- "BOX(1 1,3 3)"
SELECT stbox 'STBOX Z((1 1 1),(3 3 3))'::box3d;
-- "BOX3D(1 1 1,3 3 3)"
					</programlisting>
				</listitem>

				<listitem id="stbox_cast_from">
					<indexterm><primary><varname>::</varname></primary></indexterm>
					<para>Cast another type to an <varname>stbox</varname></para>
					<para><varname>{geometry, geography, box2d, box3d}::stbox</varname></para>
					<para><varname>{timestamptz, timestampset, period, periodset, tgeompoint, tgeogpoint}::stbox</varname></para>
					<programlisting>
select geometry 'Linestring(1 1,2 2)'::stbox;
-- "STBOX((1,1),(2,2))"
SELECT periodset '{(2001-01-01,2001-01-02), (2001-01-03,2001-01-04)}'::stbox;
-- "STBOX T((,,2001-01-01),(,,2001-01-04))"
					</programlisting>
				</listitem>
			</itemizedlist>
		</sect1>

		<sect1 id="accessor_box_types">
			<title>Accessor Functions</title>

			<itemizedlist>
				<listitem id="Xmin">
					<indexterm><primary><varname>Xmin</varname></primary></indexterm>
					<para>Get the minimum X value</para>
					<para><varname>Xmin({tbox, stbox}): float</varname></para>
					<programlisting>
SELECT Xmin(tbox 'TBOX((1.0, 2000-01-01), (3.0, 2000-01-03))');
-- 1
SELECT Xmin(stbox 'STBOX((1.0, 2.0), (3.0, 4.0))');
-- 1
					</programlisting>
				</listitem>

				<listitem id="Xmax">
					<indexterm><primary><varname>Xmax</varname></primary></indexterm>
					<para>Get the maximum X value</para>
					<para><varname>Xmax({tbox, stbox}): float</varname></para>
					<programlisting>
SELECT Xmax(tbox 'TBOX((1.0, 2000-01-01), (3.0, 2000-01-03))');
-- 3
SELECT Xmax(stbox 'STBOX((1.0, 2.0), (3.0, 4.0))');
-- 3
					</programlisting>
				</listitem>

				<listitem id="Ymin">
					<indexterm><primary><varname>Ymin</varname></primary></indexterm>
					<para>Get the minimum Y value</para>
					<para><varname>Ymin(stbox): float</varname></para>
					<programlisting>
SELECT Ymin(stbox 'STBOX((1.0, 2.0), (3.0, 4.0))');
-- 2
					</programlisting>
				</listitem>

				<listitem id="Ymax">
					<indexterm><primary><varname>Ymax</varname></primary></indexterm>
					<para>Get the maximum Y value</para>
					<para><varname>Ymax(stbox): float</varname></para>
					<programlisting>
SELECT Ymax(stbox 'STBOX((1.0, 2.0), (3.0, 4.0))');
-- 4
					</programlisting>
				</listitem>

				<listitem id="Zmin">
					<indexterm><primary><varname>Zmin</varname></primary></indexterm>
					<para>Get the minimum Z value</para>
					<para><varname>Zmin(stbox): float</varname></para>
					<programlisting>
SELECT Zmin(stbox 'STBOX Z((1.0, 2.0, 3.0), (4.0, 5.0, 6.0))');
-- 3
					</programlisting>
				</listitem>

				<listitem id="Zmax">
					<indexterm><primary><varname>Zmax</varname></primary></indexterm>
					<para>Get the maximum Z value</para>
					<para><varname>Zmax(stbox): float</varname></para>
					<programlisting>
SELECT Zmax(stbox 'STBOX Z((1.0, 2.0, 3.0), (4.0, 5.0, 6.0))');
-- 6
					</programlisting>
				</listitem>

				<listitem id="Tmin">
					<indexterm><primary><varname>Tmin</varname></primary></indexterm>
					<para>Get the minimum timestamp</para>
					<para><varname>Tmin({tbox, stbox}): timestamptz</varname></para>
					<programlisting>
SELECT Tmin(stbox 'GEODSTBOX T(( , , 2001-01-01), ( , , 2001-01-03))');
-- "2001-01-01"
					</programlisting>
				</listitem>

				<listitem id="Tmax">
					<indexterm><primary><varname>Tmax</varname></primary></indexterm>
					<para>Get the maximum timestamp</para>
					<para><varname>Tmax({tbox, stbox}): timestamptz</varname></para>
					<programlisting>
SELECT Tmax(stbox 'GEODSTBOX T(( , , 2001-01-01), ( , , 2001-01-03))');
-- "2001-01-03"
					</programlisting>
				</listitem>
			</itemizedlist>
		</sect1>

		<sect1 id ="modification_box_tyes">
				<title>Modification Functions</title>

				<para>The functions given next expand the bounding boxes on the value and the time dimension or set the precision of the value dimension. These functions raise an error if the corresponding dimension is not present.
				</para>
				<itemizedlist>
					<listitem id="expandValue">
						<indexterm><primary><varname>expandValue</varname></primary></indexterm>
						<para>Expand the numeric value dimension of the bounding box by a float value</para>
						<para><varname>expandValue(tbox, float): tbox</varname></para>
						<programlisting>
SELECT expandValue(tbox 'TBOX((1,2012-01-01),(2,2012-01-03))', 1);
-- "TBOX((0,2012-01-01),(3,2012-01-03))"
SELECT expandValue(tbox 'TBOX((,2012-01-01),(,2012-01-03))', 1);
-- The box must have value dimension
						</programlisting>
					</listitem>

					<listitem id="expandSpatial">
						<indexterm><primary><varname>expandSpatial</varname></primary></indexterm>
						<para>Expand the spatial value dimension of the bounding box by a float value</para>
						<para><varname>expandSpatial(stbox, float): stbox</varname></para>
						<programlisting>
SELECT expandSpatial(stbox 'STBOX ZT((1,1,1,2012-01-01),(2,2,2,2012-01-03))', 1);
-- "STBOX ZT((0,0,0,2012-01-01),(3,3,3,2012-01-03))"
SELECT expandSpatial(stbox 'STBOX T((,2012-01-01),(,2012-01-03))', 1);
-- The box must have XY dimension
						</programlisting>
					</listitem>

					<listitem id="expandTemporal">
						<indexterm><primary><varname>expandTemporal</varname></primary></indexterm>
						<para>Expand the temporal dimension of the bounding box by a time interval</para>
						<para><varname>expandTemporal({tbox, stbox}, interval): {tbox, stbox}</varname></para>
						<programlisting>
	SELECT expandTemporal(tbox 'TBOX((1,2012-01-01),(2,2012-01-03))', interval '1 day');
	-- "TBOX((1,2011-12-31),(2,2012-01-04))"
	SELECT expandTemporal(stbox 'STBOX ZT((1,1,1,2012-01-01),(2,2,2,2012-01-03))',
		interval '1 day');
	-- "STBOX ZT((1,1,1,2011-12-31),(2,2,2,2012-01-04))"
						</programlisting>
					</listitem>

					<listitem id="box_setPrecision">
						<indexterm><primary><varname>setPrecision</varname></primary></indexterm>
						<para>Round the value or the coordinates of the bounding box to a number of decimal places</para>
						<para><varname>setPrecision({tbox, stbox}, int): {tbox, stbox}</varname></para>
						<programlisting>
	SELECT setPrecision(tbox 'TBOX((1.12345, 2000-01-01), (2.12345, 2000-01-02))', 2);
	-- "TBOX((1.12,2000-01-01),(2.12,2000-01-02))"
	SELECT setPrecision(stbox 'STBOX T((1.12345, 1.12345, 2000-01-01),
		(2.12345, 2.12345, 2000-01-02))', 2);
	-- "STBOX T((1.12,1.12,2000-01-01),(2.12,2.12,2000-01-02))"
						</programlisting>
					</listitem>

				</itemizedlist>
			</sect1>

		<sect1 id ="srid_box_tyes">
			<title>Spatial Reference System Functions</title>

			<itemizedlist>
				<listitem id="stbox_SRID">
					<indexterm><primary><varname>SRID</varname></primary></indexterm>
					<para>Get the spatial reference identifier</para>
					<para><varname>SRID(stbox): int</varname></para>
					<programlisting>
SELECT SRID(stbox 'STBOX ZT((1.0, 2.0, 3.0, 2000-01-01), (4.0, 5.0, 6.0, 2000-01-02))');
-- 0
SELECT SRID(stbox 'SRID=5676;STBOX T((1.0, 2.0, 2000-01-01), (4.0, 5.0, 2000-01-02))');
-- 5676
SELECT SRID(geodstbox 'GEODSTBOX T((, , 2000-01-01), (, , 2000-01-02))');
-- 4326
					</programlisting>
				</listitem>

				<listitem id="stbox_setSRID">
					<indexterm><primary><varname>setSRID</varname></primary></indexterm>
					<para>Set the spatial reference identifier</para>
					<para><varname>setSRID(stbox): stbox</varname></para>
					<programlisting>
SELECT setSRID(stbox 'STBOX ZT((1.0, 2.0, 3.0, 2000-01-01),
	(4.0, 5.0, 6.0, 2000-01-02))', 5676);
-- "SRID=5676;STBOX ZT((1,2,3,2000-01-01),(4,5,6,2000-01-02))"
					</programlisting>
					</listitem>

				<listitem id="stbox_transform">
					<indexterm><primary><varname>transform</varname></primary></indexterm>
					<para>Transform to a different spatial reference</para>
					<para><varname>transform(stbox, integer): stbox</varname></para>
					<programlisting>
SELECT transform(stbox 'SRID=4326;STBOX T((2.340088, 49.400250, 2000-01-01),
	(6.575317, 51.553167, 2000-01-02))', 3812);
-- "SRID=3812;STBOX T((502773.429980817,511805.120401577,2000-01-01),
	(803028.908264815,751590.742628986,2000-01-02))"
					</programlisting>
				</listitem>
			</itemizedlist>
		</sect1>

		<sect1 id="comparison_box_types">
			<title>Comparison Operators</title>

			<para>The traditional comparison operators (<varname>=</varname>, <varname>&lt;</varname>, and so on) can be applied to box types. Excepted equality  and inequality, the other comparison operators are not useful in the real world but allow B-tree indexes to be constructed on bos types. These operators compare first the timestamps and if those are equal, compare the values.</para>

			<itemizedlist>
				<listitem id="box_eq">
					<indexterm><primary><varname>=</varname></primary></indexterm>
					<para>Are the bounding boxes equal?</para>
					<para><varname>{tbox, stbox} = {tbox, stbox}: boolean</varname></para>
					<programlisting>
SELECT tbox 'TBOX((1, 2012-01-01), (1, 2012-01-04))' =
	tbox 'TBOX((2, 2012-01-03), (2, 2012-01-05))';
-- false
					</programlisting>
				</listitem>

				<listitem id="box_ne">
					<indexterm><primary><varname>&lt;&gt;</varname></primary></indexterm>
					<para>Are the bounding boxes different?</para>
					<para><varname>{tbox, stbox} &lt;&gt; {tbox, stbox}: boolean</varname></para>
					<programlisting>
SELECT tbox 'TBOX((1, 2012-01-01), (1, 2012-01-04))' &lt;&gt;
	tbox 'TBOX((2, 2012-01-03), (2, 2012-01-05))'
-- true
					</programlisting>
				</listitem>

				<listitem id="box_lt">
					<indexterm><primary><varname>&lt;</varname></primary></indexterm>
					<para>Is the first bounding box less than the second one?</para>
					<para><varname>{tbox, stbox} &lt; {tbox, stbox}: boolean</varname></para>
					<programlisting>
SELECT tbox 'TBOX((1, 2012-01-01), (1, 2012-01-04))' &lt;
	tbox 'TBOX((1, 2012-01-03), (2, 2012-01-05))'
-- true
					</programlisting>
				</listitem>

				<listitem id="box_gt">
					<indexterm><primary><varname>&gt;</varname></primary></indexterm>
					<para>Is the first bounding box greater than the second one?</para>
					<para><varname>{tbox, stbox} &gt; {tbox, stbox}: boolean</varname></para>
					<programlisting>
SELECT tbox 'TBOX((1, 2012-01-03), (1, 2012-01-04))' &gt;
	tbox 'TBOX((1, 2012-01-01), (2, 2012-01-05))'
-- true
					</programlisting>
				</listitem>

				<listitem id="box_le">
					<indexterm><primary><varname>&lt;=</varname></primary></indexterm>
					<para>Is the first bounding box less than or equal to the second one?</para>
					<para><varname>{tbox, stbox} &lt;= {tbox, stbox}: boolean</varname></para>
					<programlisting>
SELECT tbox 'TBOX((1, 2012-01-01), (1, 2012-01-04))' &lt;=
	tbox 'TBOX((2, 2012-01-03), (2, 2012-01-05))'
-- true
					</programlisting>
				</listitem>

				<listitem id="box_ge">
					<indexterm><primary><varname>&gt;=</varname></primary></indexterm>
					<para>Is the first bounding box greater than or equal to the second one?</para>
					<para><varname>{tbox, stbox} &gt;= {tbox, stbox}: boolean</varname></para>
					<programlisting>
SELECT tbox 'TBOX((1, 2012-01-01), (1, 2012-01-04))' &gt;=
	tbox 'TBOX((2, 2012-01-03), (2, 2012-01-05))'
-- false
					</programlisting>
				</listitem>
			</itemizedlist>
		</sect1>

		<sect1 id="set_box_types">
			<title>Set Operators</title>

			<para>The set operators for box types are union (<varname>+</varname>) and intersection (<varname>*</varname>). In the case of union, the operands must have exactly the same dimensions, otherwise an error is raided. Furthermore, if the operands do not overlap on all the dimensions and error is raised, since in this would result in a box with disjoint values, which cannot be represented.  The operator computes the union on all dimensions that are present in both arguments. In the case of intersection, the operands must have at least one common dimension, otherwise an error is raised. The operator computes the intersection on all dimensions that are present in both arguments.</para>

			<itemizedlist>
				<listitem id="box_union">
					<indexterm><primary><varname>+</varname></primary></indexterm>
					<para>Union of the bounding boxes</para>
					<para><varname>{tbox, stbox} + {tbox, stbox}: {tbox, stbox}</varname></para>
					<programlisting>
SELECT tbox 'TBOX((1,2001-01-01),(3,2001-01-03))' +
	tbox 'TBOX((2,2001-01-02),(4,2001-01-04))';
-- "TBOX((1,2001-01-01),(4,2001-01-04))"
SELECT stbox 'STBOX ZT((1,1,1,2001-01-01),(2,2,2,2001-01-02))' +
	stbox 'STBOX T((2,2,2001-01-01),(3,3,2001-01-03))';
-- ERROR:  Boxes must be of the same dimensionality
SELECT tbox 'TBOX((1,2001-01-01),(3,2001-01-02))' +
	tbox 'TBOX((2,2001-01-03),(4,2001-01-04))';
-- ERROR:  Result of box union would not be contiguous
					</programlisting>
				</listitem>

				<listitem id="box_intersection">
					<indexterm><primary><varname>*</varname></primary></indexterm>
					<para>Intersection of the bounding boxes</para>
					<para><varname>{tbox, stbox} * {tbox, stbox}: {tbox, stbox}</varname></para>
					<programlisting>
SELECT tbox 'TBOX((1,2001-01-01),(3,2001-01-03))' *
	tbox 'TBOX((,2001-01-02),(,2001-01-04))';
-- "TBOX((,2001-01-02),(,2001-01-03))"
SELECT stbox 'STBOX ZT((1,1,1,2001-01-01),(3,3,3,2001-01-02))' *
	stbox 'STBOX((2,2),(4,4))';
-- "STBOX((2,2),(3,3))"
					</programlisting>
				</listitem>
			</itemizedlist>
		</sect1>

		<sect1 id="box_topo_operators">
			<title>Topological Operators</title>

			<para>There are five topological operators: overlaps (<varname>&amp;&amp;</varname>), contains (<varname>@&gt;</varname>), contained (<varname>&lt;@</varname>), same (<varname>~=</varname>), and adjacent (<varname>-|-</varname>). The operators verify the topological relationship between the bounding boxes taking into account the value and/or the time dimension for as many dimensions that are present on both arguments.</para>

			<para>The topological operators for bounding boxes are given next.</para>

			<itemizedlist>
				<listitem id="box_overlap">
					<indexterm><primary><varname>&amp;&amp;</varname></primary></indexterm>
					<para>Do the bounding boxes overlap?</para>
					<para><varname>{tbox, stbox} &amp;&amp; {tbox, stbox}: boolean</varname></para>
					<programlisting>
SELECT tbox 'TBOX((1,2001-01-01),(3,2001-01-03))' &amp;&amp;
	tbox 'TBOX((2,2001-01-02),(4,2001-01-04))';
-- true
SELECT stbox 'STBOX T((1,1,2001-01-01),(2,2,2001-01-02))'&amp;&amp;
	stbox 'STBOX T((,2001-01-02),(,2001-01-02))';
-- true
					</programlisting>
				</listitem>

				<listitem id="box_contains">
					<indexterm><primary><varname>@&gt;</varname></primary></indexterm>
					<para>Does the first bounding box contain the second one?</para>
					<para><varname>{tbox, stbox} @&gt; {tbox, stbox}: boolean</varname></para>
					<programlisting>
SELECT tbox 'TBOX((1,2001-01-01),(4,2001-01-04))' @&gt;
	tbox 'TBOX((2,2001-01-01),(3,2001-01-02))';
-- true
SELECT stbox 'STBOX Z((1,1,1),(3,3,3))' @&gt;
	stbox 'STBOX T((1,1,2001-01-01),(2,2,2001-01-02))';
-- true
					</programlisting>
				</listitem>

				<listitem id="box_containedby">
					<indexterm><primary><varname>&lt;@</varname></primary></indexterm>
					<para>Is the first bounding box contained in the second one?</para>
					<para><varname>{tbox, stbox} &lt;@ {tbox, stbox}: boolean</varname></para>
					<programlisting>
SELECT tbox 'TBOX((1,2001-01-01),(2,2001-01-02))' &lt;@
	tbox 'TBOX((1,2001-01-01),(2,2001-01-02))';
-- true
SELECT stbox 'STBOX T((1,1,2001-01-01),(2,2,2001-01-02))' &lt;@
	stbox 'STBOX ZT((1,1,1,2001-01-01),(2,2,2,2001-01-02))';
-- true
					</programlisting>
				</listitem>

				<listitem id="box_same">
					<indexterm><primary><varname>~=</varname></primary></indexterm>
					<para>Are the bounding boxes equal in their common dimensions?</para>
					<para><varname>{tbox, stbox} ~= {tbox, stbox}: boolean</varname></para>
					<programlisting>
SELECT tbox 'TBOX((1,2001-01-01),(2,2001-01-02))' ~=
	tbox 'TBOX((,2001-01-01),(,2001-01-02))';
-- true
SELECT stbox 'STBOX T((1,1,2001-01-01),(3,3,2001-01-03))' ~=
	stbox 'STBOX Z((1,1,1),(3,3,3))';
-- true
					</programlisting>
				</listitem>

				<listitem id="box_adjacent">
					<indexterm><primary><varname>-|-</varname></primary></indexterm>
					<para>Are the bounding boxes adjacent?</para>
					<para><varname>{tbox, stbox} -|- {tbox, stbox}: boolean</varname></para>
					<para>Two boxes are adjacent if they share <emphasis>n</emphasis> dimensions and their intersection is at most of <emphasis>n</emphasis>-1 dimensions.</para>
					<programlisting>
SELECT tbox 'TBOX((1,2001-01-01),(2,2001-01-02))' -|-
	tbox 'TBOX((,2001-01-02),(,2001-01-03))';
-- true
SELECT stbox 'STBOX T((1,1,2001-01-01),(3,3,2001-01-03))' -|-
	stbox 'STBOX T((2,2,2001-01-03),(4,4,2001-01-04))';
-- true
					</programlisting>
				</listitem>
			</itemizedlist>
		</sect1>

		<sect1 id="box_relpos_operators">
			<title>Relative Position Operators</title>

			<para>These operators consider the relative position of the bounding boxes. The operators <varname>&lt;&lt;</varname>, <varname>&gt;&gt;</varname>, <varname>&amp;&lt;</varname>, and <varname>&amp;&gt;</varname> consider the X value for the <varname>tbox</varname> type and the X coordinates for the <varname>stbox</varname> type, the operators <varname>&lt;&lt;|</varname>, <varname>|&gt;&gt;</varname>, <varname>&amp;&lt;|</varname>, and <varname>|&amp;&gt;</varname> consider the Y coordinates for the <varname>stbox</varname> type, the operators <varname>&lt;&lt;/</varname>, <varname>/&gt;&gt;</varname>, <varname>&amp;&lt;/</varname>, and <varname>/&amp;&gt;</varname> consider the Z coordinates for the <varname>stbox</varname> type, and the operators <varname>&lt;&lt;#</varname>, <varname>#&gt;&gt;</varname>, <varname>#&amp;&lt;</varname>, and <varname>#&amp;&gt;</varname> consider the time dimension for the <varname>tbox</varname> and <varname>stbox</varname> types. The operators raise an error if both boxes do not have the required dimension.</para>

			<para>The operators for the numeric value dimension of the <varname>tbox</varname> type are given next.</para>

			<itemizedlist>
				<listitem id="tbox_left">
					<indexterm><primary><varname>&lt;&lt;</varname></primary></indexterm>
					<para>Are the X values of the first bounding box strictly less than those of the second one?</para>
					<para><varname>tbox &lt;&lt; tbox: boolean</varname></para>
					<programlisting>
SELECT tbox 'TBOX((1,2012-01-01),(2,2012-01-02))' &lt;&lt;
	tbox 'TBOX((3,2012-01-03),(4,2012-01-04))';
-- true
SELECT tbox 'TBOX((1,2012-01-01),(2,2012-01-02))' &lt;&lt;
	tbox 'TBOX((,2012-01-03),(,2012-01-04))';
-- ERROR:  Boxes must have X dimension
					</programlisting>
				</listitem>

				<listitem id="tbox_right">
					<indexterm><primary><varname>&gt;&gt;</varname></primary></indexterm>
					<para>Are the X values of the first bounding box strictly greater than those of the second one?</para>
					<para><varname>tbox &gt;&gt; tbox: boolean</varname></para>
					<programlisting>
SELECT tbox 'TBOX((3,2012-01-03),(4,2012-01-04))' &gt;&gt;
	tbox 'TBOX((1,2012-01-01),(2,2012-01-02))';
-- true
					</programlisting>
				</listitem>

				<listitem id="tbox_overleft">
					<indexterm><primary><varname>&amp;&lt;</varname></primary></indexterm>
					<para>Are the X values of the first bounding box not greater than those of the second one?</para>
					<para><varname>tbox &amp;&lt; tbox: boolean</varname></para>
					<programlisting>
SELECT tbox 'TBOX((1,2012-01-01),(4,2012-01-04))' &amp;&lt;
	tbox 'TBOX((3,2012-01-03),(4,2012-01-04))';
-- true
					</programlisting>
				</listitem>

				<listitem id="tbox_overright">
					<indexterm><primary><varname>&amp;&gt;</varname></primary></indexterm>
					<para>Are the X values of the first bounding box not less than those of the second one?</para>
					<para><varname>tbox &amp;&gt; tbox: boolean</varname></para>
					<programlisting>
SELECT tbox 'TBOX((1,2012-01-01),(2,2012-01-02))' &amp;&gt;
	tbox 'TBOX((1,2012-01-01),(4,2012-01-04))';
-- true
					</programlisting>
				</listitem>
			</itemizedlist>
			<para>The operators for the spatial value dimension of the <varname>stbox</varname> type are given next.</para>

			<itemizedlist>
				<listitem id="stbox_left">
					<indexterm><primary><varname>&lt;&lt;</varname></primary></indexterm>
					<para>Are the X values of the first bounding box strictly to the left of those of the second one?</para>
					<para><varname>stbox &lt;&lt; stbox: boolean</varname></para>
					<programlisting>
SELECT stbox 'STBOX Z((1,1,1),(2,2,2))' &lt;&lt; stbox 'STBOX Z((3,3,3),(4,4,4))';
-- true
					</programlisting>
				</listitem>

				<listitem id="stbox_right">
					<indexterm><primary><varname>&gt;&gt;</varname></primary></indexterm>
					<para>Are the X values of the first bounding box strictly to the right of those of the second one?</para>
					<para><varname>stbox &gt;&gt; stbox: boolean</varname></para>
					<programlisting>
SELECT stbox 'STBOX Z((3,3,3),(4,4,4))' &gt;&gt; stbox 'STBOX Z((1,1,1),(2,2,2))';
-- true
					</programlisting>
				</listitem>

				<listitem id="stbox_overleft">
					<indexterm><primary><varname>&amp;&lt;</varname></primary></indexterm>
					<para>Are the X values of the first bounding box not to the right of those of the second one?</para>
					<para><varname>stbox &amp;&lt; stbox: boolean</varname></para>
					<programlisting>
SELECT stbox 'STBOX Z((1,1,1),(4,4,4))' &amp;&lt; stbox 'STBOX Z((3,3,3),(4,4,4))';
-- true
					</programlisting>
				</listitem>

				<listitem id="stbox_overright">
					<indexterm><primary><varname>&amp;&gt;</varname></primary></indexterm>
					<para>Are the X values of the first bounding box not to the left of those of the second one?</para>
					<para><varname>stbox &amp;&gt; stbox: boolean</varname></para>
					<programlisting>
SELECT stbox 'STBOX Z((3,3,3),(4,4,4))' &amp;&gt; stbox 'STBOX Z((1,1,1),(2,2,2))';
-- true
					</programlisting>
				</listitem>

				<listitem id="stbox_below">
					<indexterm><primary><varname>&lt;&lt;|</varname></primary></indexterm>
					<para>Are the Y values of the first bounding box strictly below of those of the second one?</para>
					<para><varname>stbox &lt;&lt;| stbox: boolean</varname></para>
					<programlisting>
SELECT stbox 'STBOX Z((1,1,1),(2,2,2))' &lt;&lt;| stbox 'STBOX Z((3,3,3),(4,4,4))';
-- true
					</programlisting>
				</listitem>

				<listitem id="stbox_above">
					<indexterm><primary><varname>|&gt;&gt;</varname></primary></indexterm>
					<para>Are the Y values of the first bounding box strictly above of those of the second one?</para>
					<para><varname>stbox |&gt;&gt; stbox: boolean</varname></para>
					<programlisting>
SELECT stbox 'STBOX Z((3,3,3),(4,4,4))' |&gt;&gt; stbox 'STBOX Z((1,1,1),(2,2,2))';
-- true
					</programlisting>
				</listitem>

				<listitem id="stbox_overbelow">
					<indexterm><primary><varname>&amp;&lt;|</varname></primary></indexterm>
					<para>Are the Y values of the first bounding box not above of those of the second one?</para>
					<para><varname>stbox &amp;&lt;| stbox: boolean</varname></para>
					<programlisting>
SELECT stbox 'STBOX Z((1,1,1),(4,4,4))' &amp;&lt;| stbox 'STBOX Z((3,3,3),(4,4,4))';
-- true
					</programlisting>
				</listitem>

				<listitem id="stbox_overabove">
					<indexterm><primary><varname>|&amp;&gt;</varname></primary></indexterm>
					<para>Are the Y values of the first bounding box not below of those of the second one?</para>
					<para><varname>stbox |&amp;&gt; stbox: boolean</varname></para>
					<programlisting>
SELECT stbox 'STBOX Z((3,3,3),(4,4,4))' |&amp;&gt; stbox 'STBOX Z((1,1,1),(2,2,2))';
-- false
					</programlisting>
				</listitem>

				<listitem id="stbox_front">
					<indexterm><primary><varname>&lt;&lt;/</varname></primary></indexterm>
					<para>Are the Z values of the first bounding box strictly in front of those of the second one?</para>
					<para><varname>stbox &lt;&lt;/ stbox: boolean</varname></para>
					<programlisting>
SELECT stbox 'STBOX Z((1,1,1),(2,2,2))' &lt;&lt;/ stbox 'STBOX Z((3,3,3),(4,4,4))';
					</programlisting>
				</listitem>

				<listitem id="stbox_back">
					<indexterm><primary><varname>/&gt;&gt;</varname></primary></indexterm>
					<para>Are the Z values of the first bounding box strictly back of those of the second one?</para>
					<para><varname>stbox /&gt;&gt; stbox: boolean</varname></para>
					<programlisting>
SELECT stbox 'STBOX Z((3,3,3),(4,4,4))' /&gt;&gt; stbox 'STBOX Z((1,1,1),(2,2,2))';
-- true
					</programlisting>
				</listitem>

				<listitem id="stbox_overfront">
					<indexterm><primary><varname>&amp;&lt;/</varname></primary></indexterm>
					<para>Are the Z values of the first bounding box not back of those of the second one?</para>
					<para><varname>stbox &amp;&lt;/ stbox: boolean</varname></para>
					<programlisting>
SELECT stbox 'STBOX Z((1,1,1),(4,4,4))' &amp;&lt;/ stbox 'STBOX Z((3,3,3),(4,4,4))';
-- true
					</programlisting>
				</listitem>

				<listitem id="stbox_overback">
					<indexterm><primary><varname>/&amp;&gt;</varname></primary></indexterm>
					<para>Are the Z values of the first bounding box not in front of those of the second one?</para>
					<para><varname>stbox /&amp;&gt; stbox: boolean</varname></para>
					<programlisting>
SELECT stbox 'STBOX Z((3,3,3),(4,4,4))' /&amp;&gt; stbox 'STBOX Z((1,1,1),(2,2,2))';
-- true
					</programlisting>
				</listitem>
			</itemizedlist>

			<para>The operators for the time dimension of the <varname>tbox</varname> and <varname>stbox</varname> types are as follows.</para>
			<itemizedlist>
				<listitem id="box_before">
					<indexterm><primary><varname>&lt;&lt;#</varname></primary></indexterm>
					<para>Are the T values of the first bounding box strictly before those of the second one?</para>
					<para><varname>{tbox, stbox} &lt;&lt;# {tbox, stbox}: boolean</varname></para>
					<programlisting>
SELECT tbox 'TBOX((1,2000-01-01),(2,2000-01-02))' &lt;&lt;#
	tbox 'TBOX((3,2000-01-03),(4,2000-01-04)))';
-- true
					</programlisting>
				</listitem>

				<listitem id="box_after">
					<indexterm><primary><varname>#&gt;&gt;</varname></primary></indexterm>
					<para>Are the T values of the first bounding box strictly after those of the second one?</para>
					<para><varname>{tbox, stbox} #&gt;&gt; {tbox, stbox}: boolean</varname></para>
					<programlisting>
SELECT stbox 'STBOX T((3,3,2000-01-03),(4,4,2000-01-04))'  #&gt;&gt;
	stbox 'STBOX T((1,1,2000-01-01),(2,2,2000-01-02))';
-- true
					</programlisting>
				</listitem>

				<listitem id="box_overbefore">
					<indexterm><primary><varname>&amp;&lt;#</varname></primary></indexterm>
					<para>Are the T values of the first bounding box not after those of the second one?</para>
					<para><varname>{tbox, stbox} &amp;&lt;# {tbox, stbox}: boolean</varname></para>
					<programlisting>
SELECT tbox 'TBOX((1,2000-01-01),(4,2000-01-04))' &amp;&lt;#
	tbox 'TBOX((3,2000-01-03),(4,2000-01-04)))';
-- true
					</programlisting>
				</listitem>

				<listitem id="box_overafter">
					<indexterm><primary><varname>#&amp;&gt;</varname></primary></indexterm>
					<para>Are the T values of the first bounding box not before those of the second one?</para>
					<para><varname>{tbox, stbox} #&amp;&gt; {tbox, stbox}: boolean</varname></para>
					<programlisting>
SELECT stbox 'STBOX T((1,1,2000-01-01),(3,3,2000-01-03))' #&amp;&gt;
	stbox 'STBOX T((3,3,2000-01-03),(4,4,2000-01-04))';
-- true
					</programlisting>
				</listitem>
			</itemizedlist>
		</sect1>

		<sect1 id ="indexing_box_types">
			<title>Indexing of Box Types</title>
			<para>GiST and SP-GiST indexes can be created for table columns of the <varname>tbox</varname> and <varname>stbox</varname> types. An example of creation of a GiST index in a column <varname>bbox</varname> of type <varname>stbox</varname> in a table <varname>Trips</varname> is as follows:
					<programlisting>
CREATE TABLE Trips(TripID integer PRIMARY KEY, Trip tgeompoint, bbox stbox);
CREATE INDEX trips_bbox_idx ON Trips USING GIST(bbox);
					</programlisting>
			</para>
			<para>A GiST or SP-GiST index can accelerate queries involving the following operators: <varname>&amp;&amp;</varname>, <varname>&lt;@</varname>, <varname>@&gt;</varname>, <varname>~=</varname>, <varname>-|-</varname>, <varname>&lt;&lt;</varname>, <varname>&gt;&gt;</varname>, <varname>&amp;&lt;</varname>, <varname>&amp;&gt;</varname>, <varname>&lt;&lt;|</varname>, <varname>|&gt;&gt;</varname>, <varname>&amp;&lt;|</varname>, <varname>|&amp;&gt;</varname>,  <varname>&lt;&lt;/</varname>, <varname>/&gt;&gt;</varname>, <varname>&amp;&lt;/</varname>, <varname>/&amp;&gt;</varname>, <varname>&lt;&lt;#</varname>, <varname>#&gt;&gt;</varname>, <varname>&amp;&lt;#</varname>, and <varname>#&amp;&gt;</varname>.</para>

			<para>In addition, B-tree indexes can be created for table columns of a box type. For these index types, basically the only useful operation is equality. There is a B-tree sort ordering defined for values of time types, with corresponding <varname>&lt;</varname> and <varname>&gt;</varname> operators, but the ordering is rather arbitrary and not usually useful in the real world. The B-tree support is primarily meant to allow sorting internally in queries, rather than creation of actual indexes.</para>
		</sect1>
	</chapter>

	<chapter id="manipulating_temporal_types">
		<title>Manipulating Temporal Types</title>
		<para>We present next the functions and operators for temporal types. These functions and operators are polymorphic, that is, their arguments may be of several types, and the result type may depend on the type of the arguments. To express this, we use the following notation:</para>

		<itemizedlist>
			<listitem>
				<para><varname>ttype</varname> represents any temporal type,</para>
			</listitem>

			<listitem>
				<para><varname>time</varname> represents any time type, that is, <varname>timestamptz</varname>, <varname>period</varname>, <varname>timestampset</varname>, or <varname>periodset</varname>,</para>
			</listitem>

			<listitem>
				<para><varname>tnumber</varname> represents any temporal numeric type, that is, <varname>tint</varname> or <varname>tfloat</varname>,</para>
			</listitem>

			<listitem>
				<para><varname>torder</varname> represents any temporal type whose base type has a total order defined, that is, <varname>tint</varname>, <varname>tfloat</varname>, or <varname>ttext</varname>,</para>
			</listitem>

			<listitem>
				<para><varname>tpoint</varname> represents a temporal point type, that is, <varname>tgeompoint</varname> or <varname>tgeogpoint</varname>,</para>
			</listitem>

			<listitem>
				<para><varname>ttypeinst</varname> represents any temporal type with instant duration,</para>
			</listitem>

			<listitem>
				<para><varname>ttypei</varname> represents any temporal type with instant set duration,</para>
			</listitem>

			<listitem>
				<para><varname>ttypeseq</varname> represents any temporal type with sequence duration,</para>
			</listitem>

			<listitem>
				<para><varname>tdiscseq</varname> represents any temporal type with sequence duration and a discrete base type,</para>
			</listitem>

			<listitem>
				<para><varname>tcontseq</varname> represents any temporal type with sequence duration and a continuous base type,</para>
			</listitem>

			<listitem>
				<para><varname>ttypes</varname> represents any temporal type with sequence set duration,</para>
			</listitem>

			<listitem>
				<para><varname>base</varname> represents any base type of a temporal type, that is, <varname>bool</varname>, <varname>int</varname>, <varname>float</varname>, <varname>text</varname>, <varname>geometry</varname>, or <varname>geography</varname>,</para>
			</listitem>

			<listitem>
				<para><varname>number</varname> represents any numeric base type, that is, <varname>int</varname> or <varname>float</varname>,</para>
			</listitem>

			<listitem>
				<para><varname>numrange</varname> represents any numeric range of values, that is, either <varname>intrange</varname> or <varname>floatrange</varname>,</para>
			</listitem>

			<listitem>
				<para><varname>geo</varname> represents either <varname>geometry</varname> or <varname>geography</varname>,</para>
			</listitem>

			<listitem>
				<para><varname>point</varname> represents a <varname>geometry</varname> or a <varname>geography</varname> restricted to a point.</para>
			</listitem>

			<listitem>
				<para><varname>type[]</varname> represents an array of <varname>type</varname>.</para>
			</listitem>
		</itemizedlist>
				
		<para>A common way to generalize the traditional operations to the temporal types is to apply the operation at each instant, which yields a temporal value as result. In that case, the operation is only defined on the intersection of the emporal extents of the operands; if the temporal extents are disjoint, then the result is null. For example, the temporal comparison operators, such as <varname>#&lt;</varname>, test whether the values taken by their operands at each instant satisfy the condition and return a temporal Boolean. Examples of the various generalizations of the operators are given next.
			<programlisting>
-- Temporal comparison
SELECT tint '[2@2001-01-01, 2@2001-01-03)' #&lt; tfloat '[1@2001-01-01, 3@2001-01-03)';
-- "{[f@2001-01-01, f@2001-01-02], (t@2001-01-02, t@2001-01-03)}"
SELECT tfloat '[1@2001-01-01, 3@2001-01-03)' #&lt; tfloat '[3@2001-01-03, 1@2001-01-05)';
-- NULL
-- Temporal addition
SELECT tint '[1@2001-01-01, 1@2001-01-03)' + tint '[2@2001-01-02, 2@2001-01-05)';
-- "[3@2001-01-02, 3@2001-01-03)"
-- Temporal intersects
SELECT tintersects(tgeompoint '[Point(0 1)@2001-01-01, Point(3 1)@2001-01-04)',
	geometry 'Polygon((1 0,1 2,2 2,2 0,1 0))');
-- "{[f@2001-01-01, t@2001-01-02, t@2001-01-03], (f@2001-01-03, f@2001-01-04]}"
-- Temporal distance
SELECT tgeompoint '[Point(0 0)@2001-01-01 08:00:00, Point(0 1)@2001-01-03 08:10:00)' &lt;-&gt;
	tgeompoint '[Point(0 0)@2001-01-02 08:05:00, Point(1 1)@2001-01-05 08:15:00)';
-- "[0.5@2001-01-02 08:05:00+00, 0.745184033794557@2001-01-03 08:10:00+00)"
			</programlisting>
		</para>
			
		<para>Another common requirement is to determine whether the operands ever or always satisfy a condition with respect to an operation. These can be obtained by applying the ever/always comparison operators. These operators are denoted by prefixing the traditional comparison operators with, respectively, <varname>?</varname> (ever) and <varname>%</varname> (always). Examples of ever and always comparison operators are given next.
			<programlisting>
-- Does the operands ever intersect?
SELECT tintersects(tgeompoint '[Point(0 1)@2001-01-01, Point(3 1)@2001-01-04)',
	geometry 'Polygon((1 0,1 2,2 2,2 0,1 0))') ?= true;
-- true
-- Does the operands always intersect?
SELECT tintersects(tgeompoint '[Point(0 1)@2001-01-01, Point(3 1)@2001-01-04)',
	geometry 'Polygon((0 0,0 2,4 2,4 0,0 0))') %= true;
-- true
-- Is the left operand ever less than the right one ?
SELECT (tfloat '[1@2001-01-01, 3@2001-01-03)' #&lt;
	tfloat '[3@2001-01-01, 1@2001-01-03)') ?= true;
-- true
-- Is the left operand always less than the right one ?
SELECT (tfloat '[1@2001-01-01, 3@2001-01-03)' #&lt;
	tfloat '[2@2001-01-01, 4@2001-01-03)') %= true;
-- true
			</programlisting>
		For efficiency reasons, some common operations with the ever or the always semantics are natively provided. For example, the <varname>intersects</varname> function determines whether there is an instant at which the two arguments spatially intersect.</para>

		<para>We describe next the functions and operators for temporal types. For conciseness, in the examples we mostly use sequences composed of two instants.</para>

		<sect1 id="input_output_temporal_tyes">
			<title>Input/Output of Temporal Types</title>
			<para>A temporal instant value is a couple of the form <varname>v@t</varname>, where <varname>v</varname> is a value of the base type and <varname>t</varname> is a <varname>timestamptz</varname> value. A temporal sequence value is a set of values <varname>v1@t1,...,vn@tn</varname> delimited by a lower and an upper bounds that can be inclusive (represented by &lsquo;<varname>[</varname>' and &lsquo;<varname>]</varname>') or exclusive (represented by &lsquo;<varname>(</varname>' and &lsquo;<varname>)</varname>'). Examples of input of temporal unit values are as follows:
				<programlisting>
SELECT tbool 'true@2001-01-01 08:00:00';
SELECT tint '1@2001-01-01 08:00:00';
SELECT tfloat '1.5@2001-01-01 08:00:00';
SELECT ttext 'AAA@2001-01-01 08:00:00';
SELECT tgeompoint 'Point(0 0)@2017-01-01 08:00:05';
SELECT tgeogpoint 'Point(0 0)@2017-01-01 08:00:05';
SELECT tbool '[true@2001-01-01 08:00:00, true@2001-01-03 08:00:00]';
SELECT tint '[1@2001-01-01 08:00:00, 1@2001-01-03 08:00:00]';
SELECT tfloat '[2.5@2001-01-01 08:00:00, 3@2001-01-03 08:00:00, 1@2001-01-04 08:00:00]';
SELECT tfloat '[1.5@2001-01-01 08:00:00]';  -- Instant sequence
SELECT ttext '[BBB@2001-01-01 08:00:00, BBB@2001-01-03 08:00:00]';
SELECT tgeompoint '[Point(0 0)@2017-01-01 08:00:00, Point(0 0)@2017-01-01 08:05:00)';
SELECT tgeogpoint '[Point(0 0)@2017-01-01 08:00:00, Point(0 1)@2017-01-01 08:05:00,
	Point(0 0)@2017-01-01 08:10:00)';
				</programlisting>
			</para>
			
			<para>The temporal extent of a temporal instant value is a single instant while the temporal extent of temporal sequence value is a period defined by the first and last instants as well as the upper and lower bounds.</para>

			<para>A temporal set value is a set <varname>{v1,...,vn}</varname> where every <varname>vi</varname> is a temporal unit value of the corresponding type. Examples of input of temporal set values are as follows:
				<programlisting>
SELECT tbool '{true@2001-01-01 08:00:00, false@2001-01-03 08:00:00}';
SELECT tint '{1@2001-01-01 08:00:00, 2@2001-01-03 08:00:00}';
SELECT tfloat '{1.0@2001-01-01 08:00:00, 2.0@2001-01-03 08:00:00}';
SELECT ttext '{AAA@2001-01-01 08:00:00, BBB@2001-01-03 08:00:00}';
SELECT tgeompoint '{Point(0 0)@2017-01-01 08:00:00, Point(0 1)@2017-01-02 08:05:00}';
SELECT tgeogpoint '{Point(0 0)@2017-01-01 08:00:00, Point(0 1)@2017-01-02 08:05:00}';
SELECT tbool '{[false@2001-01-01 08:00:00, false@2001-01-03 08:00:00),
	[true@2001-01-03 08:00:00], (false@2001-01-04 08:00:00, false@2001-01-06 08:00:00]}';
SELECT tint '{[1@2001-01-01 08:00:00, 1@2001-01-03 08:00:00),
	[2@2001-01-04 08:00:00, 3@2001-01-05 08:00:00, 3@2001-01-06 08:00:00]}';
SELECT tfloat '{[1@2001-01-01 08:00:00, 2@2001-01-03 08:00:00, 2@2001-01-04 08:00:00,
	3@2001-01-06 08:00:00]}';
SELECT ttext '{[AAA@2001-01-01 08:00:00, BBB@2001-01-03 08:00:00, BBB@2001-01-04 08:00:00),
	[CCC@2001-01-05 08:00:00, CCC@2001-01-06 08:00:00]}';
SELECT tgeompoint '{[Point(0 0)@2017-01-01 08:00:00, Point(0 1)@2017-01-01 08:05:00),
	[Point(0 1)@2017-01-01 08:10:00, Point(1 1)@2017-01-01 08:15:00)}';
SELECT tgeogpoint '{[Point(0 0)@2017-01-01 08:00:00, Point(0 1)@2017-01-01 08:05:00),
	[Point(0 1)@2017-01-01 08:10:00, Point(1 1)@2017-01-01 08:15:00)}';
				</programlisting>
			The temporal extent of a temporal instant set value is a set of instants while the temporal extent of temporal sequence set value is a set of periods.</para>

			<para>Temporal values of sequence or sequence set duration whose base type is continuous may specify that the interpolation is stepwise. If this is not specified, it is supposed that the interpolation is linear by default.
				<programlisting>
-- Linear interpolation by default				
SELECT tfloat '[2.5@2001-01-01, 3@2001-01-03, 1@2001-01-04]';
SELECT tgeompoint '{[Point(2.5 2.5)@2001-01-01, Point(3 3)@2001-01-03],
	[Point(1 1)@2001-01-04, Point(1 1)@2001-01-04]}';
-- Stepwise interpolation
SELECT tfloat 'Interp=Stepwise;[2.5@2001-01-01, 3@2001-01-03, 1@2001-01-04]';
SELECT tgeompoint 'Interp=Stepwise;{[Point(2.5 2.5)@2001-01-01, Point(3 3)@2001-01-03],
	[Point(1 1)@2001-01-04, Point(1 1)@2001-01-04]}';
				</programlisting>
			For temporal values of sequence set duration all component sequences are supposed to be in the same interpolation, either stepwise or linear, as in the examples above.
			</para>

			<para>For temporal points, it is possible to specify the spatial reference identifier (SRID) using the Extended Well-Known text (EWKT) representation as follows: 
				<programlisting>
SELECT tgeompoint 'SRID=5435;[Point(0 0)@2000-01-01,Point(0 1)@2000-01-02]'
				</programlisting>
			All components geometries will then be of the given SRID. Furthermore, each component geometry can specify its SRID with the EWKT format as in the following example
				<programlisting>
SELECT tgeompoint '[SRID=5435;Point(0 0)@2000-01-01,SRID=5435;Point(0 1)@2000-01-02]'
				</programlisting>
			An error is raised if the component geometries are not all in the same SRID or if the SRID of a component geometry is different from the one of the temporal point
				<programlisting>
SELECT tgeompoint '[SRID=5435;Point(0 0)@2000-01-01,SRID=4326;Point(0 1)@2000-01-02]';
ERROR: Geometry SRID (4326) does not match temporal type SRID (5435)
SELECT tgeompoint 'SRID=5435;[SRID=4326;Point(0 0)@2000-01-01,
	SRID=4326;Point(0 1)@2000-01-02]'
ERROR: Geometry SRID (4326) does not match temporal type SRID (5435)
				</programlisting>
			</para>
		</sect1>

		<sect1 id="constructor_temporal_tyes">
			<title>Constructor Functions</title>

			<para>Each temporal type has constructor functions with the same name as the type and with a suffix for the duration, where the suffix &lsquo;<varname>inst</varname>&rsquo;, &lsquo;<varname>i</varname>&rsquo;, &lsquo;<varname>seq</varname>&rsquo;, and &lsquo;<varname>s</varname>&rsquo; correspond, respectively, to the durations instant, instant set, sequence, and sequence set. Examples are <varname>tintseq</varname> or <varname>tgeompoints</varname>. Using the constructor function is frequently more convenient than writing a literal constant.
			</para>

			<itemizedlist>
				<listitem>
					<para>A first set of constructor functions have two arguments, a base type and a time type, where the latter is a <varname>timestamptz</varname>, a <varname>timestampset</varname>, a <varname>period</varname>, or a <varname>periodset</varname> value for constructing, respectively, a temporal instant, instant set, sequence, or sequence set value. The constructors for temporal sequence or sequence set values with continuous base type have in addition an optional third argument which is a Boolean for stating whether the resulting temporal value has linear interpolation or not. By default this argument is true if it is not specified.</para>
				</listitem>

				<listitem>
					<para>Another set of constructor functions for temporal instant set values have a single argument, which is an array of values of the corresponding instant values.</para>
				</listitem>
			
				<listitem>
					<para>Another set of constructor functions for temporal sequence values have one argument for the array of values of the corresponding instant duration and two optional Boolean arguments stating, respectively, whether the left and right bounds are inclusive or exclusive. It the these arguments are not specified they are assumed to be true by default. In addition, the constructor functions for temporal sequence values with continuous base type have an additional Boolean argument stating whether the interpolation is linear or not. It this argument is not specified it is assumed to be true by default.</para>
				</listitem>
			
				<listitem>
					<para>Another set of constructor functions for temporal sequence set values have a single argument, which is an array of values of the corresponding sequence values. For temporal sequence values with continuous base type, the interpolation of the resulting temporal value depends on the interpolation of the composing sequences. An error is raised if the sequences composing the array have different interpolation.</para>
				</listitem>
			</itemizedlist>
			
			<para>We give next the constructor functions for the various durations.</para>
			
			<itemizedlist>
				<listitem id="ttypeinst">
					<indexterm><primary><varname>ttypeinst</varname></primary></indexterm>
					<para>Constructor for temporal types of instant duration</para>
					<para><varname>ttypeinst(base, timestamptz): ttypeinst</varname></para>
					<programlisting>
SELECT tboolinst(true, '2001-01-01');
SELECT tfloatinst(1.5, '2001-01-01');
SELECT tgeompointinst('Point(0 0)', '2001-01-01');
					</programlisting>
				</listitem>

				<listitem id="ttypei">
					<indexterm><primary><varname>ttypei</varname></primary></indexterm>
					<para>Constructor for temporal types of instant set duration</para>
					<para><varname>ttypei(base, timestampset): ttypei</varname></para>
					<para><varname>ttypei(ttypeinst[]]): ttypei</varname></para>
					<programlisting>
SELECT tinti(2, '{2001-01-01, 2001-01-02, 2001-01-03}');
SELECT tgeompointi('Point(0 0)', '{2001-01-01, 2001-01-02}');
SELECT tbooli(ARRAY[tbool 'true@2001-01-01 08:00:00', 'false@2001-01-01 08:05:00']);
SELECT tinti(ARRAY[tint '1@2001-01-01 08:00:00', '2@2001-01-01 08:05:00']);
SELECT tfloati(ARRAY[tfloat '1.0@2001-01-01 08:00:00', '2.0@2001-01-01 08:05:00']);
SELECT ttexti(ARRAY[ttext 'AAA@2001-01-01 08:00:00', 'BBB@2001-01-01 08:05:00']);
SELECT tgeompointi(ARRAY[tgeompoint 'Point(0 0)@2001-01-01 08:00:00',
	'Point(0 1)@2001-01-01 08:05:00', 'Point(1 1)@2001-01-01 08:10:00']);
SELECT tgeogpointi(ARRAY[tgeogpoint 'Point(1 1)@2001-01-01 08:00:00',
	'Point(2 2)@2001-01-01 08:05:00']);
					</programlisting>
				</listitem>

				<listitem id="ttypeseq">
					<indexterm><primary><varname>ttypeseq</varname></primary></indexterm>
					<para>Constructor for temporal types of sequence duration</para>
					<para><varname>tdiscseq(base, period): tdiscseq</varname></para>
					<para><varname>tdiscseq(ttypeinst[], left_inc = true, right_inc = true}): tdiscseq</varname></para>
					<para><varname>tcontseq(base, period, linear = true): tcontseq</varname></para>
					<para><varname>tcontseq(ttypeinst[], left_inc = true, right_inc = true, linear = true}): tcontseq</varname></para>
					<programlisting>
SELECT tfloatseq(1.5, '[2001-01-01, 2001-01-02]');
SELECT tfloatseq(2.0, '[2001-01-01, 2001-01-02]', false);
SELECT tboolseq(ARRAY[tbool 'true@2001-01-01 08:00:00', 'true@2001-01-03 08:05:00'],
	true, true);
SELECT tintseq(ARRAY[tintinst(2,'2001-01-01 08:00:00'),
	tintinst(2,'2001-01-01 08:10:00')], true, false);
SELECT tfloatseq(ARRAY[tfloat '2.0@2001-01-01 08:00:00', '3@2001-01-03 08:05:00',
	'1@2001-01-03 08:10:00'], true, false);
SELECT tfloatseq(ARRAY[tfloat '2.0@2001-01-01 08:00:00', '3@2001-01-03 08:05:00',
	'1@2001-01-03 08:10:00'], true, true, false);
SELECT ttextseq(ARRAY[ttextinst('AAA', '2001-01-01 08:00:00'),
	ttextinst('BBB', '2001-01-03 08:05:00'), ttextinst('BBB', '2001-01-03 08:10:00')]);
SELECT tgeompointseq(ARRAY[tgeompoint 'Point(0 0)@2001-01-01 08:00:00',
	'Point(0 1)@2001-01-03 08:05:00', 'Point(1 1)@2001-01-03 08:10:00']);
SELECT tgeogpointseq(ARRAY[tgeogpoint 'Point(0 0)@2001-01-01 08:00:00',
	'Point(0 0)@2001-01-03 08:05:00'], true, true, false);
					</programlisting>
				</listitem>

				<listitem id="ttypes">
					<indexterm><primary><varname>ttypes</varname></primary></indexterm>
					<para>Constructors for temporal types of sequence set duration</para>
					<para><varname>tdiscs(base, periodset): tdiscs</varname></para>
					<para><varname>tconts(base, periodset, linear = true): tconts</varname></para>
					<para><varname>ttypes(ttypeseq[]): ttypes</varname></para>
					<programlisting>
SELECT ttexts('AAA', '{[2001-01-01, 2001-01-02], [2001-01-03, 2001-01-04]}');
SELECT tgeogpointseq('Point(1 1)', '[2001-01-01, 2001-01-02]', false);
SELECT tbools(ARRAY[tbool '[false@2001-01-01 08:00:00, false@2001-01-01 08:05:00)',
	'[true@2001-01-01 08:05:00]','(false@2001-01-01 08:05:00, false@2001-01-01 08:10:00)']);
SELECT tints(ARRAY[tint '[1@2001-01-01 08:00:00, 2@2001-01-01 08:05:00,
	2@2001-01-01 08:10:00, 2@2001-01-01 08:15:00)']);
SELECT tfloats(ARRAY[tfloat '[1.0@2001-01-01 08:00:00, 2.0@2001-01-01 08:05:00,
	2.0@2001-01-01 08:10:00]', '[2.0@2001-01-01 08:15:00, 3.0@2001-01-01 08:20:00)']);
SELECT tfloats(ARRAY[tfloat 'Interp=Stepwise;[1.0@2001-01-01 08:00:00,
	2.0@2001-01-01 08:05:00, 2.0@2001-01-01 08:10:00]',
	'Interp=Stepwise;[3.0@2001-01-01 08:15:00, 3.0@2001-01-01 08:20:00)']);
SELECT ttexts(ARRAY[ttext '[AAA@2001-01-01 08:00:00, AAA@2001-01-01 08:05:00)',
	'[BBB@2001-01-01 08:10:00, BBB@2001-01-01 08:15:00)']);
SELECT tgeompoints(ARRAY[tgeompoint '[Point(0 0)@2001-01-01 08:00:00,
	Point(0 1)@2001-01-01 08:05:00, Point(0 1)@2001-01-01 08:10:00)',
	'[Point(0 1)@2001-01-01 08:15:00, Point(0 0)@2001-01-01 08:20:00)']);
SELECT tgeogpoints(ARRAY[tgeogpoint
	'Interp=Stepwise;[Point(0 0)@2001-01-01 08:00:00, Point(0 0)@2001-01-01 08:05:00)',
	'Interp=Stepwise;[Point(1 1)@2001-01-01 08:10:00, Point(1 1)@2001-01-01 08:15:00)']);
SELECT tfloats(ARRAY[tfloat 'Interp=Stepwise;[1.0@2001-01-01 08:00:00,
	2.0@2001-01-01 08:05:00, 2.0@2001-01-01 08:10:00]',
	'[3.0@2001-01-01 08:15:00, 3.0@2001-01-01 08:20:00)']);
-- ERROR:  Input sequences must have the same interpolation
					</programlisting>
				</listitem>
			</itemizedlist>
		</sect1>

		<sect1 id="casting_temporal_types">
			<title>Casting</title>

			<para>A temporal value can be converted into a temporal value of a compatible type. This can be done using the notation <varname>CAST(ttype1 AS ttype2)</varname> or <varname>ttype1::ttype2</varname>.</para>
			<itemizedlist>
				<listitem id="tint_tfloat">
					<indexterm><primary><varname>::</varname></primary></indexterm>
					<para>Cast a temporal integer to a temporal float</para>
					<para><varname>tint::tfloat</varname></para>
					<programlisting>
SELECT tint '[1@2001-01-01, 2@2001-01-03]'::tfloat;
-- "[1@2001-01-01 00:00:00+00, 2@2001-01-03 00:00:00+00]"
SELECT tint '[1@2000-01-01, 2@2000-01-03, 3@2000-01-05]'::tfloat;
-- "Interp=Stepwise;[1@2000-01-01 00:00:00+01, 2@2000-01-03 00:00:00+01, 3@2000-01-05 00:00:00+01]"
					</programlisting>
				</listitem>

				<listitem id="tfloat_tint">
					<indexterm><primary><varname>::</varname></primary></indexterm>
					<para>Cast a temporal float to a temporal integer</para>
					<para><varname>tfloat::tint</varname></para>
					<programlisting>
SELECT tfloat 'Interp=Stepwise;[1.5@2001-01-01, 2.5@2001-01-03]'::tint;
-- "[1@2001-01-01 00:00:00+00, 2@2001-01-03 00:00:00+00]"
SELECT tfloat '[1.5@2001-01-01, 2.5@2001-01-03]'::tint;
-- ERROR:  Cannot cast temporal float with linear interpolation to temporal integer
					</programlisting>
				</listitem>

				<listitem id="tgeompoint_tgeogpoint">
					<indexterm><primary><varname>::</varname></primary></indexterm>
					<para>Cast a temporal geometry point to a temporal geography point</para>
					<para><varname>tgeompoint::tgeogpoint</varname></para>
					<programlisting>
SELECT asText((tgeogpoint 'Point(0 0)@2001-01-01')::tgeompoint);
-- "{POINT(0 0)@2001-01-01}"
					</programlisting>
				</listitem>

				<listitem id="tgeogpoint_tgeompoint">
					<indexterm><primary><varname>::</varname></primary></indexterm>
					<para>Cast a temporal geography point to a temporal geometry point</para>
					<para><varname>tgeogpoint::tgeompoint</varname></para>
					<programlisting>
SELECT asText((tgeompoint '[Point(0 0)@2001-01-01, Point(0 1)@2001-01-02)')::tgeogpoint);
-- "{[POINT(0 0)@2001-01-01, POINT(0 1)@2001-01-02)}"
					</programlisting>
				</listitem>

			</itemizedlist>

			<para>A common way to store temporal points in PostGIS is to represent them as geometries of type <varname>LINESTRING M</varname> and abuse the M dimension to encode timestamps as seconds since 1970-01-01 00:00:00. These time-enhanced geometries, called trajectories, can be validated with the function <varname>ST_IsValidTrajectory</varname> to verify that the M value is growing from each vertex to the next. Trajectories can be manipulated with the functions <varname>ST_ClosestPointOfApproach</varname>, <varname>ST_DistanceCPA</varname>, and <varname>ST_CPAWithin</varname>. Temporal point values can be converted to/from PostGIS trajectories.</para>

			<itemizedlist>
				<listitem id="tgeompoint_geometry">
					<indexterm><primary><varname>::</varname></primary></indexterm>
					<para>Cast a temporal point to a PostGIS trajectory</para>
					<para><varname>tgeompoint::geometry</varname></para>
					<para><varname>tgeogpoint::geography</varname></para>
					<programlisting>
SELECT ST_AsText((tgeompoint 'Point(0 0)@2001-01-01')::geometry);
-- "POINT M (0 0 978307200)"
SELECT ST_AsText((tgeompoint '{Point(0 0)@2001-01-01, Point(1 1)@2001-01-02,
	Point(1 1)@2001-01-03}')::geometry);
-- "MULTIPOINT M (0 0 978307200,1 1 978393600,1 1 978480000)"
SELECT ST_AsText((tgeompoint '[Point(0 0)@2001-01-01, Point(1 1)@2001-01-02)')::geometry);
-- "LINESTRING M (0 0 978307200,1 1 978393600)"
SELECT ST_AsText((tgeompoint '{[Point(0 0)@2001-01-01, Point(1 1)@2001-01-02),
	[Point(1 1)@2001-01-03, Point(1 1)@2001-01-04),
	[Point(1 1)@2001-01-05, Point(0 0)@2001-01-06)}')::geometry);
-- "MULTILINESTRING M ((0 0 978307200,1 1 978393600),(1 1 978480000,1 1 978566400),
(1 1 978652800,0 0 978739200))"
SELECT ST_AsText((tgeompoint '{[Point(0 0)@2001-01-01, Point(1 1)@2001-01-02),
	[Point(1 1)@2001-01-03],
	[Point(1 1)@2001-01-05, Point(0 0)@2001-01-06)}')::geometry);
-- "GEOMETRYCOLLECTION M (LINESTRING M (0 0 978307200,1 1 978393600),
POINT M (1 1 978480000),LINESTRING M (1 1 978652800,0 0 978739200))"
					</programlisting>
				</listitem>

				<listitem id="geometry_tgeompoint">
					<indexterm><primary><varname>::</varname></primary></indexterm>
					<para>Cast a PostGIS trajectory to a temporal point</para>
					<para><varname>geometry::tgeompoint</varname></para>
					<para><varname>geography::tgeogpoint</varname></para>
					<programlisting>
SELECT asText(geometry 'LINESTRING M (0 0 978307200,0 1 978393600,
	1 1 978480000)'::tgeompoint);
-- "[POINT(0 0)@2001-01-01, POINT(0 1)@2001-01-02, POINT(1 1)@2001-01-03]";
SELECT asText(geometry 'GEOMETRYCOLLECTION M (LINESTRING M (0 0 978307200,1 1 978393600),
	POINT M (1 1 978480000),LINESTRING M (1 1 978652800,0 0 978739200))'::tgeompoint);
-- "{[POINT(0 0)@2001-01-01, POINT(1 1)@2001-01-02], [POINT(1 1)@2001-01-03],
	[POINT(1 1)@2001-01-05, POINT(0 0)@2001-01-06]}"
					</programlisting>
				</listitem>
			</itemizedlist>
		</sect1>

		<sect1 id="transformation_functions">
			<title>Transformation Functions</title>
			<para>A temporal value can be transformed to another duration. An error is raised if the durations are incompatible.</para>
			<itemizedlist>
				<listitem id="ttype_transform">
					<indexterm><primary><varname>ttypeinst</varname></primary></indexterm>
					<indexterm><primary><varname>ttypei</varname></primary></indexterm>
					<indexterm><primary><varname>ttypeseq</varname></primary></indexterm>
					<indexterm><primary><varname>ttypes</varname></primary></indexterm>
					<para>Transform a temporal value to another duration</para>
					<para><varname>ttypeinst(ttype): ttypeinst</varname></para>
					<para><varname>ttypei(ttype): ttypei</varname></para>
					<para><varname>ttypeseq(ttype): ttypeseq</varname></para>
					<para><varname>ttypes(ttype): ttypes</varname></para>
					<programlisting>
SELECT tboolinst(tbool '{[true@2001-01-01]}');
-- "t@2001-01-01 00:00:00+00"
SELECT tboolinst(tbool '{[true@2001-01-01, true@2001-01-02]}');
-- ERROR: Cannot transform input to a temporal instant
SELECT tbooli(tbool 'true@2001-01-01');
-- "{t@2001-01-01}"
SELECT tintseq(tint '1@2001-01-01');
-- "[1@2001-01-01]"
SELECT tfloats(tfloat '2.5@2001-01-01');
-- "{[2.5@2001-01-01]}"
SELECT tfloats(tfloat '{2.5@2001-01-01, 1.5@2001-01-02, 3.5@2001-01-02}');
-- "{[2.5@2001-01-01],[1.5@2001-01-02],[3.5@2001-01-03]}"
					</programlisting>
				</listitem>

				<listitem id="toLinear">
					<indexterm><primary><varname>toLinear</varname></primary></indexterm>
					<para>Transform a temporal value with continuous base type from stepwise to linear interpolation</para>
					<para><varname>toLinear(ttype) : ttype</varname></para>
				<programlisting>
SELECT toLinear(tfloat 'Interp=Stepwise;[1@2000-01-01, 2@2000-01-02,
	1@2000-01-03, 2@2000-01-04]');
-- "{[1@2000-01-01, 1@2000-01-02), [2@2000-01-02, 2@2000-01-03), 
	[1@2000-01-03, 1@2000-01-04), [2@2000-01-04]}"
SELECT asText(toLinear(tgeompoint 'Interp=Stepwise;{[Point(1 1)@2000-01-01,
	Point(2 2)@2000-01-02], [Point(3 3)@2000-01-05, Point(4 4)@2000-01-06]}'));
-- "{[POINT(1 1)@2000-01-01, POINT(1 1)@2000-01-02), [POINT(2 2)@2000-01-02], 
	[POINT(3 3)@2000-01-05, POINT(3 3)@2000-01-06), [POINT(4 4)@2000-01-06]}"
				</programlisting>
				</listitem>

				<listitem id="appendInstant">
					<indexterm><primary><varname>appendInstant</varname></primary></indexterm>
					<para>Append a temporal instant to a temporal value</para>
					<para><varname>appendInstant(ttype, ttypeinst) : ttype</varname></para>
				<programlisting>
SELECT appendInstant(tint '1@2000-01-01', tint '1@2000-01-02');
-- "{1@2000-01-01, 1@2000-01-02}"
SELECT appendInstant(tintseq(tint '1@2000-01-01'), tint '1@2000-01-02');
-- "[1@2000-01-01, 1@2000-01-02]"
SELECT asText(appendInstant(tgeompoint '{[Point(1 1 1)@2000-01-01, 
	Point(2 2 2)@2000-01-02], [Point(3 3 3)@2000-01-04, Point(3 3 3)@2000-01-05]}', 
	tgeompoint 'Point(1 1 1)@2000-01-06'));
-- "{[POINT Z (1 1 1)@2000-01-01, POINT Z (2 2 2)@2000-01-02], 
	[POINT Z (3 3 3)@2000-01-04, POINT Z (3 3 3)@2000-01-05, POINT Z (1 1 1)@2000-01-06]}"
				</programlisting>
				</listitem>

				<listitem id="merge">
					<indexterm><primary><varname>merge</varname></primary></indexterm>
					<para>Merge temporal values</para>
					<para><varname>merge(ttype, ttype) : ttype</varname></para>
					<para><varname>merge(ttype[]) : ttype</varname></para>
					<para>The values may share a single timestamp, in that case the temporal values are joined in the result if their value at the common timestamp is the same, otherwise an error is raised.</para>
					<programlisting>
SELECT merge(tint '1@2000-01-01', tint '1@2000-01-02');
-- "{1@2000-01-01, 1@2000-01-02}"
SELECT merge(tint '[1@2000-01-01, 2@2000-01-02]', tint '[2@2000-01-02, 1@2000-01-03]');
-- "[1@2000-01-01, 2@2000-01-02, 1@2000-01-03]"
SELECT merge(tint '[1@2000-01-01, 2@2000-01-02]', tint '[3@2000-01-03, 1@2000-01-04]');
-- "{[1@2000-01-01, 2@2000-01-02], [3@2000-01-03, 1@2000-01-04]}"
SELECT merge(tint '[1@2000-01-01, 2@2000-01-02]', tint '[1@2000-01-02, 2@2000-01-03]');
-- ERROR:  Both arguments have different value at their overlapping timestamp
SELECT asText(merge(tgeompoint '{[Point(1 1 1)@2000-01-01,
	Point(2 2 2)@2000-01-02], [Point(3 3 3)@2000-01-04, Point(3 3 3)@2000-01-05]}',
	tgeompoint '{[Point(3 3 3)@2000-01-05, Point(1 1 1)@2000-01-06]}'));
-- "{[POINT Z (1 1 1)@2000-01-01, POINT Z (2 2 2)@2000-01-02],
	[POINT Z (3 3 3)@2000-01-04, POINT Z (3 3 3)@2000-01-05, POINT Z (1 1 1)@2000-01-06]}"

SELECT merge(ARRAY[tint '1@2000-01-01', '1@2000-01-02']);
-- "{1@2000-01-01, 1@2000-01-02}"
SELECT merge(ARRAY[tint '{1@2000-01-01, 2@2000-01-02}', '{2@2000-01-02, 3@2000-01-03}']);
-- "{1@2000-01-01, 2@2000-01-02, 3@2000-01-03}"
SELECT merge(ARRAY[tint '{1@2000-01-01, 2@2000-01-02}', '{3@2000-01-03, 4@2000-01-04}']);
-- "{1@2000-01-01, 2@2000-01-02, 3@2000-01-03, 4@2000-01-04}"
SELECT merge(ARRAY[tint '[1@2000-01-01, 2@2000-01-02]', '[2@2000-01-02, 1@2000-01-03]']);
-- "[1@2000-01-01, 2@2000-01-02, 1@2000-01-03]"
SELECT merge(ARRAY[tint '[1@2000-01-01, 2@2000-01-02]', '[3@2000-01-03, 4@2000-01-04]']);
-- "{[1@2000-01-01, 2@2000-01-02], [3@2000-01-03, 4@2000-01-04]}"
SELECT merge(ARRAY[tgeompoint '{[Point(1 1)@2000-01-01, Point(2 2)@2000-01-02],
	[Point(3 3)@2000-01-03, Point(4 4)@2000-01-04]}', '{[Point(4 4)@2000-01-04,
	Point(3 3)@2000-01-05], [Point(6 6)@2000-01-06, Point(7 7)@2000-01-07]}']);
-- "{[Point(1 1)@2000-01-01, Point(2 2)@2000-01-02], [Point(3 3)@2000-01-03,
	Point(4 4)@2000-01-04, Point(3 3)@2000-01-05],
	[Point(6 6)@2000-01-06, Point(7 7)@2000-01-07]}"
SELECT merge(ARRAY[tgeompoint '{[Point(1 1)@2000-01-01, Point(2 2)@2000-01-02]}',
	'{[Point(2 2)@2000-01-02, Point(1 1)@2000-01-03]}']);
-- "[Point(1 1)@2000-01-01, Point(2 2)@2000-01-02, Point(1 1)@2000-01-03]"
					</programlisting>
				</listitem>

			</itemizedlist>
		</sect1>

		<sect1>
			<title>Accessor Functions</title>
			<itemizedlist>

				<listitem id="ttype_memSize">
					<indexterm><primary><varname>memSize</varname></primary></indexterm>
					<para>Get the memory size in bytes</para>
					<para><varname>memSize(ttype): integer</varname></para>
					<programlisting>
SELECT memSize(tint '{1@2012-01-01, 2@2012-01-02, 3@2012-01-03}');
-- 280
					</programlisting>
				</listitem>

				<listitem id="duration">
					<indexterm><primary><varname>duration</varname></primary></indexterm>
					<para>Get the duration</para>
					<para><varname>duration(ttype): {'Instant', 'InstantSet', 'Sequence', 'SequenceSet'}</varname></para>
					<programlisting>
SELECT duration(tint '[1@2012-01-01, 2@2012-01-02, 3@2012-01-03]');
-- "Sequence"
					</programlisting>
				</listitem>

				<listitem id="interpolation">
					<indexterm><primary><varname>interpolation</varname></primary></indexterm>
					<para>Get the interpolation</para>
					<para><varname>interpolation(ttype): {'Discrete', 'Stepwise', 'Linear'}</varname></para>
					<programlisting>
SELECT interpolation(tfloat '{1@2012-01-01, 2@2012-01-02, 3@2012-01-03}');
-- "Discrete"
SELECT interpolation(tint '[1@2012-01-01, 2@2012-01-02, 3@2012-01-03]');
-- "Stepwise"
SELECT interpolation(tfloat '[1@2012-01-01, 2@2012-01-02, 3@2012-01-03]');
-- "Linear"
SELECT interpolation(tfloat 'Interp=Stepwise;[1@2012-01-01, 2@2012-01-02, 3@2012-01-03]');
-- "Stepwise"
SELECT interpolation(tgeompoint 'Interp=Stepwise;[Point(1 1)@2012-01-01, Point(2 2)@2012-01-02, Point(3 3)@2012-01-03]');
-- "Stepwise"
					</programlisting>
				</listitem>

				<listitem id="getValue">
					<indexterm><primary><varname>getValue</varname></primary></indexterm>
					<para>Get the value</para>
					<para><varname>getValue(ttypeinst): base</varname></para>
					<programlisting>
SELECT getValue(tint '1@2012-01-01');
-- 1
SELECT ST_AsText(getValue(tgeompoint 'Point(0 0)@2012-01-01'));
-- "POINT(0 0)"
					</programlisting>
				</listitem>

				<listitem id="getValues">
					<indexterm><primary><varname>getValues</varname></primary></indexterm>
					<para>Get the values</para>
					<para><varname>getValues(ttype): {base[], floatrange[], geo}</varname></para>
					<programlisting>
SELECT getValues(tint '[1@2012-01-01, 2@2012-01-03]');
-- "{1,2}"
SELECT getValues(tfloat '[1@2012-01-01, 2@2012-01-03)');
-- "{[1,2)}"
SELECT getValues(tfloat '{[1@2012-01-01, 2@2012-01-03), [3@2012-01-03, 4@2012-01-05)}');
-- "{[1,2),[3,4)}"
SELECT getValues(tfloat 'Interp=Stepwise;{[1@2012-01-01, 2@2012-01-02],
	[3@2012-01-03, 4@2012-01-05]}');
-- "{"[1,1]","[2,2]","[3,3]","[4,4]"}"
SELECT ST_AsText(getValues(tgeompoint '{[Point(0 0)@2012-01-01, Point(0 1)@2012-01-02),
	[Point(0 1)@2012-01-03, Point(1 1)@2012-01-04)}'));
-- "LINESTRING(0 0,0 1,1 1)"
SELECT ST_AsText(getValues(tgeompoint '{[Point(0 0)@2012-01-01, Point(0 1)@2012-01-02),
	[Point(1 1)@2012-01-03, Point(2 2)@2012-01-04)}'));
-- "MULTILINESTRING((0 0,0 1),(1 1,2 2)"
SELECT ST_AsText(getValues(tgeompoint 'Interp=Stepwise;{[Point(0 0)@2012-01-01,
	Point(0 1)@2012-01-02], [Point(0 1)@2012-01-03, Point(1 1)@2012-01-04]}'));
-- "GEOMETRYCOLLECTION(MULTIPOINT(0 0,0 1),MULTIPOINT(0 1,1 1))"
SELECT ST_AsText(getValues(tgeompoint '{Point(0 0)@2012-01-01, Point(0 1)@2012-01-02}'));
-- "MULTIPOINT(0 0,0 1)"
SELECT ST_AsText(getValues(tgeompoint '{[Point(0 0)@2012-01-01, Point(0 1)@2012-01-02),
	[Point(1 1)@2012-01-03, Point(1 1)@2012-01-04), 
	[Point(2 1)@2012-01-05, Point(2 2)@2012-01-06)}'));
-- "GEOMETRYCOLLECTION(POINT(1 1),LINESTRING(0 0,0 1),LINESTRING(2 1,2 2))"
					</programlisting>
				</listitem>

				<listitem id="startValue">
					<indexterm><primary><varname>startValue</varname></primary></indexterm>
					<para>Get the start value</para>
					<para><varname>startValue(ttype): base</varname></para>
					<para>The function does not take into account whether the bounds are inclusive or not.</para>
					<programlisting>
SELECT startValue(tfloat '(1@2012-01-01, 2@2012-01-03)');
-- 1
					</programlisting>
				</listitem>

				<listitem id="endValue">
					<indexterm><primary><varname>endValue</varname></primary></indexterm>
					<para>Get the end value</para>
					<para><varname>endValue(ttype): base</varname></para>
					<para>The function does not take into account whether the bounds are inclusive or not.</para>
					<programlisting>
SELECT endValue(tfloat '{[1@2012-01-01, 2@2012-01-03), [3@2012-01-03, 5@2012-01-05)}');
-- 5
					</programlisting>
				</listitem>

				<listitem id="minValue">
					<indexterm><primary><varname>minValue</varname></primary></indexterm>
					<para>Get the minimum value</para>
					<para><varname>minValue(torder): base</varname></para>
					<para>The function does not take into account whether the bounds are inclusive or not.</para>
					<programlisting>
SELECT minValue(tfloat '{1@2012-01-01, 2@2012-01-03, 3@2012-01-05}');
-- 1
					</programlisting>
				</listitem>

				<listitem id="maxValue">
					<indexterm><primary><varname>maxValue</varname></primary></indexterm>
					<para>Get the maximum value</para>
					<para><varname>maxValue(torder): base</varname></para>
					<para>The function does not take into account whether the bounds are inclusive or not.</para>
					<programlisting>
SELECT maxValue(tfloat '{[1@2012-01-01, 2@2012-01-03), [3@2012-01-03, 5@2012-01-05)}');
-- 5
					</programlisting>
				</listitem>

				<listitem id="valueRange">
					<indexterm><primary><varname>valueRange</varname></primary></indexterm>
					<para>Get the value range</para>
					<para><varname>valueRange(tnumber): numrange</varname></para>
					<para>The function does not take into account whether the bounds are inclusive or not.</para>
					<programlisting>
SELECT valueRange(tfloat '{[2@2012-01-01, 1@2012-01-03), [4@2012-01-03, 6@2012-01-05)}');
-- "[1,6]"
SELECT valueRange(tfloat '{1@2012-01-01, 2@2012-01-03, 3@2012-01-05}');
-- "[1,3])"
					</programlisting>
				</listitem>

				<listitem id="valueAtTimestamp">
					<indexterm><primary><varname>valueAtTimestamp</varname></primary></indexterm>
					<para>Get the value at a timestamp</para>
					<para><varname>valueAtTimestamp(ttype, timestamptz): base</varname></para>
					<programlisting>
SELECT valueAtTimestamp(tfloat '[1@2012-01-01, 4@2012-01-04)', '2012-01-02');
-- "2"
					</programlisting>
				</listitem>

				<listitem id="getTimestamp">
					<indexterm><primary><varname>getTimestamp</varname></primary></indexterm>
					<para>Get the timestamp</para>
					<para><varname>getTimestamp(ttypeinst): timestamptz</varname></para>
					<programlisting>
SELECT getTimestamp(tint '1@2012-01-01');
-- "2012-01-01"
					</programlisting>
				</listitem>

				<listitem id="getTime">
					<indexterm><primary><varname>getTime</varname></primary></indexterm>
					<para>Get the time</para>
					<para><varname>getTime(ttype): periodset</varname></para>
					<programlisting>
SELECT getTime(tint '[1@2012-01-01, 1@2012-01-15)');
-- "{[2012-01-01, 2012-01-15)}"
					</programlisting>
				</listitem>

				<listitem id="timespan">
					<indexterm><primary><varname>timespan</varname></primary></indexterm>
					<para>Get the timespan</para>
					<para><varname>timespan(ttype): interval</varname></para>
					<programlisting>
SELECT timespan(tfloat '{[1@2012-01-01, 2@2012-01-03), [2@2012-01-04, 2@2012-01-05)}');
-- "3 days"
					</programlisting>
				</listitem>

				<listitem id="ttype_period">
					<indexterm><primary><varname>period</varname></primary></indexterm>
					<para>Get the period on which the temporal value is defined ignoring the potential time gaps</para>
					<para><varname>period(ttype): period</varname></para>
					<programlisting>
SELECT period(tint '{1@2012-01-01, 2@2012-01-03, 3@2012-01-05}');
-- "[2012-01-01, 2012-01-05]"
SELECT period(tfloat '{[1@2012-01-01, 1@2012-01-02), [2@2012-01-03, 3@2012-01-04)}');
-- "[2012-01-01, 2012-01-04)"
					</programlisting>
				</listitem>

				<listitem id="numInstants">
					<indexterm><primary><varname>numInstants</varname></primary></indexterm>
					<para>Get the number of different instants</para>
					<para><varname>numInstants(ttype): int</varname></para>
					<programlisting>
SELECT numInstants(tfloat '{[1@2000-01-01, 2@2000-01-02), (2@2000-01-02, 3@2000-01-03)}');
-- 3
					</programlisting>
				</listitem>

				<listitem id="startInstant">
					<indexterm><primary><varname>startInstant</varname></primary></indexterm>
					<para>Get the start instant</para>
					<para><varname>startInstant(ttype): ttypeinst</varname></para>
					<para>The function does not take into account whether the bounds are inclusive or not.</para>
					<programlisting>
SELECT startInstant(tfloat '{[1@2000-01-01, 2@2000-01-02), 
	(2@2000-01-02, 3@2000-01-03)}');
-- "1@2000-01-01"
					</programlisting>
				</listitem>

				<listitem id="endInstant">
					<indexterm><primary><varname>endInstant</varname></primary></indexterm>
					<para>Get the end instant</para>
					<para><varname>endInstant(ttype): ttypeinst</varname></para>
					<para>The function does not take into account whether the bounds are inclusive or not.</para>
					<programlisting>
SELECT endInstant(tfloat '{[1@2000-01-01, 2@2000-01-02), (2@2000-01-02, 3@2000-01-03)}');
-- "3@2000-01-03"
					</programlisting>
				</listitem>

				<listitem id="instantN">
					<indexterm><primary><varname>instantN</varname></primary></indexterm>
					<para>Get the n-th different instant</para>
					<para><varname>instantN(ttype, int): ttypeinst</varname></para>
					<programlisting>
SELECT instantN(tfloat '{[1@2000-01-01, 2@2000-01-02), (2@2000-01-02, 3@2000-01-03)}', 3);
-- "3@2000-01-03"
					</programlisting>
				</listitem>

				<listitem id="instants">
					<indexterm><primary><varname>instants</varname></primary></indexterm>
					<para>Get the different instants</para>
					<para><varname>instants(ttype): ttypeinst[]</varname></para>
					<programlisting>
SELECT instants(tfloat '{[1@2000-01-01, 2@2000-01-02), (2@2000-01-02, 3@2000-01-03)}');
-- "{"1@2000-01-01","2@2000-01-02","3@2000-01-03"}"
					</programlisting>
				</listitem>

				<listitem id="ttype_numTimestamps">
					<indexterm><primary><varname>numTimestamps</varname></primary></indexterm>
					<para>Get the number of different timestamps</para>
					<para><varname>numTimestamps(ttype): int</varname></para>
					<programlisting>
SELECT numTimestamps(tfloat '{[1@2012-01-01, 2@2012-01-03), 
	[3@2012-01-03, 5@2012-01-05)}');
-- 3
					</programlisting>
				</listitem>

				<listitem id="ttype_startTimestamp">
					<indexterm><primary><varname>startTimestamp</varname></primary></indexterm>
					<para>Get the start timestamp</para>
					<para>The function does not take into account whether the bounds are inclusive or not.</para>
					<para><varname>startTimestamp(ttype): timestamptz</varname></para>
					<programlisting>
SELECT startTimestamp(tfloat '[1@2012-01-01, 2@2012-01-03)');
-- "2012-01-01"
					</programlisting>
				</listitem>

				<listitem id="ttype_endTimestamp">
					<indexterm><primary><varname>endTimestamp</varname></primary></indexterm>
					<para>Get the end timestamp</para>
					<para><varname>endTimestamp(ttype): timestamptz</varname></para>
					<para>The function does not take into account whether the bounds are inclusive or not.</para>
					<programlisting>
SELECT endTimestamp(tfloat '{[1@2012-01-01, 2@2012-01-03), 
	[3@2012-01-03, 5@2012-01-05)}');
-- "2012-01-05"
					</programlisting>
				</listitem>

				<listitem id="ttype_timestampN">
					<indexterm><primary><varname>timestampN</varname></primary></indexterm>
					<para>Get the n-th different timestamp</para>
					<para><varname>timestampN(ttype, int): timestamptz</varname></para>
					<programlisting>
SELECT timestampN(tfloat '{[1@2012-01-01, 2@2012-01-03), 
	[3@2012-01-03, 5@2012-01-05)}', 3);
-- "2012-01-05"
					</programlisting>
				</listitem>

				<listitem id="ttype_timestamps">
					<indexterm><primary><varname>timestamps</varname></primary></indexterm>
					<para>Get the different timestamps</para>
					<para><varname>timestamps(ttype): timestamptz[]</varname></para>
					<programlisting>
SELECT timestamps(tfloat '{[1@2012-01-01, 2@2012-01-03), [3@2012-01-03, 5@2012-01-05)}');
-- "{"2012-01-01", "2012-01-03", "2012-01-05"}"
					</programlisting>
				</listitem>

				<listitem id="numSequences">
					<indexterm><primary><varname>numSequences</varname></primary></indexterm>
					<para>Get the number of sequences</para>
					<para><varname>numSequences({ttypeseq,ttypes}): int</varname></para>
					<programlisting>
SELECT numSequences(tfloat '{[1@2012-01-01, 2@2012-01-03), 
	[3@2012-01-03, 5@2012-01-05)}');
-- 2
					</programlisting>
				</listitem>

				<listitem id="startSequence">
					<indexterm><primary><varname>startSequence</varname></primary></indexterm>
					<para>Get the start sequence</para>
					<para><varname>startSequence({ttypeseq,ttypes}): ttypeseq</varname></para>
					<programlisting>
SELECT startSequence(tfloat '{[1@2012-01-01, 2@2012-01-03), 
	[3@2012-01-03, 5@2012-01-05)}');
-- "[1@2012-01-01, 2@2012-01-03)"
					</programlisting>
				</listitem>

				<listitem id="endSequence">
					<indexterm><primary><varname>endSequence</varname></primary></indexterm>
					<para>Get the end sequence</para>
					<para><varname>endSequence({ttypeseq,ttypes}): ttypeseq</varname></para>
					<programlisting>
SELECT endSequence(tfloat '{[1@2012-01-01, 2@2012-01-03), [3@2012-01-03, 5@2012-01-05)}');
-- "[3@2012-01-03, 5@2012-01-05)"
					</programlisting>
				</listitem>

				<listitem id="sequenceN">
					<indexterm><primary><varname>sequenceN</varname></primary></indexterm>
					<para>Get the n-th sequence</para>
					<para><varname>sequenceN({ttypeseq,ttypes}, int): ttypeseq</varname></para>
					<programlisting>
SELECT sequenceN(tfloat '{[1@2012-01-01, 2@2012-01-03), 
	[3@2012-01-03, 5@2012-01-05)}', 2);
-- "[3@2012-01-03, 5@2012-01-05)"
					</programlisting>
				</listitem>

				<listitem id="sequences">
					<indexterm><primary><varname>sequences</varname></primary></indexterm>
					<para>Get the sequences</para>
					<para><varname>sequences({ttypeseq,ttypes}): ttypeseq[]</varname></para>
					<programlisting>
SELECT sequences(tfloat '{[1@2012-01-01, 2@2012-01-03), [3@2012-01-03, 5@2012-01-05)}');
-- "{"[1@2012-01-01, 2@2012-01-03)", "[3@2012-01-03, 5@2012-01-05)"}"
					</programlisting>
				</listitem>

				<listitem id="ttype_shift">
					<indexterm><primary><varname>shift</varname></primary></indexterm>
					<para>Shift the temporal value by an interval</para>
					<para><varname>shift(ttype): ttype</varname></para>
					<programlisting>
SELECT shift(tint '{1@2001-01-01, 2@2001-01-03, 1@2001-01-05}', '1 day'::interval);
-- "{1@2001-01-02, 2@2001-01-04, 1@2001-01-06}"
SELECT shift(tfloat '[1@2001-01-01, 2@2001-01-03]', '1 day'::interval);
-- "[1@2001-01-02, 2@2001-01-04]"
SELECT asText(shift(tgeompoint '{[Point(1 1)@2001-01-01, Point(2 2)@2001-01-03], 
	[Point(2 2)@2001-01-04, Point(1 1)@2001-01-05]}', '1 day'::interval));
-- "{[POINT(1 1)@2001-01-02, POINT(2 2)@2001-01-04], [
	POINT(2 2)@2001-01-05, POINT(1 1)@2001-01-06]}"
					</programlisting>
				</listitem>

				<listitem id="intersectsTimestamp">
					<indexterm><primary><varname>intersectsTimestamp</varname></primary></indexterm>
					<para>Does the temporal value intersect the timestamp?</para>
					<para><varname>intersectsTimestamp(ttype, timestamptz): boolean</varname></para>
					<programlisting>
SELECT intersectsTimestamp(tint '[1@2012-01-01, 1@2012-01-15)', timestamptz '2012-01-03');
-- true
					</programlisting>
				</listitem>

				<listitem id="intersectsTimestampSet">
					<indexterm><primary><varname>intersectsTimestampSet</varname></primary></indexterm>
					<para>Does the temporal value intersect the timestamp set?</para>
					<para><varname>intersectsTimestampSet(ttype, timestampset): boolean</varname></para>
					<programlisting>
SELECT intersectsTimestampSet(tint '[1@2012-01-01, 1@2012-01-15)',
	timestampset '{2012-01-01, 2012-01-03}');
-- true
					</programlisting>
				</listitem>

				<listitem id="intersectsPeriod">
					<indexterm><primary><varname>intersectsPeriod</varname></primary></indexterm>
					<para>Does the temporal value intersect the period?</para>
					<para><varname>intersectsPeriod(ttype, period): boolean</varname></para>
					<programlisting>
SELECT intersectsPeriod(tint '[1@2012-01-01, 1@2012-01-04)',
	period '[2012-01-01,2012-01-05)');
-- true
					</programlisting>
				</listitem>

				<listitem id="intersectsPeriodSet">
					<indexterm><primary><varname>intersectsPeriodSet</varname></primary></indexterm>
					<para>Does the temporal value intersect the period set?</para>
					<para><varname>intersectsPeriodSet(ttype, periodset): boolean</varname></para>
					<programlisting>
SELECT intersectsPeriodSet(tbool '[t@2012-01-01, f@2012-01-15]',
	periodset '{[2012-01-01, 2012-01-03), [2012-01-05, 2012-01-07)}');
-- true
					</programlisting>
				</listitem>

				<listitem id="twAvg">
					<indexterm><primary><varname>twAvg</varname></primary></indexterm>
					<para>Get the time-weighted average</para>
					<para><varname>twAvg(tnumber): float</varname></para>
					<programlisting>
SELECT twAvg(tfloat '{[1@2012-01-01, 2@2012-01-03), [2@2012-01-04, 2@2012-01-06)}');
-- 1.75
					</programlisting>
				</listitem>
			</itemizedlist>
		</sect1>

		<sect1>
			<title>Spatial Functions</title>
			<para>In the following, we specify with the symbol &Z_support; that the function supports 3D points and with the symbol &geography_support; that the function is available for geographies.</para>

			<itemizedlist>
				<listitem id="asText">
					<indexterm><primary><varname>asText</varname></primary></indexterm>
					<para>Get the Well-Known Text (WKT) representation &Z_support; &geography_support;</para>
					<para><varname>asText({tpoint, tpoint[], geo[]}): {text, text[]}</varname></para>
					<programlisting>
SELECT asText(tgeompoint 'SRID=4326;[Point(0 0 0)@2012-01-01, Point(1 1 1)@2012-01-02)');
-- "[POINT Z (0 0 0)@2012-01-01 00:00:00+00, POINT Z (1 1 1)@2012-01-02 00:00:00+00)"
SELECT asText(ARRAY[geometry 'Point(0 0)', 'Point(1 1)']);
-- "{"POINT(0 0)","POINT(1 1)"}"
					</programlisting>
				</listitem>

				<listitem id="asEWKT">
					<indexterm><primary><varname>asEWKT</varname></primary></indexterm>
					<para>Get the Extended Well-Known Text (EWKT) representation &Z_support; &geography_support;</para>
					<para><varname>asEWKT({tpoint, tpoint[], geo[]}): {text, text[]}</varname></para>
					<programlisting>
SELECT asEWKT(tgeompoint 'SRID=4326;[Point(0 0 0)@2012-01-01, Point(1 1 1)@2012-01-02)');
-- "SRID=4326;[POINT Z (0 0 0)@2012-01-01 00:00:00+00, 
	POINT Z (1 1 1)@2012-01-02 00:00:00+00)"
SELECT asEWKT(ARRAY[geometry 'SRID=5676;Point(0 0)', 'SRID=5676;Point(1 1)']);
-- "{"SRID=5676;POINT(0 0)","SRID=5676;POINT(1 1)"}"
					</programlisting>
				</listitem>

				<listitem id="asMFJSON">
					<indexterm><primary><varname>asMFJSON</varname></primary></indexterm>
					<para>Get the Moving Features JSON representation &Z_support; &geography_support;</para>
					<para><varname>asMFJSON(tpoint, maxdecdigits int4 DEFAULT 15, options int4 DEFAULT 0): bytea</varname></para>
					<para>The last <varname>options</varname> argument could be used to add BBOX and/or CRS in MFJSON output:</para>
					<itemizedlist>
						<listitem><para>0: means no option (default value)</para></listitem>
						<listitem><para>1: MFJSON BBOX</para></listitem>
						<listitem><para>2: MFJSON Short CRS (e.g EPSG:4326)</para></listitem>
						<listitem><para>4: MFJSON Long CRS (e.g urn:ogc:def:crs:EPSG::4326)</para></listitem>
					</itemizedlist>
					<programlisting>
SELECT asMFJSON(tgeompoint 'Point(1 2)@2019-01-01 18:00:00.15+02');
-- "{"type":"MovingPoint","coordinates":[1,2],"datetimes":"2019-01-01T17:00:00.15+01",
	"interpolations":["Discrete"]}"
SELECT asMFJSON(tgeompoint 'SRID=4326;
	Point(50.813810 4.384260)@2019-01-01 18:00:00.15+02', 2, 3);
-- "{"type":"MovingPoint","crs":{"type":"name","properties":{"name":"EPSG:4326"}},
	"stBoundedBy":{"bbox":[50.81,4.38,50.81,4.38],
	"period":{"begin":"2019-01-01 17:00:00.15+01","end":"2019-01-01 17:00:00.15+01"}},
	"coordinates":[50.81,4.38],"datetimes":"2019-01-01T17:00:00.15+01",
	"interpolations":["Discrete"]}"
					</programlisting>
				</listitem>

				<listitem id="asBinary">
					<indexterm><primary><varname>asBinary</varname></primary></indexterm>
					<para>Get the Well-Known Binary (WKB) representation &Z_support; &geography_support;</para>
					<para><varname>asBinary(tpoint, text default 'NDR'): bytea</varname></para>
					<para>The result is encoded using either the little-endian (NDR) or the big-endian (XDR) encoding. If no encoding is specified, then NDR is used.</para>
					<programlisting>
SELECT asBinary(tgeompoint 'SRID=4326;Point(1 2 3)@2012-01-01');
-- "\001\001\000\000\000\000\000\000\360?\000\000\000\000\000\000\000@\000\000\000\000\000\000\010@\000\374\340\023jX\001\000"
					</programlisting>
				</listitem>

				<listitem id="asEWKB">
					<indexterm><primary><varname>asEWKB</varname></primary></indexterm>
					<para>Get the Extended Well-Known Binary (EWKB) representation &Z_support; &geography_support;</para>
					<para><varname>asEWKB(tpoint, text default 'NDR'): bytea</varname></para>
					<para>The result is encoded using either the little-endian (NDR) or the big-endian (XDR) encoding. If no encoding is specified, then NDR is used.</para>
					<programlisting>
SELECT asEWKB(tgeompoint 'SRID=4326;Point(1 2 3)@2012-01-01');
-- "\0011\346\020\000\000\000\000\000\000\000\000\360?\000\000\000\000\000\000\000@\000\000\000\000\000\000\010@\000\374\340\023jX\001\000"
					</programlisting>
				</listitem>

				<listitem id="asHexEWKB">
					<indexterm><primary><varname>asHexEWKB</varname></primary></indexterm>
					<para>Get the Hexadecimal Extended Well-Known Binary (EWKB) representation as text &Z_support; &geography_support;</para>
					<para><varname>asHexEWKB(tpoint, text default 'NDR'): text</varname></para>
					<para>The result is encoded using either the little-endian (NDR) or the big-endian (XDR) encoding. If no encoding is specified, then NDR is used.</para>
					<programlisting>
SELECT asHexEWKB(tgeompoint 'SRID=4326;Point(1 2 3)@2012-01-01');
-- "0131E6100000000000000000F03F0000000000000040000000000000084000FCE0136A580100"					
					</programlisting>
				</listitem>

				<listitem id="fromMFJSON">
					<indexterm><primary><varname>fromMFJSON</varname></primary></indexterm>
					<para>Input a temporal point from a Moving Features JSON representation &Z_support; &geography_support;</para>
					<para><varname>fromMFJSON(text): tpoint</varname></para>
					<programlisting>
SELECT asEWKT(fromMFJSON(text '{"type":"MovingPoint","crs":{"type":"name",
"properties":{"name":"EPSG:4326"}},"coordinates":[50.81,4.38],
"datetimes":"2019-01-01T17:00:00.15+01","interpolations":["Discrete"]}'));
-- "SRID=4326;POINT(50.81 4.38)@2019-01-01 17:00:00.15+01"
					</programlisting>
				</listitem>

				<listitem id="fromEWKB">
					<indexterm><primary><varname>fromEWKB</varname></primary></indexterm>
					<para>Input a temporal point from an Extended Well-Known Binary (EWKB) representation &Z_support; &geography_support;</para>
					<para><varname>fromEWKB(bytea): tpoint</varname></para>
					<programlisting>
SELECT asEWKT(fromEWKB(bytea 
'\0011\346\020\000\000\000\000\000\000\000\000\360?\000\000\000\000\000\000\000@\000\000\000\000\000\000\010@\000\374\340\023jX\001\000'));
-- "SRID=4326;POINT Z (1 2 3)@2012-01-01 00:00:00+01"
					</programlisting>
				</listitem>

				<listitem id="tpoint_SRID">
					<indexterm><primary><varname>SRID</varname></primary></indexterm>
					<para>Get the spatial reference identifier &Z_support; &geography_support;</para>
					<para><varname>SRID(tpoint): integer</varname></para>
					<programlisting>
SELECT SRID(tgeompoint 'Point(0 0)@2012-01-01');
-- 0
					</programlisting>
				</listitem>

				<listitem id="tpoint_setSRID">
					<indexterm><primary><varname>setSRID</varname></primary></indexterm>
					<para>Set the spatial reference identifier &Z_support; &geography_support;</para>
					<para><varname>setSRID(tpoint): tpoint</varname></para>
					<programlisting>
SELECT asEWKT(setSRID(tgeompoint '[Point(0 0)@2012-01-01, Point(1 1)@2012-01-02)', 4326));
-- "SRID=4326;[POINT(0 0)@2012-01-01 00:00:00+00, POINT(1 1)@2012-01-02 00:00:00+00)"
					</programlisting>
					</listitem>

				<listitem id="tpoint_transform">
					<indexterm><primary><varname>transform</varname></primary></indexterm>
					<para>Transform to a different spatial reference &Z_support; &geography_support;</para>
					<para><varname>transform(tpoint, integer): tpoint</varname></para>
					<programlisting>
SELECT asEWKT(transform(tgeompoint 'SRID=4326;Point(4.35 50.85)@2012-01-01', 3812));
-- "SRID=3812;POINT(648679.018035303 671067.055638114)@2012-01-01 00:00:00+00"
					</programlisting>
				</listitem>

				<listitem id="tpoint_setPrecision">
					<indexterm><primary><varname>setPrecision</varname></primary></indexterm>
					<para>Round the coordinate values to a number of decimal places &Z_support; &geography_support;</para>
					<para><varname>setPrecision(tpoint, int): tpoint</varname></para>
					<programlisting>
SELECT asText(setPrecision(tgeompoint '{Point(1.12345 1.12345 1.12345)@2000-01-01, 
	Point(2 2 2)@2000-01-02, Point(1.12345 1.12345 1.12345)@2000-01-03}', 2));
-- "{POINT Z (1.12 1.12 1.12)@2000-01-01, POINT Z (2 2 2)@2000-01-02, 
	POINT Z (1.12 1.12 1.12)@2000-01-03}"
SELECT asText(setPrecision(tgeogpoint 'Point(1.12345 1.12345)@2000-01-01', 2));
-- "POINT(1.12 1.12)@2000-01-01"
					</programlisting>
				</listitem>

				<listitem id="length">
					<indexterm><primary><varname>length</varname></primary></indexterm>
					<para>Get the length traversed by the temporal point &Z_support; &geography_support;</para>
					<para><varname>length(tpoint): float</varname></para>
					<programlisting>
SELECT length(tgeompoint '[Point(0 0 0)@2000-01-01, Point(1 1 1)@2000-01-02]');
-- 1.73205080756888
SELECT length(tgeompoint '[Point(0 0 0)@2000-01-01, Point(1 1 1)@2000-01-02,
	Point(0 0 0)@2000-01-03]');
-- 3.46410161513775
SELECT length(tgeompoint 'Interp=Stepwise;[Point(0 0 0)@2000-01-01, Point(1 1 1)@2000-01-02,
	Point(0 0 0)@2000-01-03]');
-- 0
					</programlisting>
				</listitem>

				<listitem id="cumulativeLength">
					<indexterm><primary><varname>cumulativeLength</varname></primary></indexterm>
					<para>Get the cumulative length traversed by the temporal point &Z_support; &geography_support;</para>
					<para><varname>cumulativeLength(tpoint): tfloatseq</varname></para>
					<programlisting>
SELECT cumulativeLength(tgeompoint
	'{[Point(0 0)@2000-01-01, Point(1 1)@2000-01-02, Point(1 0)@2000-01-03],
	[Point(1 0)@2000-01-04, Point(0 0)@2000-01-05]}');
-- "{[0@2000-01-01, 1.4142135623731@2000-01-02, 2.41421356237309@2000-01-03],
	[2.41421356237309@2000-01-04, 3.41421356237309@2000-01-05]}"
SELECT cumulativeLength(tgeompoint 'Interp=Stepwise;[Point(0 0 0)@2000-01-01, Point(1 1 1)@2000-01-02,
	Point(0 0 0)@2000-01-03]');
-- "Interp=Stepwise;[0@2000-01-01, 0@2000-01-02, 0@2000-01-03]"
					</programlisting>
				</listitem>

				<listitem id="speed">
					<indexterm><primary><varname>speed</varname></primary></indexterm>
					<para>Get the speed of the temporal point in units per second &Z_support; &geography_support;</para>
					<para><varname>speed(tpoint): tfloats</varname></para>
					<programlisting>
SELECT speed(tgeompoint '{[Point(0 0)@2000-01-01, Point(1 1)@2000-01-02, Point(1 0)@2000-01-03],
	[Point(1 0)@2000-01-04, Point(0 0)@2000-01-05]}') * 3600 * 24;
-- "Interp=Stepwise;{[1.4142135623731@2000-01-01, 1@2000-01-02, 1@2000-01-03], [1@2000-01-04, 1@2000-01-05]}"
SELECT speed(tgeompoint 'Interp=Stepwise;[Point(0 0)@2000-01-01, Point(1 1)@2000-01-02, Point(1 0)@2000-01-03]') * 3600 * 24;
-- "Interp=Stepwise;[0@2000-01-01 00:00:00+01, 0@2000-01-03 00:00:00+01]"
					</programlisting>
				</listitem>

				<listitem id="twCentroid">
					<indexterm><primary><varname>twCentroid</varname></primary></indexterm>
					<para>Get the time-weighted centroid &Z_support;</para>
					<para><varname>twCentroid(tgeompoint): point</varname></para>
					<programlisting>
SELECT ST_AsText(twCentroid(tgeompoint '{[Point(0 0 0)@2012-01-01, 
	Point(0 1 1)@2012-01-02, Point(0 1 1)@2012-01-03, Point(0 0 0)@2012-01-04)}'));
-- "POINT Z (0 0.666666666666667 0.666666666666667)"
					</programlisting>
				</listitem>

				<listitem id="azimuth">
					<indexterm><primary><varname>azimuth</varname></primary></indexterm>
					<para>Get the temporal azimuth &Z_support; &geography_support;</para>
					<para><varname>azimuth(tpoint): tfloat</varname></para>
					<programlisting>
SELECT degrees(azimuth(tgeompoint '[Point(0 0 0)@2012-01-01, Point(1 1 1)@2012-01-02,
	Point(1 1 1)@2012-01-03, Point(0 0 0)@2012-01-04)'));
-- "Interp=Stepwise;{[45@2012-01-01, 45@2012-01-02], [225@2012-01-03, 225@2012-01-04)}"
					</programlisting>
				</listitem>

				<listitem id="nearestApproachInstant">
					<indexterm><primary><varname>nearestApproachInstant</varname></primary></indexterm>
					<para>Get the instant of the first temporal point at which the two arguments are at the nearest distance &Z_support; &geography_support;</para>
					<para><varname>nearestApproachInstant({geo, tpoint}, {geo, tpoint}): tpoint</varname></para>
					<para>The function will only return the first instant that it finds if there are more than one. The resulting instant may be at an exclusive bound.</para>
					<programlisting>
SELECT asText(NearestApproachInstant(tgeompoint '(Point(1 1)@2000-01-01, 
	Point(3 1)@2000-01-03]', geometry 'Linestring(1 3,2 2,3 3)'));
-- "POINT(2 1)@2000-01-02"
SELECT asText(NearestApproachInstant(tgeompoint 'Interp=Stepwise;(Point(1 1)@2000-01-01,
	Point(3 1)@2000-01-03]', geometry 'Linestring(1 3,2 2,3 3)'));
-- "POINT(1 1)@2000-01-01"
SELECT asText(NearestApproachInstant(tgeompoint '(Point(1 1)@2000-01-01,
	Point(2 2)@2000-01-03]', tgeompoint '(Point(1 1)@2000-01-01, Point(4 1)@2000-01-03]'));
-- "POINT(1 1)@2000-01-01"
SELECT asText(nearestApproachInstant(
	tgeompoint '[Point(0 0 0)@2012-01-01, Point(1 1 1)@2012-01-03,
	Point(0 0 0)@2012-01-05)', tgeompoint '[Point(2 0 0)@2012-01-02,
	Point(1 1 1)@2012-01-04, Point(2 2 2)@2012-01-06)'));
-- "POINT Z (0.75 0.75 0.75)@2012-01-03 12:00:00+00"
					</programlisting>
					<para>Function <varname>nearestApproachInstant</varname> generalizes the PostGIS function <varname>ST_ClosestPointOfApproach</varname>. First, the latter function requires both arguments to be trajectories. Second, function <varname>nearestApproachInstant</varname> returns both the point and the timestamp of the nearest point of approach while the PostGIS function only provides the timestamp as shown next.</para>
					<programlisting>
SELECT to_timestamp(ST_ClosestPointOfApproach(
	tgeompoint '[Point(0 0 0)@2012-01-01, Point(1 1 1)@2012-01-03, 
		Point(0 0 0)@2012-01-05)'::geometry,
	tgeompoint '[Point(2 0 0)@2012-01-02, Point(1 1 1)@2012-01-04, 
		Point(2 2 2)@2012-01-06)'::geometry));
-- "2012-01-03 12:00:00+00"
					</programlisting>
				</listitem>

				<listitem id="nearestApproachDistance">
					<indexterm><primary><varname>nearestApproachDistance</varname></primary></indexterm>
					<para>Get the smallest distance ever &Z_support; &geography_support;</para>
					<para><varname>nearestApproachDistance({geo, tpoint}, {geo, tpoint}): float</varname></para>
					<programlisting>

SELECT NearestApproachDistance(tgeompoint '(Point(1 1)@2000-01-01, 
	Point(3 1)@2000-01-03]', geometry 'Linestring(1 3,2 2,3 3)');
-- 1
SELECT NearestApproachDistance(tgeompoint 'Interp=Stepwise;(Point(1 1)@2000-01-01,
	Point(3 1)@2000-01-03]', geometry 'Linestring(1 3,2 2,3 3)');
-- 1.4142135623731
SELECT nearestApproachDistance(
	tgeompoint '[Point(0 0 0)@2012-01-01, Point(1 1 1)@2012-01-03, 
		Point(0 0 0)@2012-01-05)',
	tgeompoint '[Point(2 0 0)@2012-01-02, Point(1 1 1)@2012-01-04, 
		Point(2 2 2)@2012-01-06)');
-- "0.5"
					</programlisting>
					<para>Function <varname>nearestApproachDistance</varname> has an associated operator <varname>|=|</varname> that can be used for doing nearest neightbor searches using a GiST index (see <xref linkend="operators_temporal_types" />). This function corresponds to the function <varname>ST_DistanceCPA</varname> provided by PostGIS, altough the latter requires both arguments to be a trajectory.</para>
					<programlisting>
SELECT ST_DistanceCPA(
	tgeompoint '[Point(0 0 0)@2012-01-01, Point(1 1 1)@2012-01-03, 
		Point(0 0 0)@2012-01-05)'::geometry,
	tgeompoint '[Point(2 0 0)@2012-01-02, Point(1 1 1)@2012-01-04, 
		Point(2 2 2)@2012-01-06)'::geometry);
-- "0.5"
					</programlisting>
				</listitem>

				<listitem id="shortestLine">
					<indexterm><primary><varname>shortestLine</varname></primary></indexterm>
					<para>Get the line connecting the nearest approach point &Z_support; &geography_support;</para>
					<para><varname>shortestLine({geo, tpoint}, {geo, tpoint}): geo</varname></para>
					<para>The function will only return the first line that it finds if there are more than one.</para>
					<programlisting>
SELECT ST_AsText(shortestLine(tgeompoint '(Point(1 1)@2000-01-01, 
	Point(3 1)@2000-01-03]', geometry 'Linestring(1 3,2 2,3 3)'));
-- "LINESTRING(2 1,2 2)"
SELECT ST_AsText(shortestLine(tgeompoint 'Interp=Stepwise;(Point(1 1)@2000-01-01,
	Point(3 1)@2000-01-03]', geometry 'Linestring(1 3,2 2,3 3)'));
-- "LINESTRING(1 1,2 2)"
SELECT ST_AsText(shortestLine(
	tgeompoint '[Point(0 0 0)@2012-01-01, Point(1 1 1)@2012-01-03, 
		Point(0 0 0)@2012-01-05)',
	tgeompoint '[Point(2 0 0)@2012-01-02, Point(1 1 1)@2012-01-04, 
		Point(2 2 2)@2012-01-06)'));
-- "LINESTRING Z (0.75 0.75 0.75,1.25 0.75 0.75)"
					</programlisting>
					<para>Function <varname>shortestLine</varname> can be used to obtain the result provided by the PostGIS function <varname>ST_CPAWithin</varname> when both arguments are trajectories as shown next.</para>
					<programlisting>
SELECT ST_Length(shortestLine(
	tgeompoint '[Point(0 0 0)@2012-01-01, Point(1 1 1)@2012-01-03, 
		Point(0 0 0)@2012-01-05)',
	tgeompoint '[Point(2 0 0)@2012-01-02, Point(1 1 1)@2012-01-04, 
		Point(2 2 2)@2012-01-06)')) &lt;= 0.5;
-- true
SELECT ST_CPAWithin(
	tgeompoint '[Point(0 0 0)@2012-01-01, Point(1 1 1)@2012-01-03, 
		Point(0 0 0)@2012-01-05)'::geometry,
	tgeompoint '[Point(2 0 0)@2012-01-02, Point(1 1 1)@2012-01-04, 
		Point(2 2 2)@2012-01-06)'::geometry, 0.5);
-- true
					</programlisting>
				</listitem>

				<listitem id="simplify">
					<indexterm><primary><varname>simplify</varname></primary></indexterm>
					<para>Simplify a temporal point using a generalization of the Douglas-Peucker algorithm &Z_support;</para>
					<para><varname>simplify(tpoint, float): tpoint</varname></para>
					<para><varname>simplify(tpoint, float, float): tpoint</varname></para>
					<para>The first version remove points that are less than the distance passed as second argument, which is specified in the units of the coordinate system. The second version remove points that are less than the distance passed as second argument provided that the speed difference between the point and the corresponding point in the simplified version is less than the speed passed as third argument, which is specified in units per second. Notice that simplification applies only to temporal sequences or sequence sets with linear interpolation. In all other cases, a copy of the given temporal point is returned.</para>

					<programlisting>
-- Only distance specified
SELECT ST_AsText(trajectory(simplify(tgeompoint '[Point(0 4)@2000-01-01,
	Point(1 1)@2000-01-02, Point(2 3)@2000-01-03, Point(3 1)@2000-01-04,
	Point(4 3)@2000-01-05, Point(5 0)@2000-01-06, Point(6 4)@2000-01-07]', 1.5)));
-- "LINESTRING(0 4,1 1,4 3,5 0,6 4)"
SELECT ST_AsText(trajectory(simplify(tgeompoint '[Point(0 4)@2000-01-01,
	Point(1 1)@2000-01-02, Point(2 3)@2000-01-03, Point(3 1)@2000-01-04,
	Point(4 3)@2000-01-05, Point(5 0)@2000-01-06, Point(6 4)@2000-01-07]', 2)));
-- "LINESTRING(0 4,5 0,6 4)"
SELECT ST_AsText(trajectory(simplify(tgeompoint '[Point(0 4)@2000-01-01,
	Point(1 1)@2000-01-02, Point(2 3)@2000-01-03, Point(3 1)@2000-01-04,
	Point(4 3)@2000-01-05, Point(5 0)@2000-01-06, Point(6 4)@2000-01-07]', 4)));
-- "LINESTRING(0 4,6 4)"

-- Speed of the temporal point
SELECT round(speed(tgeompoint '[Point(0 4)@2000-01-01, Point(1 1)@2000-01-02,
Point(2 3)@2000-01-03, Point(3 1)@2000-01-04, Point(4 3)@2000-01-05,
Point(5 0)@2000-01-06, Point(6 4)@2000-01-07]') * 1e5, 2);
-- "Interp=Stepwise;[3.66@2000-01-01, 2.59@2000-01-02, 3.66@2000-01-05,
	4.77@2000-01-06, 4.77@2000-01-07]"

-- Both distance and delta speed specified
SELECT ST_AsText(trajectory(simplify(tgeompoint '[Point(0 4)@2000-01-01,
	Point(1 1)@2000-01-02, Point(2 3)@2000-01-03, Point(3 1)@2000-01-04,
	Point(4 3)@2000-01-05, Point(5 0)@2000-01-06, Point(6 4)@2000-01-07]', 4, 1 / 1e5)));
-- "LINESTRING(0 4,1 1,2 3,3 1,4 3,5 0,6 4)"
SELECT ST_AsText(trajectory(simplify(tgeompoint '[Point(0 4)@2000-01-01,
	Point(1 1)@2000-01-02, Point(2 3)@2000-01-03, Point(3 1)@2000-01-04,
	Point(4 3)@2000-01-05, Point(5 0)@2000-01-06, Point(6 4)@2000-01-07]', 4, 2 / 1e5)));
-- "LINESTRING(0 4,1 1,5 0,6 4)"
SELECT ST_AsText(trajectory(simplify(tgeompoint '[Point(0 4)@2000-01-01,
	Point(1 1)@2000-01-02, Point(2 3)@2000-01-03, Point(3 1)@2000-01-04,
	Point(4 3)@2000-01-05, Point(5 0)@2000-01-06, Point(6 4)@2000-01-07]', 4, 3 / 1e5)));
-- "LINESTRING(0 4,6 4)"
					</programlisting>
					<para>A typical use for the <varname>simplify</varname> function is to reduce the size of a dataset, in particular for visualization purposes.</para>
				</listitem>

				<listitem id="geoMeasure">
					<indexterm><primary><varname>geoMeasure</varname></primary></indexterm>
					<para>Construct a geometry/geography with M measure from a temporal point and a temporal float &Z_support; &geography_support;</para>
					<para><varname>geoMeasure(tpoint, tfloat, segmentize = false): geo</varname></para>
					<para>The last <varname>segmentize</varname> argument states whether a resulting Linestring M value is transformed into a MultiLinestring M, where each component is a segment of two points.</para>

					<programlisting>
SELECT st_astext(geoMeasure(tgeompoint '{Point(1 1 1)@2000-01-01,
	Point(2 2 2)@2000-01-02}', '{5@2000-01-01, 5@2000-01-02}'));
-- "MULTIPOINT ZM (1 1 1 5,2 2 2 5)"
SELECT st_astext(geoMeasure(tgeogpoint '{[Point(1 1)@2000-01-01, Point(2 2)@2000-01-02],
	[Point(1 1)@2000-01-03, Point(1 1)@2000-01-04]}',
	'{[5@2000-01-01, 5@2000-01-02],[7@2000-01-03, 7@2000-01-04]}'));
-- "GEOMETRYCOLLECTION M (LINESTRING M (1 1 5,2 2 5),POINT M (1 1 7))"
SELECT st_astext(geoMeasure(tgeompoint '[Point(1 1)@2000-01-01,
	Point(2 2)@2000-01-02, Point(1 1)@2000-01-03]', '[5@2000-01-01, 7@2000-01-02, 5@2000-01-03]', true));
-- "MULTILINESTRING M ((1 1 5,2 2 5),(2 2 7,1 1 7))"
					</programlisting>
					<para>A typical visualization for mobility data is to show on a map the trajectory of the moving object using different colors according to the speed. <xref linkend="figspeed" /> shows the result of the query below using a color ramp in QGIS.</para>
					<programlisting>
WITH Temp(t) AS (
	SELECT tgeompoint '[Point(0 0)@2012-01-01, Point(1 1)@2012-01-05,
			Point(2 0)@2012-01-08, Point(3 1)@2012-01-10, Point(4 0)@2012-01-11]'
)
SELECT ST_AsText(geoMeasure(t,  round(speed(t) * 3600 * 24, 2), true))
FROM Temp;
-- "MULTILINESTRING M ((0 0 0.35,1 1 0.35),(1 1 0.47,2 0 0.47),(2 0 0.71,3 1 0.71),
	(3 1 1.41,4 0 1.41))"
					</programlisting>
					<para>The following expression is used in QGIS to achieve this. The <varname>scale_linear</varname> function transforms the M value of each composing segment to the range [0, 1]. This value is then passed to the <varname>ramp_color</varname> function.</para>
					<programlisting>
ramp_color(
	'RdYlBu',
	scale_linear(
		m(start_point(geometry_n($geometry,@geometry_part_num))),
		0, 2, 0, 1
	)
)
				</programlisting>
					<figure id="figspeed" float="start"><title>Visualizing the speed of a moving object using a color ramp in QGIS.</title>
						<mediaobject>
							<imageobject><imagedata scale='30' fileref='images/speed.png' /></imageobject>
						</mediaobject>
					</figure>
				</listitem>

			</itemizedlist>
		</sect1>

		<sect1>
			<title>Restriction Functions</title>
			<para>These functions restrict the temporal value with respect to a value extent or a time extent.</para>

			<itemizedlist>
				<listitem id="atValue">
					<indexterm><primary><varname>atValue</varname></primary></indexterm>
					<para>Restrict to a value</para>
					<para><varname>atValue(ttype, base): ttype</varname></para>
					<programlisting>
SELECT atValue(tint '[1@2012-01-01, 1@2012-01-15)', 1);
-- "[1@2012-01-01, 1@2012-01-15)"
SELECT asText(atValue(tgeompoint '[Point(0 0 0)@2012-01-01, Point(2 2 2)@2012-01-03)',
	'Point(1 1 1)'));
-- "{[POINT Z (1 1 1)@2012-01-02]}"
					</programlisting>
				</listitem>

				<listitem id="atValues">
					<indexterm><primary><varname>atValues</varname></primary></indexterm>
					<para>Restrict to an array of values</para>
					<para><varname>atValues(ttype, base[]): ttype</varname></para>
					<programlisting>
SELECT atValues(tfloat '[1@2012-01-01, 4@2012-01-4)', ARRAY[1, 3, 5]);
-- "{[1@2012-01-01], [3@2012-01-03]}"
SELECT asText(atValues(tgeompoint '[Point(0 0)@2012-01-01, Point(2 2)@2012-01-03)',
	ARRAY[geometry 'Point(0 0)', 'Point(1 1)']));
-- "{[POINT(0 0)@2012-01-01 00:00:00+00], [POINT(1 1)@2012-01-02 00:00:00+00]}"
					</programlisting>
				</listitem>

				<listitem id="atRange">
					<indexterm><primary><varname>atRange</varname></primary></indexterm>
					<para>Restrict to a range</para>
					<para><varname>atRange(tnumber, numrange): ttype</varname></para>
					<programlisting>
SELECT atRange(tfloat '[1@2012-01-01, 4@2012-01-4)', floatrange '[1,3]');
-- "[1@2012-01-01, 3@2012-01-03]"
					</programlisting>
				</listitem>

				<listitem id="atRanges">
					<indexterm><primary><varname>atRanges</varname></primary></indexterm>
					<para>Restrict to an array of ranges</para>
					<para><varname>atRanges(tnumber, numrange[]): ttype</varname></para>
					<programlisting>
SELECT atRanges(tfloat '[1@2012-01-01, 5@2012-01-05)', 
	ARRAY[floatrange '[1,2]', '[3,4]']);
-- "{[1@2012-01-01, 2@2012-01-02],[3@2012-01-03, 4@2012-01-04]}"
					</programlisting>
				</listitem>

				<listitem id="atMin">
					<indexterm><primary><varname>atMin</varname></primary></indexterm>
					<para>Restrict to the minimum value</para>
					<para><varname>atMin(torder): torder</varname></para>
					<para>The function returns null if the minimum value only happens at exclusive bounds.</para>
					<programlisting>
SELECT atMin(tint '{1@2012-01-01, 2@2012-01-03, 1@2012-01-05}');
-- "{1@2012-01-01, 1@2012-01-05}"
SELECT atMin(tint '(1@2012-01-01, 3@2012-01-03]');
-- "{(1@2012-01-01, 1@2012-01-03)}"
SELECT atMin(tfloat '(1@2012-01-01, 3@2012-01-03]');
-- NULL
SELECT atMin(ttext '{(AA@2012-01-01, AA@2012-01-03), (BB@2012-01-03, AA@2012-01-05]}');
-- "{(AA@2012-01-01, AA@2012-01-03), [AA@2012-01-05]}"
					</programlisting>
				</listitem>

				<listitem id="atMax">
					<indexterm><primary><varname>atMax</varname></primary></indexterm>
					<para>Restrict to the maximum value</para>
					<para><varname>atMax(torder): torder</varname></para>
					<para>The function returns null if the maximum value only happens at exclusive bounds.</para>
					<programlisting>
SELECT atMax(tint '{1@2012-01-01, 2@2012-01-03, 3@2012-01-05}');
-- "{3@2012-01-05}"
SELECT atMax(tfloat '(1@2012-01-01, 3@2012-01-03)');
-- NULL
SELECT atMax(tfloat '{(2@2012-01-01, 1@2012-01-03), [2@2012-01-03, 2@2012-01-05)}');
-- "{[2@2012-01-03, 2@2012-01-05]}"
SELECT atMax(ttext '{(AA@2012-01-01, AA@2012-01-03), (BB@2012-01-03, AA@2012-01-05]}');
-- "{("BB"@2012-01-03, "BB"@2012-01-05)}"
					</programlisting>
				</listitem>

				<listitem id="atGeometry">
					<indexterm><primary><varname>atGeometry</varname></primary></indexterm>
					<para>Restrict to a geometry</para>
					<para><varname>atGeometry(tgeompoint, geometry): tgeompoint</varname></para>
					<programlisting>
SELECT asText(atGeometry(tgeompoint '[Point(0 0)@2012-01-01, Point(3 3)@2012-01-04)',
	geometry 'Polygon((1 1,1 2,2 2,2 1,1 1))'));
-- "{"[POINT(1 1)@2012-01-02, POINT(2 2)@2012-01-03]"}"
					</programlisting>
				</listitem>

				<listitem id="atTimestamp">
					<indexterm><primary><varname>atTimestamp</varname></primary></indexterm>
					<para>Restrict to a timestamp</para>
					<para><varname>atTimestamp(ttype, timestamptz): ttypeinst</varname></para>
					<programlisting>
SELECT atTimestamp(tfloat '[1@2012-01-01, 5@2012-01-05)', '2012-01-02');
-- "2@2012-01-02"
					</programlisting>
				</listitem>

				<listitem id="atTimestampSet">
					<indexterm><primary><varname>atTimestampSet</varname></primary></indexterm>
					<para>Restrict to a timestamp set</para>
					<para><varname>atTimestampSet(ttype, timestampset): {ttypeinst, ttypei}</varname></para>
					<programlisting>
SELECT atTimestampSet(tint '[1@2012-01-01, 1@2012-01-15)',
	timestampset '{2012-01-01, 2012-01-03}');
-- "{1@2012-01-01, 1@2012-01-03}"
					</programlisting>
				</listitem>

				<listitem id="atPeriod">
					<indexterm><primary><varname>atPeriod</varname></primary></indexterm>
					<para>Restrict to a period</para>
					<para><varname>atPeriod(ttype, period): ttype</varname></para>
					<programlisting>
SELECT atPeriod(tfloat '{[1@2012-01-01, 3@2012-01-03), [3@2012-01-04, 1@2012-01-06)}',
	'[2012-01-02,2012-01-05)');
-- "{[2@2012-01-02, 3@2012-01-03), [3@2012-01-04, 2@2012-01-05)}"
					</programlisting>
				</listitem>

				<listitem id="atPeriodSet">
					<indexterm><primary><varname>atPeriodSet</varname></primary></indexterm>
					<para>Restrict to a period set</para>
					<para><varname>atPeriodSet(ttype, periodset): ttype</varname></para>
					<programlisting>
SELECT atPeriodSet(tint '[1@2012-01-01, 1@2012-01-15)',
	periodset '{[2012-01-01, 2012-01-03), [2012-01-04, 2012-01-05)}');
-- "{[1@2012-01-01, 1@2012-01-03),[1@2012-01-04, 1@2012-01-05)}"
					</programlisting>
				</listitem>

				<listitem id="atTbox">
					<indexterm><primary><varname>atTbox</varname></primary></indexterm>
					<para>Restrict to a <varname>tbox</varname></para>
					<para><varname>atTbox(tnumber, tbox): tnumber</varname></para>
					<programlisting>
SELECT atTbox(tfloat '[0@2012-01-01, 3@2012-01-04)',
	tbox 'TBOX((0, 2012-01-02), (2, 2012-01-04))');
-- "{[1@2012-01-02, 2@2012-01-03]}"
					</programlisting>
				</listitem>

				<listitem id="atStbox">
					<indexterm><primary><varname>atStbox</varname></primary></indexterm>
					<para>Restrict to an <varname>stbox</varname></para>
					<para><varname>atStbox(tgeompoint, stbox): tgeompoint</varname></para>
					<programlisting>
SELECT asText(atStbox(tgeompoint '[Point(0 0)@2012-01-01, Point(3 3)@2012-01-04)',
	stbox 'STBOX T((0, 0, 2012-01-02), (2, 2, 2012-01-04))'));
-- "{[POINT(1 1)@2012-01-02, POINT(2 2)@2012-01-03]}"
					</programlisting>
				</listitem>
			</itemizedlist>
		</sect1>

		<sect1>
			<title>Difference Functions</title>
			<para>These functions restrict the temporal value with respect to the complement of a value/range or a time extent.</para>
			<itemizedlist>
				<listitem id="minusValue">
					<indexterm><primary><varname>minusValue</varname></primary></indexterm>
					<para>Difference with a value</para>
					<para><varname>minusValue(ttype, base): ttype</varname></para>
					<programlisting>
SELECT minusValue(tint '[1@2012-01-01, 2@2012-01-02, 2@2012-01-03)', 1);
-- "{[2@2012-01-02, 2@2012-01-03)}"
SELECT asText(minusValue(tgeompoint '[Point(0 0 0)@2012-01-01, Point(2 2 2)@2012-01-03)',
	'Point(1 1 1)'));
-- "{[POINT Z (0 0 0)@2012-01-01, POINT Z (1 1 1)@2012-01-02),
(POINT Z (1 1 1)@2012-01-02, POINT Z (2 2 2)@2012-01-03)}"
					</programlisting>
				</listitem>

				<listitem id="minusValues">
					<indexterm><primary><varname>minusValues</varname></primary></indexterm>
					<para>Difference with an array of values</para>
					<para><varname>minusValues(ttype, base[]): ttype</varname></para>
					<programlisting>
SELECT minusValues(tfloat '[1@2012-01-01, 4@2012-01-4)', ARRAY[2, 3]);
-- "{[1@2012-01-01, 2@2012-01-02), (2@2012-01-02, 3@2012-01-03), 
	(3@2012-01-03, 4@2012-01-04)}"
SELECT asText(minusValues(tgeompoint '[Point(0 0 0)@2012-01-01, Point(3 3 3)@2012-01-04)',
	ARRAY[geometry 'Point(1 1 1)', 'Point(2 2 2)']));
-- "{[POINT Z (0 0 0)@2012-01-01, POINT Z (1 1 1)@2012-01-02),
	(POINT Z (1 1 1)@2012-01-02, POINT Z (2 2 2)@2012-01-03),
	(POINT Z (2 2 2)@2012-01-03, POINT Z (3 3 3)@2012-01-04)}"
					</programlisting>
				</listitem>

				<listitem id="minusRange">
					<indexterm><primary><varname>minusRange</varname></primary></indexterm>
					<para>Difference with a range</para>
					<para><varname>minusRange(tnumber, numrange): ttype</varname></para>
					<programlisting>
SELECT minusRange(tfloat '[1@2012-01-01, 4@2012-01-4)', floatrange '[2,3]');
-- "{[1@2012-01-01, 2@2012-01-02), (3@2012-01-03, 4@2012-01-04)}"
					</programlisting>
				</listitem>

				<listitem id="minusRanges">
					<indexterm><primary><varname>minusRanges</varname></primary></indexterm>
					<para>Difference with an array of ranges</para>
					<para><varname>minusRanges(tnumber, numrange[]): ttype</varname></para>
					<programlisting>
SELECT minusRanges(tfloat '[1@2012-01-01, 5@2012-01-05)', 
	ARRAY[floatrange '[1,2]', '[3,4]']);
-- "{(2@2012-01-02, 3@2012-01-03), (4@2012-01-04, 5@2012-01-05)}"
					</programlisting>
				</listitem>

				<listitem id="minusMin">
					<indexterm><primary><varname>minusMin</varname></primary></indexterm>
					<para>Difference with the minimum value</para>
					<para><varname>minusMin(torder): torder</varname></para>
					<programlisting>
SELECT minusMin(tint '{1@2012-01-01, 2@2012-01-03, 1@2012-01-05}');
-- "{2@2012-01-03}"
SELECT minusMin(tfloat '[1@2012-01-01, 3@2012-01-03]');
-- "{(1@2012-01-01, 3@2012-01-03]}"
SELECT minusMin(tfloat '(1@2012-01-01, 3@2012-01-03)');
-- "{(1@2012-01-01, 3@2012-01-03)}"
SELECT minusMin(tint '{[1@2012-01-01, 1@2012-01-03), (1@2012-01-03, 1@2012-01-05)}');
-- NULL
					</programlisting>
				</listitem>

				<listitem id="minusMax">
					<indexterm><primary><varname>minusMax</varname></primary></indexterm>
					<para>Difference with the maximum value</para>
					<para><varname>minusMax(torder): torder</varname></para>
					<programlisting>
SELECT minusMax(tint '{1@2012-01-01, 2@2012-01-03, 3@2012-01-05}');
-- "{1@2012-01-01, 2@2012-01-03}"
SELECT minusMax(tfloat '[1@2012-01-01, 3@2012-01-03]');
-- "{[1@2012-01-01, 3@2012-01-03)}"
SELECT minusMax(tfloat '(1@2012-01-01, 3@2012-01-03)');
-- "{(1@2012-01-01, 3@2012-01-03)}"
SELECT minusMax(tfloat '{[2@2012-01-01, 1@2012-01-03), [2@2012-01-03, 2@2012-01-05)}');
-- "{(2@2012-01-01, 1@2012-01-03)}"
SELECT minusMax(tfloat '{[1@2012-01-01, 3@2012-01-03), (3@2012-01-03, 1@2012-01-05)}');
-- "{[1@2012-01-01, 3@2012-01-03), (3@2012-01-03, 1@2012-01-05)}"
					</programlisting>
				</listitem>

				<listitem id="minusGeometry">
					<indexterm><primary><varname>minusGeometry</varname></primary></indexterm>
					<para>Difference with a geometry</para>
					<para><varname>minusGeometry(tgeompoint, geometry): tgeompoint</varname></para>
					<programlisting>
SELECT asText(minusGeometry(tgeompoint '[Point(0 0)@2012-01-01, Point(3 3)@2012-01-04)',
	geometry 'Polygon((1 1,1 2,2 2,2 1,1 1))'));
 -- "{[POINT(0 0)@2012-01-01, POINT(1 1)@2012-01-02), (POINT(2 2)@2012-01-03,
POINT(3 3)@2012-01-04)}"
					</programlisting>
				</listitem>

				<listitem id="minusTimestamp">
					<indexterm><primary><varname>minusTimestamp</varname></primary></indexterm>
					<para>Difference with a timestamp</para>
					<para><varname>minusTimestamp(ttype, timestamptz): ttype</varname></para>
					<programlisting>
SELECT minusTimestamp(tfloat '[1@2012-01-01, 5@2012-01-05)', '2012-01-02');
-- "{[1@2012-01-01, 2@2012-01-02), (2@2012-01-02, 5@2012-01-05)}"
					</programlisting>
				</listitem>

				<listitem id="minusTimestampSet">
					<indexterm><primary><varname>minusTimestampSet</varname></primary></indexterm>
					<para>Difference with a timestamp set</para>
					<para><varname>minusTimestampSet(ttype, timestampset): ttype</varname></para>
					<programlisting>
SELECT minusTimestampSet(tint '[1@2012-01-01, 1@2012-01-15)',
	timestampset '{2012-01-02, 2012-01-03}');
-- "{[1@2012-01-01, 1@2012-01-02), (1@2012-01-02, 1@2012-01-03), 
	(1@2012-01-03, 1@2012-01-15)}"
					</programlisting>
				</listitem>

				<listitem id="minusPeriod">
					<indexterm><primary><varname>minusPeriod</varname></primary></indexterm>
					<para>Difference with a period</para>
					<para><varname>minusPeriod(ttype, period): ttype</varname></para>
					<programlisting>
SELECT minusPeriod(tfloat '{[1@2012-01-01, 3@2012-01-03), [3@2012-01-04, 1@2012-01-06)}',
	'[2012-01-02,2012-01-05)');
-- "{[1@2012-01-01, 2@2012-01-02), [2@2012-01-05, 1@2012-01-06)}"
					</programlisting>
				</listitem>

				<listitem id="minusPeriodSet">
					<indexterm><primary><varname>minusPeriodSet</varname></primary></indexterm>
					<para>Difference with a period set</para>
					<para><varname>minusPeriodSet(ttype, periodset): ttype</varname></para>
					<programlisting>
SELECT minusPeriodSet(tint '[1@2012-01-01, 1@2012-01-15)',
	periodset '{[2012-01-02, 2012-01-03), [2012-01-04, 2012-01-05)}');
-- "{[1@2012-01-01, 1@2012-01-02), [1@2012-01-03, 1@2012-01-04), 
	[1@2012-01-05, 1@2012-01-15)}"
					</programlisting>
				</listitem>

				<listitem id="minusTbox">
					<indexterm><primary><varname>minusTbox</varname></primary></indexterm>
					<para>Difference with a <varname>tbox</varname></para>
					<para><varname>minusTbox(tnumber, tbox): tnumber</varname></para>
					<programlisting>
SELECT minusTbox(tfloat '[0@2012-01-01, 3@2012-01-04)',
	tbox 'TBOX((0, 2012-01-02), (2, 2012-01-04))');
-- "{[0@2012-01-01, 1@2012-01-02), (2@2012-01-03, 3@2012-01-04)}"
					</programlisting>
				</listitem>

				<listitem id="minusStbox">
					<indexterm><primary><varname>minusStbox</varname></primary></indexterm>
					<para>Difference with an <varname>stbox</varname></para>
					<para><varname>minusStbox(tgeompoint, stbox): tgeompoint</varname></para>
					<programlisting>
SELECT asText(minusStbox(tgeompoint '[Point(0 0)@2012-01-01, Point(3 3)@2012-01-04)',
	stbox 'STBOX T((0, 0, 2012-01-02), (2, 2, 2012-01-04))'));
-- "{[POINT(0 0)@2012-01-01, POINT(1 1)@2012-01-02),
	(POINT(2 2)@2012-01-03, POINT(3 3)@2012-01-04)}"
					</programlisting>
				</listitem>
			</itemizedlist>
		</sect1>

		<sect1 id="operators_temporal_types">
			<title>Comparison Operators</title>

			<para>The traditional comparison operators (<varname>=</varname>, <varname>&lt;</varname>, and so on) require that the left and right operands be of the same base type. Excepted equality  and inequality, the other comparison operators are not useful in the real world but allow B-tree indexes to be constructed on temporal types. These operators compare the bounding boxes (see <xref linkend="comparison_box_types" />) and if those are equal, then the comparison depends on the duration. For temporal instant values, they compare first the timestamps and if those are equal, compare the values. For temporal instant set and sequence values, they compare the first N instants, where N is the minimum of the number of composing instants of both values. Finally, for temporal sequence set values, they compare the first N sequence values, where N is the minimum of the number of composing sequences of both values.</para>

			<para>The equality and inequality operators consider the equivalent representation for different durations as shown next.
				<programlisting>
SELECT tint '1@2001-01-01' = tint '{1@2001-01-01}';
-- true
SELECT tfloat '1.5@2001-01-01' = tfloat '[1.5@2001-01-01]';
-- true
SELECT ttext 'AAA@2001-01-01' = ttext '{[AAA@2001-01-01]}';
-- true
SELECT tgeompoint '{Point(1 1)@2001-01-01, Point(2 2)@2001-01-02}' =
	tgeompoint '{[Point(1 1)@2001-01-01], [Point(2 2)@2001-01-02]}';
-- true
SELECT tgeogpoint '[Point(1 1 1)@2001-01-01, Point(2 2 2)@2001-01-02]' =
	tgeogpoint '{[Point(1 1 1)@2001-01-01], [Point(2 2 2)@2001-01-02]}';
-- true
				</programlisting>
			</para>

			<itemizedlist>
				<listitem id="ttype_eq">
					<indexterm><primary><varname>=</varname></primary></indexterm>
					<para>Are the temporal values equal?</para>
					<para><varname>ttype = ttype: boolean</varname></para>
					<programlisting>
SELECT tint '[1@2012-01-01, 1@2012-01-04)' = tint '[2@2012-01-03, 2@2012-01-05)';
-- false
					</programlisting>
				</listitem>

				<listitem id="ttype_ne">
					<indexterm><primary><varname>&lt;&gt;</varname></primary></indexterm>
					<para>Are the temporal values different?</para>
					<para><varname>ttype &lt;&gt; ttype: boolean</varname></para>
					<programlisting>
SELECT tint '[1@2012-01-01, 1@2012-01-04)' &lt;&gt; tint '[2@2012-01-03, 2@2012-01-05)'
-- true
					</programlisting>
				</listitem>

				<listitem id="ttype_lt">
					<indexterm><primary><varname>&lt;</varname></primary></indexterm>
					<para>Is the first temporal value less than the second one?</para>
					<para><varname>ttype &lt; ttype: boolean</varname></para>
					<programlisting>
SELECT tint '[1@2012-01-01, 1@2012-01-04)' &lt; tint '[2@2012-01-03, 2@2012-01-05)'
-- true
					</programlisting>
				</listitem>

				<listitem id="ttype_gt">
					<indexterm><primary><varname>&gt;</varname></primary></indexterm>
					<para>Is the first temporal value greater than the second one?</para>
					<para><varname>ttype &gt; ttype: boolean</varname></para>
					<programlisting>
SELECT tint '[1@2012-01-01, 1@2012-01-04)' &gt; tint '[2@2012-01-03, 2@2012-01-05)'
-- false
					</programlisting>
				</listitem>

				<listitem id="ttype_le">
					<indexterm><primary><varname>&lt;=</varname></primary></indexterm>
					<para>Is the first temporal value less than or equal to the second one?</para>
					<para><varname>ttype &lt;= ttype: boolean</varname></para>
					<programlisting>
SELECT tint '[1@2012-01-01, 1@2012-01-04)' &lt;= tint '[2@2012-01-03, 2@2012-01-05)'
-- true
					</programlisting>
				</listitem>

				<listitem id="ttype_ge">
					<indexterm><primary><varname>&gt;=</varname></primary></indexterm>
					<para>Is the first temporal value greater than or equal to the second one?</para>
					<para><varname>ttype &gt;= ttype: boolean</varname></para>
					<programlisting>
SELECT tint '[1@2012-01-01, 1@2012-01-04)' &gt;= tint '[2@2012-01-03, 2@2012-01-05)'
-- false
					</programlisting>
				</listitem>
			</itemizedlist>
		</sect1>

		<sect1>
			<title>Ever and Always Comparison Operators</title>
			<para>A possible generalization of the traditional comparison operators (<varname>=</varname>, <varname>&lt;&gt;</varname>, <varname>&lt;</varname>, <varname>&lt;=</varname>,  etc.) to temporal types, is to determine whether the comparison is ever or always true. In this case, the result is a Boolean value. MobilityDB provides operators to test whether the comparison of a temporal value and a value of the base type is ever or always true. These operators are denoted by prefixing the traditional comparison operators with, respectively, <varname>?</varname> (ever) and <varname>%</varname> (always). Some examples are <varname>?=</varname>, <varname>%&lt;&gt;</varname>, or <varname>?&lt;=</varname>. Ever/always equality and non-equality are available for all temporal types, while ever/always inequalities are only available for temporal types whose base type has a total order defined, that is, <varname>tint</varname>, <varname>tfloat</varname>, or <varname>ttext</varname>. The ever and always comparisons are inverse operators: for example, <varname>?=</varname> is the inverse of <varname>%&lt;&gt;</varname>, and <varname>?&gt;</varname> is the inverse of <varname>%&lt;=</varname>.</para>
			<itemizedlist>
				<listitem id="ttype_eveq">
					<indexterm><primary><varname>?=</varname></primary></indexterm>
					<para>Is the temporal value ever equal to the value?</para>
					<para><varname>ttype ?= base: bool</varname></para>
					<para>The function does not take into account whether the bounds are inclusive or not.</para>
					<programlisting>
SELECT tfloat '[1@2012-01-01, 3@2012-01-04)' ?= 2;
-- true
SELECT tfloat '[1@2012-01-01, 3@2012-01-04)' ?= 3;
-- true
SELECT tgeompoint '[Point(0 0)@2012-01-01, Point(2 2)@2012-01-04)' ?= 
	geometry 'Point(1 1)';
-- true
					</programlisting>
				</listitem>

				<listitem id="ttype_evne">
					<indexterm><primary><varname>?&lt;&gt;</varname></primary></indexterm>
					<para>Is the temporal value ever different from the value?</para>
					<para><varname>ttype ?&lt;&gt; base: bool</varname></para>
					<programlisting>
SELECT tfloat '[1@2012-01-01, 3@2012-01-04)' ?&lt;&gt; 2;
-- false
SELECT tfloat '[2@2012-01-01, 2@2012-01-04)' ?&lt;&gt; 2;
-- true
SELECT tgeompoint '[Point(1 1)@2012-01-01, Point(1 1)@2012-01-04)' ?&lt;&gt; 
	geometry 'Point(1 1)';
-- true
					</programlisting>
				</listitem>

				<listitem id="ttype_evlt">
					<indexterm><primary><varname>?&lt;</varname></primary></indexterm>
					<para>Is the temporal value ever less than the value?</para>
					<para><varname>tnumber ?&lt; number: bool</varname></para>
					<programlisting>
SELECT tfloat '[1@2012-01-01, 4@2012-01-04)' ?&lt; 2;
-- "{[t@2012-01-01, f@2012-01-02, f@2012-01-04)}"
SELECT tint '[2@2012-01-01, 2@2012-01-05)' ?&lt; tfloat '[1@2012-01-03, 3@2012-01-05)';
-- "{[f@2012-01-03, f@2012-01-04], (t@2012-01-04, t@2012-01-05)}"
					</programlisting>
				</listitem>

				<listitem id="ttype_evgt">
					<indexterm><primary><varname>?&gt;</varname></primary></indexterm>
					<para>Is the temporal value ever greater than the value?</para>
					<para><varname>tnumber ?&gt; number: bool</varname></para>
					<programlisting>
SELECT tint '[1@2012-01-03, 1@2012-01-05)' ?&gt; 1;
-- "[f@2012-01-03, f@2012-01-05)"
					</programlisting>
				</listitem>

				<listitem id="ttype_evle">
					<indexterm><primary><varname>?&lt;=</varname></primary></indexterm>
					<para>Is the temporal value ever less than or equal to the value?</para>
					<para><varname>tnumber ?&lt;= number: bool</varname></para>
					<programlisting>
SELECT tint '[1@2012-01-01, 1@2012-01-05)' ?&lt;= tfloat '{2@2012-01-03, 3@2012-01-04}';
-- "{t@2012-01-03, t@2012-01-04}"
					</programlisting>
				</listitem>

				<listitem id="ttype_evge">
					<indexterm><primary><varname>?&gt;=</varname></primary></indexterm>
					<para>Is the temporal value ever greater than or equal to the value?</para>
					<para><varname>tnumber ?&gt;= number: bool</varname></para>
					<programlisting>
SELECT 'AAA'::text ?&gt; ttext '{[AAA@2012-01-01, AAA@2012-01-03), 
	[BBB@2012-01-04, BBB@2012-01-05)}';
-- "{[f@2012-01-01, f@2012-01-03), [t@2012-01-04, t@2012-01-05)}"
					</programlisting>
				</listitem>

				<listitem id="ttype_aleq">
					<indexterm><primary><varname>%=</varname></primary></indexterm>
					<para>Is the temporal value always equal to the value?</para>
					<para><varname>ttype %= base: bool</varname></para>
					<para>The function does not take into account whether the bounds are inclusive or not.</para>
					<programlisting>
SELECT tfloat '[1@2012-01-01, 3@2012-01-04)' %= 2;
-- true
SELECT tfloat '[1@2012-01-01, 3@2012-01-04)' %= 3;
-- true
SELECT tgeompoint '[Point(0 0)@2012-01-01, Point(2 2)@2012-01-04)' %= 
	geometry 'Point(1 1)';
-- true
					</programlisting>
				</listitem>

				<listitem id="ttype_alne">
					<indexterm><primary><varname>%&lt;&gt;</varname></primary></indexterm>
					<para>Is the temporal value always different to the value?</para>
					<para><varname>ttype %&lt;&gt; base: bool</varname></para>
					<programlisting>
SELECT tfloat '[1@2012-01-01, 3@2012-01-04)' %&lt;&gt; 2;
-- false
SELECT tfloat '[2@2012-01-01, 2@2012-01-04)' %&lt;&gt; 2;
-- true
SELECT tgeompoint '[Point(1 1)@2012-01-01, Point(1 1)@2012-01-04)' %&lt;&gt;
	geometry 'Point(1 1)';
-- true
					</programlisting>
				</listitem>

				<listitem id="ttype_allt">
					<indexterm><primary><varname>%&lt;</varname></primary></indexterm>
					<para>Is the temporal value always less than the value?</para>
					<para><varname>tnumber %&lt; number: bool</varname></para>
					<programlisting>
SELECT tfloat '[1@2012-01-01, 4@2012-01-04)' %&lt; 2;
-- "{[t@2012-01-01, f@2012-01-02, f@2012-01-04)}"
SELECT tint '[2@2012-01-01, 2@2012-01-05)' %&lt; tfloat '[1@2012-01-03, 3@2012-01-05)';
-- "{[f@2012-01-03, f@2012-01-04], (t@2012-01-04, t@2012-01-05)}"
					</programlisting>
				</listitem>

				<listitem id="ttype_algt">
					<indexterm><primary><varname>%&gt;</varname></primary></indexterm>
					<para>Is the temporal value always greater than the value?</para>
					<para><varname>tnumber %&gt; number: bool</varname></para>
					<programlisting>
SELECT tint '[1@2012-01-03, 1@2012-01-05)' %&gt; 1;
-- "[f@2012-01-03, f@2012-01-05)"
					</programlisting>
				</listitem>

				<listitem id="ttype_alle">
					<indexterm><primary><varname>%&lt;=</varname></primary></indexterm>
					<para>Is the temporal value always less than or equal to the value?</para>
					<para><varname>tnumber %&lt;= number: bool</varname></para>
					<programlisting>
SELECT tint '[1@2012-01-01, 1@2012-01-05)' %&lt;= tfloat '{2@2012-01-03, 3@2012-01-04}';
-- "{t@2012-01-03, t@2012-01-04}"
					</programlisting>
				</listitem>

				<listitem id="ttype_alge">
					<indexterm><primary><varname>%&gt;=</varname></primary></indexterm>
					<para>Is the temporal value always greater than or equal to the value?</para>
					<para><varname>tnumber %&gt;= number: bool</varname></para>
					<programlisting>
SELECT 'AAA'::text %&gt; ttext '{[AAA@2012-01-01, AAA@2012-01-03), 
	[BBB@2012-01-04, BBB@2012-01-05)}';
-- "{[f@2012-01-01, f@2012-01-03), [t@2012-01-04, t@2012-01-05)}"
					</programlisting>
				</listitem>
			</itemizedlist>
		</sect1>

		<sect1>
			<title>Temporal Comparison Operators</title>
			<para>Another possible generalization of the traditional comparison operators (<varname>=</varname>, <varname>&lt;&gt;</varname>, <varname>&lt;</varname>, <varname>&lt;=</varname>,  etc.) to temporal types, is to determine whether the comparison is true or false at each instant. In this case, the result is a temporal Boolean. The temporal comparison operators are denoted by prefixing the traditional comparison operators with <varname>#</varname>. Some examples are <varname>#=</varname>  or <varname>#&lt;=</varname>. Temporal equality and non-equality are available for all temporal types, while temporal inequalities are only available for temporal types whose base type has a total order defined, that is, <varname>tint</varname>, <varname>tfloat</varname>, or <varname>ttext</varname>.</para>

			<itemizedlist>
				<listitem id="ttype_teq">
					<indexterm><primary><varname>#=</varname></primary></indexterm>
					<para>Temporal equal</para>
					<para><varname>{base, ttype} #= {base, ttype}: tbool</varname></para>
					<programlisting>
SELECT tfloat '[1@2012-01-01, 2@2012-01-04)' #= 3;
-- "{[f@2012-01-01, f@2012-01-04)}"
SELECT tfloat '[1@2012-01-01, 4@2012-01-04)' #= tint '[1@2012-01-01, 1@2012-01-04)';
-- "{[t@2012-01-01], (f@2012-01-01, f@2012-01-04)}"
SELECT tfloat '[1@2012-01-01, 4@2012-01-04)' #= tfloat '[4@2012-01-02, 1@2012-01-05)';
-- "{[f@2012-01-02, t@2012-01-03], (f@2012-01-03, f@2012-01-04)}"
SELECT tgeompoint '[Point(0 0)@2012-01-01, Point(2 2)@2012-01-03)' #= 
	geometry 'Point(1 1)';
-- "{[f@2012-01-01, t@2012-01-02], (f@2012-01-02, f@2012-01-03)}"
SELECT tgeompoint '[Point(0 0)@2012-01-01, Point(2 2)@2012-01-03)' #=
	tgeompoint '[Point(0 2)@2012-01-01, Point(2 0)@2012-01-03)';
-- "{[f@2012-01-01], (t@2012-01-01, t@2012-01-03)}"
					</programlisting>
				</listitem>

				<listitem id="ttype_tne">
					<indexterm><primary><varname>#&lt;&gt;</varname></primary></indexterm>
					<para>Temporal different</para>
					<para><varname>{base, ttype} #&lt;&gt; {base, ttype}: tbool</varname></para>
					<programlisting>
SELECT tfloat '[1@2012-01-01, 4@2012-01-04)' #&lt;&gt; 2;
-- "{[t@2012-01-01, f@2012-01-02], (t@2012-01-02, 2012-01-04)}"
SELECT tfloat '[1@2012-01-01, 4@2012-01-04)' #&lt;&gt; tint '[2@2012-01-02, 2@2012-01-05)';
-- "{[f@2012-01-02], (t@2012-01-02, t@2012-01-04)}"
					</programlisting>
				</listitem>

				<listitem id="ttype_tlt">
					<indexterm><primary><varname>#&lt;</varname></primary></indexterm>
					<para>Temporal less than</para>
					<para><varname>{base, torder} #&lt; {base, torder}: tbool</varname></para>
					<programlisting>
SELECT tfloat '[1@2012-01-01, 4@2012-01-04)' #&lt; 2;
-- "{[t@2012-01-01, f@2012-01-02, f@2012-01-04)}"
SELECT tint '[2@2012-01-01, 2@2012-01-05)' #&lt; tfloat '[1@2012-01-03, 3@2012-01-05)';
-- "{[f@2012-01-03, f@2012-01-04], (t@2012-01-04, t@2012-01-05)}"
					</programlisting>
				</listitem>

				<listitem id="ttype_tgt">
					<indexterm><primary><varname>#&gt;</varname></primary></indexterm>
					<para>Temporal greater than</para>
					<para><varname>{base, torder} #&gt; {base, torder}: tbool</varname></para>
					<programlisting>
SELECT 1 #&gt; tint '[1@2012-01-03, 1@2012-01-05)';
-- "[f@2012-01-03, f@2012-01-05)"
					</programlisting>
				</listitem>

				<listitem id="ttype_tle">
					<indexterm><primary><varname>#&lt;=</varname></primary></indexterm>
					<para>Temporal less than or equal to</para>
					<para><varname>{base, torder} #&lt;= {base, torder}: tbool</varname></para>
					<programlisting>
SELECT tint '[1@2012-01-01, 1@2012-01-05)' #&lt;= tfloat '{2@2012-01-03, 3@2012-01-04}';
-- "{t@2012-01-03, t@2012-01-04}"
					</programlisting>
				</listitem>

				<listitem id="ttype_tge">
					<indexterm><primary><varname>#&gt;=</varname></primary></indexterm>
					<para>Temporal greater than or equal to</para>
					<para><varname>{base, torder} #&gt;= {base, torder}: tbool</varname></para>
					<programlisting>
SELECT 'AAA'::text #&gt; ttext '{[AAA@2012-01-01, AAA@2012-01-03), 
	[BBB@2012-01-04, BBB@2012-01-05)}';
-- "{[f@2012-01-01, f@2012-01-03), [t@2012-01-04, t@2012-01-05)}"
					</programlisting>
				</listitem>
			</itemizedlist>
		</sect1>
				
		<sect1>
			<title>Mathematical Functions and Operators</title>

			<itemizedlist>
				<listitem id="tnumber_add">
					<indexterm><primary><varname>+</varname></primary></indexterm>
					<para>Temporal addition</para>
					<para><varname>{number, tnumber} + {number, tnumber}: tnumber</varname></para>
					<programlisting>
SELECT tint '[2@2012-01-01, 2@2012-01-04)' + 1.5;
-- "[3.5@2012-01-01, 3.5@2012-01-04)"
SELECT tint '[2@2012-01-01, 2@2012-01-04)' + tfloat '[1@2012-01-01, 4@2012-01-04)';
-- "[3@2012-01-01, 6@2012-01-04)"
SELECT tfloat '[1@2012-01-01, 4@2012-01-04)' +
	tfloat '{[1@2012-01-01, 2@2012-01-02), [1@2012-01-02, 2@2012-01-04)}';
-- "{[2@2012-01-01, 4@2012-01-04), [3@2012-01-02, 6@2012-01-04)}"
					</programlisting>
				</listitem>

				<listitem id="tnumber_sub">
					<indexterm><primary><varname>-</varname></primary></indexterm>
					<para>Temporal subtraction</para>
					<para><varname>{number, tnumber} - {number, tnumber}: tnumber</varname></para>
					<programlisting>
SELECT tint '[1@2012-01-01, 1@2012-01-04)' - tint '[2@2012-01-03, 2@2012-01-05)';
-- "[-1@2012-01-03, -1@2012-01-04)"
SELECT tfloat '[3@2012-01-01, 6@2012-01-04)' - tint '[2@2012-01-01, 2@2012-01-04)';
-- "[1@2012-01-01, 4@2012-01-04)"
					</programlisting>
				</listitem>

				<listitem id="tnumber_mult">
					<indexterm><primary><varname>*</varname></primary></indexterm>
					<para>Temporal multiplication</para>
					<para><varname>{number, tnumber} * {number, tnumber}: tnumber</varname></para>
					<programlisting>
SELECT tfloat '[1@2012-01-01, 4@2012-01-04)' * 2;
-- "[2@2012-01-01, 8@2012-01-04)"
SELECT tfloat '[1@2012-01-01, 4@2012-01-04)' * tint '[2@2012-01-01, 2@2012-01-04)';
-- "[2@2012-01-01, 8@2012-01-04)"
SELECT tfloat '[1@2012-01-01, 3@2012-01-03)' * '[3@2012-01-01, 1@2012-01-03)'
-- "{[3@2012-01-01, 4@2012-01-02, 3@2012-01-03)}"
					</programlisting>
				</listitem>

				<listitem id="tnumber_div">
					<indexterm><primary><varname>/</varname></primary></indexterm>
					<para>Temporal division</para>
					<para><varname>{number, tnumber} / {number, tnumber}: tnumber</varname></para>
					<para>The function will raise an error if the denominator will ever be equal to zero during the common timespan of the arguments.</para>
					<programlisting>
SELECT 2 / tfloat '[1@2012-01-01, 3@2012-01-04)';
-- "[2@2012-01-01, 1@2012-01-02 12:00:00+00, 0.666666666666667@2012-01-04)"
SELECT tfloat '[1@2012-01-01, 5@2012-01-05)' / '[5@2012-01-01, 1@2012-01-05)'
-- "{[0.2@2012-01-01, 1@2012-01-03,2012-01-03, 5@2012-01-03,2012-01-05)}"
select 2 / tfloat '[-1@2000-01-01, 1@2000-01-02]'
-- ERROR:  Division by zero
select tfloat '[-1@2000-01-04, 1@2000-01-05]' / tfloat '[-1@2000-01-01, 1@2000-01-05]'
-- "[-2@2000-01-04, 1@2000-01-05]"
					</programlisting>
				</listitem>

				<listitem id="round">
					<indexterm><primary><varname>round</varname></primary></indexterm>
					<para>Round to n decimal places</para>
					<para><varname>round(tfloat, integer): tfloat</varname></para>
					<programlisting>
SELECT round(tfloat '[0.785398163397448@2000-01-01, 2.35619449019234@2000-01-02]', 2);
-- "[0.79@2000-01-01, 2.36@2000-01-02]"
					</programlisting>
				</listitem>

				<listitem id="degrees">
					<indexterm><primary><varname>degrees</varname></primary></indexterm>
					<para>Convert from radians to degrees</para>
					<para><varname>degrees(tfloat): tfloat</varname></para>
					<programlisting>
SELECT degrees(tfloat '[0.785398163397448@2000-01-01, 2.35619449019234@2000-01-02]');
-- "[45@2000-01-01, 135@2000-01-02]"
					</programlisting>
				</listitem>
			</itemizedlist>
		</sect1>

		<sect1>
			<title>Boolean Operators</title>
			<itemizedlist>
				<listitem id="tbool_and">
					<indexterm><primary><varname>&amp;</varname></primary></indexterm>
					<para>Temporal and</para>
					<para><varname>{bool, tbool} &amp; {bool, tbool}: tbool</varname></para>
					<programlisting>
SELECT tbool '[true@2012-01-03, true@2012-01-05)' &amp; 
	tbool '[false@2012-01-03, false@2012-01-05)';
-- "[f@2012-01-03, f@2012-01-05)"
SELECT tbool '[true@2012-01-03, true@2012-01-05)' &amp; 
	tbool '{[false@2012-01-03, false@2012-01-04), 
	[true@2012-01-04, true@2012-01-05)}';
-- "{[f@2012-01-03, t@2012-01-04, t@2012-01-05)}"
					</programlisting>
				</listitem>

				<listitem id="tbool_or">
					<indexterm><primary><varname>|</varname></primary></indexterm>
					<para>Temporal or</para>
					<para><varname>{bool, tbool} | {bool, tbool}: tbool</varname></para>
					<programlisting>
SELECT tbool '[true@2012-01-03, true@2012-01-05)' | 
	tbool '[false@2012-01-03, false@2012-01-05)';
-- "[t@2012-01-03, t@2012-01-05)"
					</programlisting>
				</listitem>

				<listitem id="tbool_not">
					<indexterm><primary><varname>~</varname></primary></indexterm>
					<para>Temporal not</para>
					<para><varname>~ tbool: tbool</varname></para>
					<programlisting>
SELECT ~ tbool '[true@2012-01-03, true@2012-01-05)';
-- "[f@2012-01-03, f@2012-01-05)"
					</programlisting>
				</listitem>
			</itemizedlist>
		</sect1>

		<sect1>
			<title>Text Functions and Operators</title>

			<itemizedlist>
				<listitem id="ttext_concat">
					<indexterm><primary><varname>||</varname></primary></indexterm>
					<para>Temporal text concatenation</para>
					<para><varname>{text, ttext} || {text, ttext}: ttext</varname></para>
					<programlisting>
SELECT ttext '[AA@2012-01-01, AA@2012-01-04)' || text 'B';
-- "["AAB"@2012-01-01, "AAB"@2012-01-04)"
SELECT ttext '[AA@2012-01-01, AA@2012-01-04)' || ttext '[BB@2012-01-02, BB@2012-01-05)';
-- "["AABB"@2012-01-02, "AABB"@2012-01-04)"
SELECT ttext '[A@2012-01-01, B@2012-01-03, C@2012-01-04]' ||
	ttext '{[D@2012-01-01, D@2012-01-02), [E@2012-01-02, E@2012-01-04)}';
-- "{["DA"@2012-01-01, "EA"@2012-01-02, "EB"@2012-01-03, "EB"@2012-01-04)}"
					</programlisting>
				</listitem>

				<listitem id="ttext_upper">
					<indexterm><primary><varname>upper</varname></primary></indexterm>
					<para>Transform to uppercase</para>
					<para><varname>upper(ttext): ttext</varname></para>
					<programlisting>
SELECT upper(ttext '[AA@2000-01-01, bb@2000-01-02]');
-- "["AA"@2000-01-01, "BB"@2000-01-02]"
					</programlisting>
				</listitem>

				<listitem id="ttext_lower">
					<indexterm><primary><varname>lower</varname></primary></indexterm>
					<para>Transform to lowercase</para>
					<para><varname>lower(ttext): ttext</varname></para>
					<programlisting>
SELECT lower(ttext '[AA@2000-01-01, bb@2000-01-02]');
-- "["aa"@2000-01-01, "bb"@2000-01-02]"
					</programlisting>
				</listitem>
			</itemizedlist>
		</sect1>

		<sect1>
			<title>Bounding Box Operators</title>
			<para>These operators test whether the bounding boxes of their arguments satisfy the predicate and result in a Boolean value. As stated in <xref linkend="temporal_types" />, the bounding box associated to a temporal type depends on the base type: It is the <varname>period</varname> type for the <varname>tbool</varname> and <varname>ttext</varname> types, the <varname>tbox</varname> type for the <varname>tint</varname> and <varname>tfloat</varname> types, and the <varname>stbox</varname> type for the <varname>tgeompoint</varname> and <varname>tgeogpoint</varname> types. Furthermore, as seen in <xref linkend="casting_box_types" />, many PostgreSQL, PostGIS, or MobilityDB types can be cast to the <varname>tbox</varname> and <varname>stbox</varname> types. For example, numeric values and ranges can be casted to <varname>tbox</varname>, <varname>geometry</varname> and <varname>geography</varname> values can be casted to <varname>stbox</varname>, and time types and temporal types can be cast to <varname>tbox</varname> and <varname>stbox</varname> types.</para>


			<para>A first set of operators consider the topological relationships between the bounding boxes. There are five topological operators: overlaps (<varname>&amp;&amp;</varname>), contains (<varname>@&gt;</varname>), contained (<varname>&lt;@</varname>), same (<varname>~=</varname>), and adjacent (<varname>-|-</varname>). The arguments of these operators can be a base type, a box, or a temporal type and the operators verify the topological relationship taking into account the value and/or the time dimension depending on the type of the arguments.</para>

			<para>Another set of operators consider the relative position of the bounding boxes. The operators <varname>&lt;&lt;</varname>, <varname>&gt;&gt;</varname>, <varname>&amp;&lt;</varname>, and <varname>&amp;&gt;</varname> consider the value dimension for <varname>tint</varname> and <varname>tfloat</varname> types and the X coordinates for the <varname>tgeompoint</varname> and <varname>tgeogpoint</varname> types, the operators <varname>&lt;&lt;|</varname>, <varname>|&gt;&gt;</varname>, <varname>&amp;&lt;|</varname>, and <varname>|&amp;&gt;</varname> consider the Y coordinates for the <varname>tgeompoint</varname> and <varname>tgeogpoint</varname> types, the operators <varname>&lt;&lt;/</varname>, <varname>/&gt;&gt;</varname>, <varname>&amp;&lt;/</varname>, and <varname>/&amp;&gt;</varname> consider the Z coordinates for the <varname>tgeompoint</varname> and <varname>tgeogpoint</varname> types, and the operators <varname>&lt;&lt;#</varname>, <varname>#&gt;&gt;</varname>, <varname>#&amp;&lt;</varname>, and <varname>#&amp;&gt;</varname> consider the time dimension for all temporal types.</para>

			<para>We refer to <xref linkend="box_topo_operators" /> and <xref linkend="box_relpos_operators" /> for the bounding box operators.</para>
		</sect1>

		<sect1>
			<title>Distance Operators</title>
			<para>There are two distance operators. The first one computes the distance between either a temporal point and a geometry or between two temporal points at their nearest point of approach, which is a float. This is the same as the function <varname>nearestApproachDistance</varname> discussed before but as an operator it can be used for doing nearest neightbor searches using a GiST index (see <xref linkend="indexing_temporal_types" />).</para>

			<para>On the other hand, the temporal distance operator computes the distance at each instant of the intersection of the temporal extents of their arguments and results in a temporal float. Computing temporal distance is useful in many mobility applications. For example, a moving cluster (also known as convoy or flock) is defined as a set of objects that move close to each other for a long time interval. This requires to compute temporal distance between two moving objects.</para>
		
			<para>The temporal distance operator accepts a geometry/geography restricted to a point or a temporal point as arguments. Notice that the temporal types only consider linear interpolation between values, while the distance is a root of a quadratic function. Therefore, the temporal distance operator gives a linear approximation of the actual distance value for temporal sequence points. In this case, the arguments are synchronized in the time dimension, and for each of the composing line segments of the arguments, the spatial distance between the start point, the end point, and the nearest point of approach is computed, as shown in the examples below.</para>

			<itemizedlist>
				<listitem id="smallest_distance">
					<indexterm><primary><varname>|=|</varname></primary></indexterm>
					<para>Get the smallest distance ever &Z_support; &geography_support;</para>
					<para><varname>{geometry, tgeompoint} |=| {geometry, tgeompoint}: float</varname></para>
					<programlisting>
SELECT tgeompoint '[Point(0 0)@2012-01-02, Point(1 1)@2012-01-04, Point(0 0)@2012-01-06)' 
	|=| geometry 'Linestring(2 2,2 1,3 1)';
-- "1"
SELECT tgeompoint '[Point(0 0)@2012-01-01, Point(1 1)@2012-01-03, Point(0 0)@2012-01-05)' 
	|=| tgeompoint '[Point(2 0)@2012-01-02, Point(1 1)@2012-01-04, Point(2 2)@2012-01-06)';
-- "0.5"
					</programlisting>
				</listitem>

				<listitem id="distance">
					<indexterm><primary><varname>&lt;-&gt;</varname></primary></indexterm>
					<para>Get the temporal distance &Z_support; &geography_support;</para>
					<para><varname>{point, tpoint} &lt;-&gt; {point, tpoint}: tfloat</varname></para>
					<programlisting>
SELECT tgeompoint '[Point(0 0)@2012-01-01, Point(1 1)@2012-01-03)' &lt;-&gt; 
	geometry 'Point(0 1)';
-- "[1@2012-01-01, 0.707106781186548@2012-01-02, 1@2012-01-03)"
SELECT tgeompoint '[Point(0 0)@2012-01-01, Point(1 1)@2012-01-03)' &lt;-&gt;
	tgeompoint '[Point(0 1)@2012-01-01, Point(1 0)@2012-01-03)';
-- "[1@2012-01-01, 0@2012-01-02, 1@2012-01-03)"
SELECT tgeompoint '[Point(0 1)@2012-01-01, Point(0 0)@2012-01-03)' &lt;-&gt;
	tgeompoint '[Point(0 0)@2012-01-01, Point(1 0)@2012-01-03)';
-- "[1@2012-01-01, 0.707106781186548@2012-01-02, 1@2012-01-03)"
SELECT tgeompoint '[Point(0 0)@2012-01-01, Point(1 1)@2012-01-02)' &lt;-&gt;
	tgeompoint '[Point(0 1)@2012-01-01, Point(1 2)@2012-01-02)';
-- "[1@2012-01-01,1@2012-01-02)"
					</programlisting>
				</listitem>
			</itemizedlist>
		</sect1>

		<sect1 id="topological_relationships_temporal_points">
			<title>Topological Relationships for Temporal Points</title>

			<para>The topological relationships such as <varname>ST_Intersects</varname> and <varname>ST_Relate</varname> can be generalized for temporal points. The arguments of these generalized functions are either a temporal point or a base type (that is, a geometry or a geography), but these functions do not allow a base type in both arguments. Furthermore, both arguments must be of the same base type, that is, these functions do not allow to have a temporal geometry point (or a geometry) and a temporal geography point (or a geography) as arguments.</para>

			<para>There are two versions of the temporal topological relationships:</para>
			<itemizedlist>
				<listitem>
					<para>The first version applies the traditional topological function to the union of all values taken by the temporal point (which is a <varname>geometry</varname> or <varname>geography</varname>) and returns a <varname>boolean</varname> or a <varname>text</varname>. Examples are the <varname>intersects</varname> and <varname>relate</varname> functions.</para>
				</listitem>

				<listitem>
					<para>The second version is defined with the temporal semantics, that is, the traditional topological function is computed at each instant and results in a <varname>tbool</varname> or a <varname>ttext</varname>. Examples are the <varname>tintersects</varname> and <varname>trelate</varname> functions.</para>
				</listitem>
			</itemizedlist>

			<para>All spatial relationships in the two versions are defined for temporal geometry points, while only four of them are defined for temporal geography points, namely, <varname>covers</varname>, <varname>coveredby</varname>, <varname>intersects</varname>, and <varname>dwithin</varname>, and the corresponding temporal versions.</para>

			<para>The semantics conveyed by the first version of the relationships varies depending on the relationship and the type of the arguments. For example, the following query
				<programlisting>
SELECT intersects(geometry 'Polygon((0 0,0 1,1 1,1 0,0 0))',
	tgeompoint '[Point(0 1)@2012-01-01, Point(1 1)@2012-01-03)');
				</programlisting>
			tests whether the temporal point ever intersected the geometry, since the query is conceptually equivalent to the following one.
				<programlisting>
SELECT ST_Intersects(geometry 'Polygon((0 0,0 1,1 1,1 0,0 0))', 
	geometry 'Linestring(0 1,1 1)');
				</programlisting>
			where the second geometry is obtained by applying the <varname>trajectory</varname> function to the temporal point. On the other hand, the query
				<programlisting>
SELECT contains(geometry 'Polygon((0 0,0 1,1 1,1 0,0 0))',
	tgeompoint '[Point(0 1)@2012-01-01, Point(1 1)@2012-01-03)');
				</programlisting>
				tests whether the geometry always contains the temporal point. Finally, the following query
				<programlisting>
SELECT intersects(tgeompoint '[Point(0 1)@2012-01-01, Point(1 0)@2012-01-03)',
	tgeompoint '[Point(0 0)@2012-01-01, Point(1 1)@2012-01-03)');
				</programlisting>
				tests whether the temporal points may intersect, since the query above is conceptually equivalent to the following one 
				<programlisting>
SELECT ST_Intersects('Linestring(0 1,1 0)', 'Linestring(0 0,1 1)');
				</programlisting>
			</para>
						
			<para>The first versions of the relationships are typically used in combination with a spatio-temporal index when computing the temporal relationships. For example, the following query
				<programlisting>
SELECT T.TripId, R.RegionId, tintersects(T.Trip, R.Geom)
FROM Trips T, Regions R
WHERE intersects(T.Trip, R.Geom)
				</programlisting>
			which verifies whether a trip <varname>T</varname> (which is a temporal point) intersects a region <varname>R</varname> (which is a geometry), will benefit rom a spatio-temporal index on the column <varname>T.Trip</varname> since the <varname>intersects</varname> function will automatically perform the bounding box comparison <varname>T.Trip &amp;&amp; R.Geom</varname>. This is further explained later in this document.
			</para>
			
			<para>Three topological relationships available in PostGIS are not provided in the temporal version.
				<itemizedlist>
					<listitem>
						<para><varname>tcontainsproperly</varname> since it would always be equal to <varname>tcontains</varname>: <varname>ST_Contains</varname> returns true if and only if no points of B lie in the exterior of A, and at least one point of the interior of B lies in the interior of A. <varname>ST_ContainsProperly</varname> returns true if B intersects the interior of A but not the boundary (or exterior).</para>
					</listitem>

					<listitem>
						<para><varname>tcrosses</varname> since it would always returns false: <varname>ST_Crosses</varname> returns true if the supplied geometries have some, but not all, interior points in common.</para>
					</listitem>

					<listitem>
						<para><varname>toverlaps</varname> since it would always returns false: <varname>ST_Overlaps</varname> returns true if the geometries share space, are of the same dimension, but are not completely contained by each other.</para>
					</listitem>
				</itemizedlist>
				</para>

			<para>Similarly, only a few temporal topological relationships are meaningful when the two arguments are temporal points. Therefore, the relationships supported for two temporal geometry points are <varname>tdisjoint</varname>, <varname>tequals</varname>, <varname>tintersects</varname>, <varname>tdwithin</varname>, and <varname>trelate</varname> (with 2 and 3 arguments), while only <varname>tintersects</varname> and <varname>tdwithin</varname> are supported for two temporal geography points.</para>

		
			<para>The <varname>relate</varname> and the <varname>trelate</varname> functions have two forms with either two or three arguments. The two-argument forms consider the spatial relationship between the interior, the boundary, and the exterior of the arguments and return a <varname>text</varname> or a <varname>ttext</varname> value representing the maximum intersection matrix pattern. This pattern is defined using the Dimensionally Extended 9 Intersection Model or DE-9IM (see the PostGIS documentation for more details). The three-argument forms determine whether the first two arguments satisfy the intersection matrix pattern given as third argument (a <varname>text</varname> value) and return a Boolean or a temporal Boolean.</para>

			<sect2>
				<title>Possible Spatial Relationships</title>
				<itemizedlist>
					<listitem id="contains">
						<indexterm><primary><varname>contains</varname></primary></indexterm>
						<para>May contain</para>
						<para><varname>contains({geo, tgeompoint}, {geo, tgeompoint}): boolean</varname></para>
						<programlisting>
SELECT contains(geometry 'Polygon((0 0,0 1,1 1,1 0,0 0))',
	tgeompoint '[Point(0 0)@2012-01-01, Point(1 1)@2012-01-03)');
-- true
						</programlisting>
					</listitem>

					<listitem id="containsproperly">
						<indexterm><primary><varname>containsproperly</varname></primary></indexterm>
						<para>May contain properly</para>
						<para><varname>containsproperly({geo, tgeompoint}, {geo, tgeompoint}): boolean</varname></para>
						<programlisting>
SELECT containsproperly(geometry 'Polygon((0 0,0 1,1 1,1 0,0 0))',
	tgeompoint '[Point(0 0)@2012-01-01, Point(1 1)@2012-01-03)');
-- false
						</programlisting>
					</listitem>

					<listitem id="covers">
						<indexterm><primary><varname>covers</varname></primary></indexterm>
						<para>May cover</para>
						<para><varname>covers({geo, tpoint}, {geo, tpoint}): boolean</varname></para>
						<programlisting>
SELECT covers(geometry 'Polygon((0 0,0 1,1 1,1 0,0 0))',
	tgeompoint '[Point(0 0)@2012-01-01, Point(1 1)@2012-01-03)');
-- true
						</programlisting>
					</listitem>

					<listitem id="coveredby">
						<indexterm><primary><varname>coveredby</varname></primary></indexterm>
						<para>May be covered by</para>
						<para><varname>coveredby({geo, tpoint}, {geo, tpoint}): boolean</varname></para>
						<programlisting>
SELECT coveredby(geometry 'Polygon((0 0,0 1,1 1,1 0,0 0))',
	tgeompoint '[Point(0 0)@2012-01-01, Point(1 1)@2012-01-03)');
-- false
						</programlisting>
					</listitem>

					<listitem id="crosses">
						<indexterm><primary><varname>crosses</varname></primary></indexterm>
						<para>May cross</para>
						<para><varname>crosses({geo, tgeompoint}, {geo, tgeompoint}): boolean</varname></para>
						<programlisting>
SELECT crosses(geometry 'Polygon((0 0,0 1,1 1,1 0,0 0))',
	tgeompoint '[Point(0 0)@2012-01-01, Point(2 2)@2012-01-03)');
-- true
						</programlisting>
					</listitem>

					<listitem id="disjoint">
						<indexterm><primary><varname>disjoint</varname></primary></indexterm>
						<para>May be disjoint</para>
						<para><varname>disjoint({geo, tgeompoint}, {geo, tgeompoint}): boolean</varname></para>
						<programlisting>
SELECT disjoint(geometry 'Polygon((0 0,0 1,1 1,1 0,0 0))',
	tgeompoint '[Point(0 0)@2012-01-01, Point(1 1)@2012-01-03)');
-- false
						</programlisting>
					</listitem>

					<listitem id="equals">
						<indexterm><primary><varname>equals</varname></primary></indexterm>
						<para>May be equal</para>
						<para><varname>equals({geo, tgeompoint}, {geo, tgeompoint}): boolean</varname></para>
						<programlisting>
SELECT equals(geometry 'Polygon((0 0,0 1,1 1,1 0,0 0))',
	tgeompoint '[Point(0 0)@2012-01-01, Point(1 1)@2012-01-03)');
-- false
						</programlisting>
					</listitem>

					<listitem id="intersects">
						<indexterm><primary><varname>intersects</varname></primary></indexterm>
						<para>May intersect &Z_support;</para>
						<para><varname>intersects({geo, tpoint}, {geo, tpoint}): boolean</varname></para>
						<programlisting>
SELECT intersects(geometry 'Polygon((0 0 0,0 1 0,1 1 0,1 0 0,0 0 0))',
	tgeompoint '[Point(0 0 1)@2012-01-01, Point(1 1 1)@2012-01-03)');
-- false
SELECT intersects(geometry 'Polygon((0 0 0,0 1 1,1 1 1,1 0 0,0 0 0))',
	tgeompoint '[Point(0 0 1)@2012-01-01, Point(1 1 1)@2012-01-03)');
-- true
						</programlisting>
					</listitem>

					<listitem id="overlaps">
						<indexterm><primary><varname>overlaps</varname></primary></indexterm>
						<para>May overlap</para>
						<para><varname>overlaps({geo, tgeompoint}, {geo, tgeompoint}): boolean</varname></para>
						<programlisting>
SELECT overlaps(geometry 'Linestring(1 1,3 3)',
	tgeompoint '[Point(0 0)@2012-01-01, Point(2 2)@2012-01-03)');
-- true
						</programlisting>
					</listitem>

					<listitem id="touches">
						<indexterm><primary><varname>touches</varname></primary></indexterm>
						<para>May touch</para>
						<para><varname>touches({geo, tgeompoint}, {geo, tgeompoint}): boolean</varname></para>
						<programlisting>
SELECT touches(geometry 'Polygon((0 0,0 1,1 1,1 0,0 0))',
	tgeompoint '[Point(0 0)@2012-01-01, Point(0 1)@2012-01-03)');
-- true
						</programlisting>
					</listitem>

					<listitem id="within">
						<indexterm><primary><varname>within</varname></primary></indexterm>
						<para>May be within</para>
						<para><varname>within({geo, tgeompoint}, {geo, tgeompoint}): boolean</varname></para>
						<programlisting>
SELECT within(geometry 'LineString(1 1,2 2)',
	tgeompoint '[Point(0 0)@2012-01-01, Point(3 3)@2012-01-03)');
-- true
						</programlisting>
					</listitem>

					<listitem id="dwithin">
						<indexterm><primary><varname>dwithin</varname></primary></indexterm>
						<para>May be at distance within &Z_support;</para>
						<para><varname>dwithin({geo, tpoint}, {geo, tpoint}, double): boolean</varname></para>
						<programlisting>
SELECT dwithin(geometry 'Polygon((0 0 0,0 1 1,1 1 1,1 0 0,0 0 0))',
	tgeompoint 'Point(0 2 1)@2000-01-01,Point(2 2 1)@2000-01-02', 1)
-- true
SELECT dwithin(geometry 'Polygon((0 0 0,0 1 1,1 1 1,1 0 0,0 0 0))',
	tgeompoint 'Point(0 2 2)@2000-01-01,Point(2 2 2)@2000-01-02', 1)
--	false
						</programlisting>
					</listitem>

					<listitem id="relate">
						<indexterm><primary><varname>relate</varname></primary></indexterm>
						<para>May relate</para>
						<para><varname>relate({geo, tgeompoint}, {geo, tgeompoint}): text</varname></para>
						<para><varname>relate({geo, tgeompoint}, {geo, tgeompoint}, text): boolean</varname></para>
						<programlisting>
SELECT relate(geometry 'Polygon((0 0,0 1,1 1,1 0,0 0))',
	tgeompoint '[Point(0 0)@2012-01-01, Point(1 1)@2012-01-03)');
-- "1F2F01FF2"
SELECT relate(geometry 'Polygon((0 0,0 1,1 1,1 0,0 0))',
	tgeompoint '[Point(0 0)@2012-01-01, Point(1 1)@2012-01-03)','1F2F01FF2');
-- true
						</programlisting>
					</listitem>
				</itemizedlist>
			</sect2>

			<sect2>
				<title>Temporal Spatial Relationships</title>
				<itemizedlist>
					<listitem id="tcontains">
						<indexterm><primary><varname>tcontains</varname></primary></indexterm>
						<para>Temporal contains</para>
						<para><varname>tcontains({geo, tgeompoint}, {geo, tgeompoint}): tbool</varname></para>
						<programlisting>
SELECT tcontains(geometry 'Polygon((1 1,1 2,2 2,2 1,1 1))',
	tgeompoint '[Point(0 0)@2012-01-01, Point(3 3)@2012-01-04)');
-- "{[f@2012-01-01, f@2012-01-02], (t@2012-01-02, f@2012-01-03, f@2012-01-04)}"
						</programlisting>
					</listitem>

					<listitem id="tcovers">
						<indexterm><primary><varname>tcovers</varname></primary></indexterm>
						<para>Temporal covers &geography_support;</para>
						<para><varname>tcovers({geo, tpoint}, {geo, tpoint}): tbool</varname></para>
						<programlisting>
SELECT tcovers(geometry 'Polygon((1 1,1 2,2 2,2 1,1 1))',
	tgeompoint '[Point(0 0)@2012-01-01, Point(3 3)@2012-01-04)');
-- "{[f@2012-01-01, t@2012-01-02, t@2012-01-03], (f@2012-01-03, f@2012-01-04]}"
						</programlisting>
					</listitem>

					<listitem id="tcoveredby">
						<indexterm><primary><varname>tcoveredby</varname></primary></indexterm>
						<para>Temporal covered by &geography_support;</para>
						<para><varname>tcoveredby({geo, tpoint}, {geo, tpoint}): tbool</varname></para>
						<programlisting>
SELECT tcoveredby(geometry 'Point(1 1)',
	tgeompoint '[Point(0 0)@2012-01-01, Point(3 3)@2012-01-04)');
-- "{[f@2012-01-01, t@2012-01-02], (f@2012-01-02, f@2012-01-04)}"
						</programlisting>
					</listitem>

					<listitem id="tdisjoint">
						<indexterm><primary><varname>tdisjoint</varname></primary></indexterm>
						<para>Temporal disjoint &Z_support; &geography_support;</para>
						<para><varname>tdisjoint({geo, tgeompoint}, {geo, tgeompoint}): tbool</varname></para>
						<programlisting>
SELECT tdisjoint(geometry 'Polygon((1 1,1 2,2 2,2 1,1 1))',
	tgeompoint '[Point(0 0)@2012-01-01, Point(3 3)@2012-01-04)');
-- "{[t@2012-01-01, f@2012-01-02, f@2012-01-03], (t@2012-01-03, t@2012-01-04]}"
SELECT tdisjoint(tgeompoint '[Point(0 3)@2012-01-01, Point(3 0)@2012-01-05)',
	tgeompoint '[Point(0 0)@2012-01-01, Point(3 3)@2012-01-05)');
-- "{[t@2012-01-01, f@2012-01-03], (t@2012-01-03, t@2012-01-05)}"
						</programlisting>
					</listitem>

					<listitem id="tequals">
						<indexterm><primary><varname>tequals</varname></primary></indexterm>
						<para>Temporal equals &Z_support; &geography_support;</para>
						<para><varname>tequals({point, tgeompoint}, {point, tgeompoint}): tbool</varname></para>
						<programlisting>
SELECT tequals(geometry 'Point(1 1)',
	tgeompoint '[Point(0 0)@2012-01-01, Point(3 3)@2012-01-04)');
-- "{[f@2012-01-01, t@2012-01-02], (f@2012-01-02, f@2012-01-04]}"
SELECT tequals(tgeompoint '[Point(0 3)@2012-01-01, Point(3 0)@2012-01-05)',
	tgeompoint '[Point(0 0)@2012-01-01, Point(3 3)@2012-01-05)');
-- "{[f@2012-01-01, t@2012-01-03], (f@2012-01-03, f@2012-01-05)}"
						</programlisting>
					</listitem>

					<listitem id="tintersects">
						<indexterm><primary><varname>tintersects</varname></primary></indexterm>
						<para>Temporal intersects &Z_support; &geography_support;</para>
						<para><varname>tintersects({geo, tpoint}, {geo, tpoint}): tbool</varname></para>
						<programlisting>
SELECT tintersects(geometry 'MultiPoint(1 1,2 2)',
	tgeompoint '[Point(0 0)@2012-01-01, Point(3 3)@2012-01-04)');
-- "{[f@2012-01-01, t@2012-01-02], (f@2012-01-02, t@2012-01-03],
	(f@2012-01-03, f@2012-01-04]}"
SELECT tintersects(tgeompoint '[Point(0 3)@2012-01-01, Point(3 0)@2012-01-05)',
	tgeompoint '[Point(0 0)@2012-01-01, Point(3 3)@2012-01-05)');
-- "{[f@2012-01-01, t@2012-01-03], (f@2012-01-03, f@2012-01-05)}"
						</programlisting>
					</listitem>

					<listitem id="ttouches">
						<indexterm><primary><varname>ttouches</varname></primary></indexterm>
						<para>Temporal touches</para>
						<para><varname>ttouches({geo, tgeompoint}, {geo, tgeompoint}): tbool</varname></para>
						<programlisting>
SELECT ttouches(geometry 'Polygon((1 0,1 2,2 2,2 0,1 0))',
	tgeompoint '[Point(0 0)@2012-01-01, Point(3 0)@2012-01-04)');
-- "{[f@2012-01-01, t@2012-01-02, t@2012-01-03], (f@2012-01-03, f@2012-01-04]}"
						</programlisting>
					</listitem>

					<listitem id="twithin">
						<indexterm><primary><varname>twithin</varname></primary></indexterm>
						<para>Temporal within</para>
						<para><varname>twithin({geo, tgeompoint}, {geo, tgeompoint}): tbool</varname></para>
						<programlisting>
SELECT twithin(geometry 'Point(1 1)',
	tgeompoint '[Point(0 0)@2012-01-01, Point(2 2)@2012-01-03)');
-- "{[f@2012-01-01, t@2012-01-02], (f@2012-01-02, f@2012-01-03]}"
						</programlisting>
					</listitem>

					<listitem id="tdwithin">
						<indexterm><primary><varname>tdwithin</varname></primary></indexterm>
						<para>Temporal distance within &Z_support; &geography_support;</para>
						<para><varname>tdwithin({geo, tpoint}, {geo, tpoint}, double): tbool</varname></para>
						<programlisting>
SELECT tdwithin(geometry 'Polygon((1 1,1 2,2 2,2 1,1 1))',
	tgeompoint '[Point(0 0)@2012-01-01, Point(3 0)@2012-01-04)', 1);
-- "{[f@2012-01-01, t@2012-01-02, t@2012-01-03], (f@2012-01-03, f@2012-01-04)}"
SELECT tdwithin(tgeompoint '[Point(1 0)@2000-01-01, Point(1 4)@2000-01-05]', 
	tgeompoint 'Interp=Stepwise;[Point(1 2)@2000-01-01, Point(1 3)@2000-01-05]', 1);
-- "{[f@2000-01-01, t@2000-01-02, t@2000-01-04], (f@2000-01-04, t@2000-01-05]}"
						</programlisting>
					</listitem>

					<listitem id="trelate">
						<indexterm><primary><varname>trelate</varname></primary></indexterm>
						<para>Temporal relate</para>
						<para><varname>trelate({geo, tgeompoint}, {geo, tgeompoint}, text): tbool</varname></para>
						<para><varname>trelate({geo, tgeompoint}, {geo, tgeompoint}): ttext</varname></para>
						<programlisting>
SELECT trelate(geometry 'Polygon((1 0,1 2,2 2,2 0,1 0))',
	tgeompoint '[Point(0 0)@2012-01-01, Point(3 0)@2012-01-04)');
-- "{[FF2FF10F2@2012-01-01, FF20F1FF2@2012-01-02, FF20F1FF2@2012-01-03],
	(FF2FF10F2@2012-01-03, FF2FF10F2@2012-01-04]}"
SELECT trelate(geometry 'Polygon((1 0,1 2,2 2,2 0,1 0))',
	tgeompoint '[Point(0 0)@2012-01-01, Point(3 0)@2012-01-04)', 'FF20F1FF2');
-- "{[f@2012-01-01, t@2012-01-02, t@2012-01-03], (f@2012-01-03, f@2012-01-04]}"
	2012-01-04)}"
						</programlisting>
					</listitem>
				</itemizedlist>
				</sect2>
		</sect1>

		<sect1>
			<title>Aggregate Functions for Temporal Types</title>

			<para>The temporal aggregate functions generalize the traditional aggregate functions. Their semantics is that they compute the value of the function at every instant t in the union of the temporal extents of the values to aggregate.</para>

			<para>For all temporal types, the function <varname>tcount</varname> generalize the traditional function <varname>count</varname>. The temporal count can be used to compute at each point in time the number of available or reporting objects (for example, number of cars in an area). For Boolean types, the functions <varname>tand</varname> and <varname>tor</varname> generalize the traditional functions <varname>and</varname> and <varname>or</varname>. For numeric types, two types of temporal aggregate functions are available. The functions <varname>tmin</varname>, <varname>tmax</varname>, <varname>tsum</varname>, and <varname>tavg</varname> generalize the traditional functions <varname>min</varname>, <varname>max</varname>, <varname>sum</varname>, and <varname>avg</varname>. Furthermore, the functions <varname>wmin</varname>, <varname>wmax</varname>, <varname>wcount</varname>, <varname>wsum</varname>, and <varname>wavg</varname> are window (or cumulative) versions of the traditional functions that, given a time interval w, compute the value of the function at an instant t by considering the values during the interval [t-w, t]. All window aggregate functions are available for temporal integers, while for temporal floats only window minimum and maximum are meaningful. For temporal text, the functions Finally, for temporal points the function <varname>tcentroid</varname>, generalizes the corresponding function <varname>ST_Centroid</varname> provided by PostGIS. For example, given set of objects that move together (that is, a convoy or a flock) the temporal centroid will produce a temporal point that represents at each instant the geometric center (or the center of mass) of all the moving objects.</para>
		
			<para>In addition to the above, function <varname>extent</varname> returns a bounding box that encloses a set of temporal values. Depending on the base type, the result of this function can be a <varname>period</varname>, a <varname>tbox</varname> or an <varname>stbox</varname>. This function is an &ldquo;aggregate&rdquo; function in SQL terminology since it operates on lists of data, in the same way the SUM() and AVG() functions do.</para>

			<para>In the examples that follow, we suppose the tables <varname>Department</varname> and <varname>Trip</varname> contain the two tuples introduced in <xref linkend="examples_temporal_types" />.</para>
			<itemizedlist>
				<listitem id="tcount">
					<indexterm><primary><varname>trelate</varname></primary></indexterm>
					<para>Temporal count</para>
					<para><varname>tcount(ttype): {tinti, tints}</varname></para>
					<programlisting>
SELECT tcount(NoEmps) FROM Department;
-- "{[1@2012-01-01, 2@2012-02-01, 1@2012-08-01, 1@2012-10-01)}"
					</programlisting>
				</listitem>

				<listitem id="tand">
					<indexterm><primary><varname>tand</varname></primary></indexterm>
					<para>Temporal and</para>
					<para><varname>tand(tbool): tbool</varname></para>
					<programlisting>
SELECT tand(NoEmps #&gt; 6) FROM Department;
-- "{[t@2012-01-01, f@2012-04-01, f@2012-10-01)}"
					</programlisting>
				</listitem>

				<listitem id="tor">
					<indexterm><primary><varname>tor</varname></primary></indexterm>
					<para>Temporal or</para>
					<para><varname>tor(tbool): tbool</varname></para>
					<programlisting>
SELECT tor(NoEmps #&gt; 6) FROM Department;
-- "{[t@2012-01-01, f@2012-08-01, f@2012-10-01)}"
					</programlisting>
				</listitem>

				<listitem id="tmin">
					<indexterm><primary><varname>tmin</varname></primary></indexterm>
					<para>Temporal minimum</para>
					<para><varname>tmin(ttype): {ttypei, ttypes}</varname></para>
					<programlisting>
SELECT tmin(NoEmps) FROM Department;
-- "{[10@2012-01-01, 4@2012-02-01, 6@2012-06-01, 6@2012-10-01)}"
					</programlisting>
				</listitem>

				<listitem id="tmax">
					<indexterm><primary><varname>tmax</varname></primary></indexterm>
					<para>Temporal maximum</para>
					<para><varname>tmax(ttype): {ttypei, ttypes}</varname></para>
					<programlisting>
SELECT tmax(NoEmps) FROM Department;
-- "{[10@2012-01-01, 12@2012-04-01, 6@2012-08-01, 6@2012-10-01)}"
					</programlisting>
				</listitem>

				<listitem id="tsum">
					<indexterm><primary><varname>tsum</varname></primary></indexterm>
					<para>Temporal sum</para>
					<para><varname>tsum(tnumber): {tnumi, tnums}</varname></para>
					<programlisting>
SELECT tsum(NoEmps) FROM Department;
-- "{[10@2012-01-01, 14@2012-02-01, 16@2012-04-01, 18@2012-06-01, 6@2012-08-01, 
	6@2012-10-01)}"
					</programlisting>
				</listitem>

				<listitem id="tavg">
					<indexterm><primary><varname>tavg</varname></primary></indexterm>
					<para>Temporal average</para>
					<para><varname>tavg(tnumber): {tfloati, tfloats}</varname></para>
					<programlisting>
SELECT tavg(NoEmps) FROM Department;
-- "{[10@2012-01-01, 10@2012-02-01), [7@2012-02-01, 7@2012-04-01), 
	[8@2012-04-01, 8@2012-06-01), [9@2012-06-01, 9@2012-08-01), 
	[6@2012-08-01, 6@2012-10-01)"
					</programlisting>
				</listitem>

				<listitem id="wmin">
					<indexterm><primary><varname>wmin</varname></primary></indexterm>
					<para>Window minimum</para>
					<para><varname>wmin(tnumber, interval): {tnumi, tnums}</varname></para>
					<programlisting>
SELECT wmin(NoEmps, interval '2 days') FROM Department;
-- "{[10@2012-01-01, 4@2012-04-01, 6@2012-06-03, 6@2012-10-03)}"
					</programlisting>
				</listitem>

				<listitem id="wmax">
					<indexterm><primary><varname>wmax</varname></primary></indexterm>
					<para>Window maximum</para>
					<para><varname>wmax(tnumber, interval): {tnumi, tnums}</varname></para>
					<programlisting>
SELECT wmax(NoEmps, interval '2 days') FROM Department;
-- "{[10@2012-01-01, 12@2012-04-01, 6@2012-08-03, 6@2012-10-03)}"
					</programlisting>
				</listitem>

				<listitem id="wcount">
					<indexterm><primary><varname>wcount</varname></primary></indexterm>
					<para>Window count</para>
					<para><varname>wcount(tnumber, interval): {tinti, tints}</varname></para>
					<programlisting>
SELECT wcount(NoEmps, interval '2 days') FROM Department;
-- "{[1@2012-01-01, 2@2012-02-01, 3@2012-04-01, 2@2012-04-03, 3@2012-06-01, 2@2012-06-03,
	1@2012-08-03, 1@2012-10-03)}"
					</programlisting>
				</listitem>

				<listitem id="wsum">
					<indexterm><primary><varname>wsum</varname></primary></indexterm>
					<para>Window sum</para>
					<para><varname>wsum(tint, interval): {tinti, tints}</varname></para>
					<programlisting>
SELECT wsum(NoEmps, interval '2 days') FROM Department;
-- "{[10@2012-01-01, 14@2012-02-01, 26@2012-04-01, 16@2012-04-03, 22@2012-06-01, 
	18@2012-06-03, 6@2012-08-03, 6@2012-10-03)}"
					</programlisting>
				</listitem>

				<listitem id="wavg">
					<indexterm><primary><varname>wavg</varname></primary></indexterm>
					<para>Window average</para>
					<para><varname>wavg(tint, interval): {tfloati, tfloats}</varname></para>
					<programlisting>
SELECT wavg(NoEmps, interval '2 days') FROM Department;
-- "{[10@2012-01-01, 10@2012-02-01), [7@2012-02-01, 7@2012-04-01),
	[8.66666666666667@2012-04-01, 8.66666666666667@2012-04-03), 
	[8@2012-04-03, 8@2012-06-01),
	[7.33333333333333@2012-06-01, 7.33333333333333@2012-06-03), 
	[9@2012-06-03, 9@2012-08-03), [6@2012-08-03, 6@2012-10-03)}"
					</programlisting>
				</listitem>

				<listitem id="tcentroid">
					<indexterm><primary><varname>tcentroid</varname></primary></indexterm>
					<para>Temporal centroid</para>
					<para><varname>tcentroid(tgeompoint): tgeompoint</varname></para>
					<programlisting>
SELECT tcentroid(Trip) FROM Trips;
-- "{[POINT(0 0)@2012-01-01 08:00:00+00, POINT(1 0)@2012-01-01 08:05:00+00),
	[POINT(0.5 0)@2012-01-01 08:05:00+00, POINT(1.5 0.5)@2012-01-01 08:10:00+00,
	POINT(2 1.5)@2012-01-01 08:15:00+00),
	[POINT(2 2)@2012-01-01 08:15:00+00, POINT(3 3)@2012-01-01 08:20:00+00)}"
					</programlisting>
				</listitem>

				<listitem id="extent">
					<indexterm><primary><varname>extent</varname></primary></indexterm>
					<para>Bounding box extent</para>
					<para><varname>extent(temp): {period, tbox, stbox}</varname></para>
					<programlisting>
SELECT extent(noEmps) FROM Department;
-- "TBOX((4,2012-01-01 00:00:00+01),(12,2012-10-01 00:00:00+02))"
SELECT extent(Trip) FROM Trips;
-- "STBOX T((0,0,2012-01-01 08:00:00+01),(3,3,2012-01-01 08:20:00+01))"
					</programlisting>
				</listitem>

			</itemizedlist>
		</sect1>

		<sect1>
			<title>Utility Functions</title>
			<itemizedlist>
				<listitem id="mobdb_lib_version">
					<indexterm><primary><varname>mobdb_lib_version</varname></primary></indexterm>
					<para>Version of the MobilityDB extension</para>
					<para><varname>mobdb_lib_version(): text</varname></para>
					<programlisting>
SELECT mobdb_lib_version();
-- "MobilityDB 1.0"
					</programlisting>
				</listitem>

				<listitem id="mobdb_full_version">
					<indexterm><primary><varname>mobdb_full_version</varname></primary></indexterm>
					<para>Versions of the MobilityDB extension and its dependencies</para>
					<para><varname>mobdb_full_version(): text</varname></para>
					<programlisting>
SELECT mobdb_full_version();
-- "MobilityDB 1.0 PostgreSQL 11.5 PostGIS 2.5"
					</programlisting>
				</listitem>
			</itemizedlist>
		</sect1>

		<sect1 id="indexing_temporal_types">
			<title>Indexing of Temporal Types</title>
			<para>GiST and SP-GiST indexes can be created for table columns of temporal types. The GiST index implements an R-tree for temporal alphanumeric types and for temporal point types. The SP-GiST index implements a Quad-tree for temporal alphanumeric types and an Oct-tree for temporal point types. Examples of index creation are as follows:
				<programlisting>
CREATE INDEX Department_NoEmps_Gist_Idx ON Department USING Gist(NoEmps);
CREATE INDEX Trips_Trip_SPGist_Idx ON Trips USING SPGist(Trip);
				</programlisting>
			</para>

			<para>The GiST and SP-GiST indexes store the bounding box for the temporal types. As explained in <xref linkend="temporal_types" />, these are
				<itemizedlist>
					<listitem>
						<para>the period <varname>period</varname> type for the <varname>tbool</varname> and <varname>ttext</varname> types,</para>
					</listitem>

					<listitem>
						<para>the <varname>tbox</varname> type for the <varname>tint</varname> and <varname>tfloat</varname> types,</para>
					</listitem>

					<listitem>
						<para>the <varname>stbox</varname> type for the <varname>tgeompoint</varname> and <varname>tgeogpoint</varname> types.</para>
					</listitem>
				</itemizedlist>
			</para>

			<para>A GiST or SP-GiST index can accelerate queries involving the following operators (see <xref linkend="operators_temporal_types" /> for more information):
				<itemizedlist>
					<listitem>
						<para><varname>&lt;&lt;</varname>, <varname>&amp;&lt;</varname>, <varname>&amp;&gt;</varname>, <varname>&gt;&gt;</varname>, which only consider the value dimension in temporal alphanumeric types,</para>
					</listitem>

					<listitem>
						<para><varname>&lt;&lt;</varname>, <varname>&amp;&lt;</varname>, <varname>&amp;&gt;</varname>, <varname>&gt;&gt;</varname>, <varname>&lt;&lt;|</varname>, <varname>&amp;&lt;|</varname>, <varname>|&amp;&gt;</varname>, <varname>|&gt;&gt;</varname>, <varname>&amp;&lt;/</varname>, <varname>&lt;&lt;/</varname>, <varname>/&gt;&gt;</varname>, and <varname>/&amp;&gt;</varname>, which only consider the spatial dimension in temporal point types,</para>
					</listitem>

					<listitem>
						<para><varname>&amp;&lt;#</varname>, <varname>&lt;&lt;#</varname>, <varname>#&gt;&gt;</varname>, <varname>#&amp;&gt;</varname>, which only consider the time dimension for all temporal types,</para>
					</listitem>

					<listitem>
						<para><varname>&amp;&amp;</varname>, <varname>@&gt;</varname>, <varname>&lt;@</varname>, and <varname>~=</varname>, which consider as many dimensions as they are shared by the indexed column and the query argument. These operators work on bounding boxes (that is, <varname>period</varname>, <varname>tbox</varname>, or <varname>stbox</varname>), not the entire values.</para>
					</listitem>
				</itemizedlist>
			</para>

			<para>In addition, a GiST index can accelerate nearest neighbor queries involving the <varname>|=|</varname> operator.</para>

			<para>For example, given the index defined above on the <varname>Department</varname> table and a query that involves a condition with the <varname>&amp;&amp;</varname> (overlaps) operator, if the right argument is a temporal float then both the value and the time dimensions are considered for filtering the tuples of the relation, while if the right argument is a float value, a float range, or a time type, then either the value or the time dimension will be used for filtering the tuples of the relation. Furthermore, a bounding box can be constructed from a value/range and/or a timestamp/period, which can be used for filtering the tuples of the relation. Examples of queries using the index on the <varname>Department</varname> table defined above are given next.
				<programlisting>
SELECT * FROM Department WHERE NoEmps &amp;&amp; 5;
SELECT * FROM Department WHERE NoEmps &amp;&amp; intrange '[1, 5)';
SELECT * FROM Department WHERE NoEmps &amp;&amp; timestamptz '2012-04-01';
SELECT * FROM Department WHERE NoEmps &amp;&amp; period '[2012-04-01, 2012-05-01)';
SELECT * FROM Department WHERE NoEmps &amp;&amp;
	tbox(intrange '[1, 5)', period '[2012-04-01, 2012-05-01)');
SELECT * FROM Department WHERE NoEmps &amp;&amp;
	tfloat '{[1@2012-01-01, 1@2012-02-01), [5@2012-04-01, 5@2012-05-01)}';
				</programlisting>
			</para>

			<para>Similarly, examples of queries using the index on the <varname>Trips</varname> table defined above are given next.
				<programlisting>
SELECT * FROM Trips WHERE Trip &amp;&amp; geometry 'Polygon((0 0,0 1,1 1,1 0,0 0))';
SELECT * FROM Trips WHERE Trip &amp;&amp; timestamptz '2001-01-01';
SELECT * FROM Trips WHERE Trip &amp;&amp; period '[2001-01-01, 2001-01-05)';
SELECT * FROM Trips WHERE Trip &amp;&amp;
	stbox(geometry 'Polygon((0 0,0 1,1 1,1 0,0 0))', period '[2001-01-01, 2001-01-05]');
SELECT * FROM Trips WHERE Trip &amp;&amp;
	tgeompoint '{[Point(0 0)@2001-01-01, Point(1 1)@2001-01-02, Point(1 1)@2001-01-05)}';
				</programlisting>
			</para>

			<para>Finally, B-tree indexes can be created for table columns of all temporal types. For this index type, the only useful operation is equality. There is a B-tree sort ordering defined for values of temporal types, with corresponding <varname>&lt;</varname>, <varname>&lt;=</varname>, <varname>&gt;</varname>, <varname>&gt;=</varname> and operators, but the ordering is rather arbitrary and not usually useful in the real world. B-tree support for temporal types is primarily meant to allow sorting internally in queries, rather than creation of actual indexes.</para>

			<para>In order to speed up several of the functions in <xref linkend="manipulating_temporal_types" />, a bounding box comparison that make uses of the available indexes can be added in the <varname>WHERE</varname> clause of queries. For example, this would be typically the case for the functions that project the temporal types to the value/spatial and/or time dimensions. This will filter out the tuples with an index as shown in the following query.
				<programlisting>
SELECT atPeriod(T.Trip, period(2001-01-01, 2001-01-02))
FROM Trips T
-- Bouding box index filtering
WHERE T.Trip &amp;&amp; period(2001-01-01, 2001-01-02)
				</programlisting>
			</para>

			<para>In the case of temporal points, all spatial relationships with the &ldquo;ever&rdquo; semantics (see <xref linkend="topological_relationships_temporal_points" />), excepted <varname>disjoint</varname>and <varname>relate</varname>, will automatically include a bounding box comparison that will make use of any indexes that are available on the temporal points. For this reason, the first version of the relationships is typically used for filtering the tuples with the help of an index when computing the temporal relationships as shown in the following query.
				<programlisting>
SELECT tintersects(T.Trip, R.Geom)
FROM Trips T, Regions R
-- Bouding box index filtering
WHERE intersects(T.Trip, R.Geom);
				</programlisting>
			</para>
		</sect1>

		<sect1 id="statistics_temporal_types">
			<title>Statistics and Selectivity for Temporal Types</title>
			<sect2>
				<title>Statistics Collection</title>
				<para>The PostgreSQL planner relies on statistical information about the contents of tables in order to generate the most efficient execution plan for queries. These statistics include a list of some of the most common values in each column and a histogram showing the approximate data distribution in each column. For large tables, a random sample of the table contents is taken, rather than examining every row. This enables large tables to be analyzed in a small amount of time. The statistical information is gathered by the <varname>ANALYZE</varname> command and stored in the <varname>pg_statistic</varname> catalog table. Since different kinds of statistics may be appropriate for different kinds of data, the table only stores very general statistics (such as number of null values) in dedicated columns. Everything else is stored in five &ldquo;slots&rdquo;, which are couples of array columns that store the statistics for a column of an arbitrary type.</para>

				<para>The statistics collected for time types and temporal types are based on those collected by PostgreSQL for scalar types and range types. For scalar types, like <varname>float</varname>, the following statistics are collected:
					<orderedlist numeration="arabic">
						<listitem>
							<para>fraction of null values,</para>
						</listitem>
						<listitem>
							<para>average width, in bytes, of non-null values,</para>
						</listitem>
						<listitem>
							<para>number of different non-null values,</para>
						</listitem>
						<listitem>
							<para>array of most common values and array of their frequencies,</para>
						</listitem>
						<listitem>
							<para>histogram of values, where the most common values are excluded,</para>
						</listitem>
						<listitem>
							<para>correlation between physical and logical row ordering.</para>
						</listitem>
					</orderedlist>
				</para>

				<para>For range types, like <varname>tstzrange</varname>, three additional histograms are collected:
					<orderedlist continuation="continues" numeration="arabic">
						<listitem id="range_stat1">
							<para>length histogram of non-empty ranges,</para>
						</listitem>
						<listitem id="range_stat2">
							<para>histograms of lower and upper bounds.</para>
						</listitem>
					</orderedlist>
				</para>

				<para>For geometries, in addition to (1)&#x2013;(3), the following statistics are collected:
						<orderedlist continuation="continues" numeration="arabic">
							<listitem id="geom_stat1">
								<para>number of dimensions of the values, N-dimensional bounding box, number of rows in the table, number of rows in the sample, number of non-null values,</para>
							</listitem>
							<listitem id="geom_stat2">
								<para>N-dimensional histogram that divides the bounding box into a number of cells and keeps the proportion of values that intersects with each cell.</para>
							</listitem>
						</orderedlist>
				</para>

				<para>The statistics collected for the new time types <varname>timestampset</varname>, <varname>period</varname>, and <varname>periodset</varname> replicate those collected by PostgreSQL for the <varname>tstzrange</varname>. This is clear for the <varname>period</varname> type, which is equivalent to <varname>tszrange</varname>, excepted that periods cannot be empty. For the <varname>timestampset</varname> and the <varname>periodset</varname> types, a value is converted into its bounding box which is a <varname>period</varname>, then the <varname>period</varname> statistics are collected.</para>

				<para>The statistics collected for temporal types depend on their duration and their base type. In addition to statistics (1)&#x2013;(3) that are collected for all temporal types, statistics are collected for the value dimension and the time dimension independently. More precisely, the following statistics are collected for the time dimension:
					<itemizedlist>
						<listitem>
							<para>For temporal instant values, the statistics (4)&#x2013;(6) are collected for the timestamps.</para>
						</listitem>

						<listitem>
							<para>For all other durations, the statistics (7)&#x2013;(8) are collected for the (bounding box) periods.</para>
						</listitem>
					</itemizedlist>
				</para>

				<para>The following statistics are collected for the value dimension:
					<itemizedlist>
						<listitem>
							<para>For temporal types with stepwise interpolation (that is, temporal types whose base type is <varname>tbool</varname>, <varname>ttext</varname>, or <varname>tint</varname>):
								<itemizedlist>
									<listitem>
										<para>For the instant duration, the statistics (4)&#x2013;(6) are collected for the values.</para>
									</listitem>

									<listitem>
										<para>For all other durations, the statistics (7)&#x2013;(8) are collected for the values.</para>
									</listitem>
								</itemizedlist>
							</para>
						</listitem>

						<listitem>
							<para>For temporal float types (that is, <varname>tfloat</varname>):
								<itemizedlist>
									<listitem>
										<para>For instant values, the statistics (4)&#x2013;(6) are collected for the values.</para>
									</listitem>
									<listitem>
										<para>For all other durations, the statistics (7)&#x2013;(8) are collected for the (bounding) value ranges.</para>
									</listitem>
								</itemizedlist>
							</para>
						</listitem>

						<listitem>
							<para>For temporal point types (that is, <varname>tgeompoint</varname> and <varname>tgeogpoint</varname>) the statistics (9)&#x2013;(10) are collected for the points.</para>
						</listitem>
					</itemizedlist>
				</para>
			</sect2>

			<sect2>
				<title>Selectivity Estimation of Operators</title>
				<para>Boolean operators in PostgreSQL can be associated with two selectivity functions, which compute how likely a value of a given type will match a given criterion. These selectivity functions rely on the statistics collected. There are two types of selectivity functions. The restriction selectivity functions try to estimate the percentage of the rows in a table that satisfy a <varname>WHERE</varname>-clause condition of the form <varname>column OP constant</varname>. The join selectivity functions try to estimate the percentage of the rows in a table that satisfy a <varname>WHERE</varname>-clause condition of the form <varname>table1.column1 OP table2.column2</varname>.</para>

				<para>MobilityDB defines 23 classes of Boolean operators (such as <varname>=</varname>, <varname>&lt;</varname>, <varname>&amp;&amp;</varname>, <varname>&lt;&lt;</varname>, etc.), each of which can have as left or right arguments a built-in type (such as <varname>int</varname>, <varname>timestamptz</varname>, etc.) or a new type (such as <varname>period</varname>, <varname>tintseq</varname>, etc.). As a consequence, there is a very high number of operators with different arguments to be considered for the selectivity functions. The approach taken was to group these combinations into classes corresponding to the value and temporal features. The classes correspond to the type of statistics collected as explained in the previous section.</para>

				<para>Currently, only restriction selectivity functions are implemented for temporal types, while join selectivity functions give a default selectivity value depending on the operator. It is planned to implement joint selectivity functions in the future.</para>
			</sect2>
		</sect1>
	</chapter>

	<index />

	<appendix id ="reference">
		<title>MobilityDB Reference</title>

		<sect1>
			<title>Functions and Operators for Time Types and Range Types</title>

			<sect2>
				<title>Constructor Functions</title>
				<itemizedlist>
					<listitem>
						<para><link linkend="period"><varname>period</varname></link>: Constructor for <varname>period</varname></para>
					</listitem>

					<listitem>
						<para><link linkend="timestampset"><varname>timestampset</varname></link>: Constructor for <varname>timestampset</varname></para>
					</listitem>

					<listitem>
						<para><link linkend="periodset"><varname>periodset</varname></link>: Constructor for <varname>periodset</varname></para>
					</listitem>
				</itemizedlist>
			</sect2>

			<sect2>
				<title>Casting</title>
				<itemizedlist>
					<listitem>
						<para><link linkend="timestamptz_cast"><varname>timestamptz::time</varname></link>: Cast a <varname>timestamptz</varname> to another time type</para>
					</listitem>
					<listitem>
						<para><link linkend="timestampset_cast"><varname>timestampset::periodset</varname></link>: Cast a <varname>timestampset</varname> to a <varname>periodset</varname></para>
					</listitem>
					<listitem>
						<para><link linkend="period_cast"><varname>period::type</varname></link>: Cast a <varname>period</varname> to another type</para>
					</listitem>
					<listitem>
						<para><link linkend="tstzrange_cast"><varname>tstzrange::period</varname></link>: Cast a <varname>tstzrange</varname> to a <varname>period</varname></para>
					</listitem>
				</itemizedlist>
			</sect2>
			<sect2>
				<title>Accessor Functions</title>

				<itemizedlist>
					<listitem>
						<para><link linkend="time_memSize"><varname>memSize</varname></link>: Get the memory size in bytes</para>
					</listitem>

					<listitem>
						<para><link linkend="lower"><varname>lower</varname></link>: Get the lower bound</para>
					</listitem>

					<listitem>
						<para><link linkend="upper"><varname>upper</varname></link>: Get the upper bound</para>
					</listitem>

					<listitem>
						<para><link linkend="lower_inc"><varname>lower_inc</varname></link>: Is the lower bound inclusive?</para>
					</listitem>

					<listitem>
						<para><link linkend="upper_inc"><varname>upper_inc</varname></link>: Is the upper bound inclusive?</para>
					</listitem>

					<listitem>
						<para><link linkend="timespan"><varname>timespan</varname></link>: Get the timespan</para>
					</listitem>

					<listitem>
						<para><link linkend="period"><varname>period</varname></link>: Get the period on which the timestamp set or period set is defined ignoring the potential time gaps</para>
					</listitem>

					<listitem>
						<para><link linkend="time_numTimestamps"><varname>numTimestamps</varname></link>: Get the number of different timestamps</para>
					</listitem>

					<listitem>
						<para><link linkend="time_startTimestamp"><varname>startTimestamp</varname></link>: Get the start timestamp</para>
					</listitem>

					<listitem>
						<para><link linkend="time_endTimestamp"><varname>endTimestamp</varname></link>: Get the end timestamp</para>
					</listitem>

					<listitem>
						<para><link linkend="time_timestampN"><varname>timestampN</varname></link>: Get the n-th different timestamp</para>
					</listitem>

					<listitem>
						<para><link linkend="time_timestamps"><varname>timestamps</varname></link>: Get the different timestamps</para>
					</listitem>

					<listitem>
						<para><link linkend="numPeriods"><varname>numPeriods</varname></link>: Get the number of periods</para>
					</listitem>

					<listitem>
						<para><link linkend="startPeriod"><varname>startPeriod</varname></link>: Get the start period</para>
					</listitem>

					<listitem>
						<para><link linkend="endPeriod"><varname>endPeriod</varname></link>: Get the end period</para>
					</listitem>

					<listitem>
						<para><link linkend="periodN"><varname>periodN</varname></link>: Get the n-th period</para>
					</listitem>

					<listitem>
						<para><link linkend="periods"><varname>periods</varname></link>: Get the periods</para>
					</listitem>
					
					<listitem>
						<para><link linkend="time_shift"><varname>shift</varname></link>: Shift the time value by an interval</para>
					</listitem>
				</itemizedlist>
			</sect2>
			
			<sect2>
				<title>Comparison Operators</title>
	
				<itemizedlist>
					<listitem>
						<para><link linkend="time_eq"><varname>=</varname></link>: Are the time values equal?</para>
					</listitem>

					<listitem>
						<para><link linkend="time_ne"><varname>&lt;&gt;</varname></link>: Are the time values different?</para>
					</listitem>

					<listitem>
						<para><link linkend="time_lt"><varname>&lt;</varname></link>: Is the first time value less than the second one?</para>
					</listitem>

					<listitem>
						<para><link linkend="time_gt"><varname>&gt;</varname></link>: Is the first time value greater than the second one?</para>
					</listitem>

					<listitem>
						<para><link linkend="time_le"><varname>&lt;=</varname></link>: Is the first time value less than or equal to the second one?</para>
					</listitem>

					<listitem>
						<para><link linkend="time_ge"><varname>&gt;=</varname></link>: Is the first time value greater than or equal to the second one?</para>
					</listitem>
				</itemizedlist>
			</sect2>
			
			<sect2>
				<title>Set Operators</title>
	
				<itemizedlist>
					<listitem>
						<para><link linkend="time_union"><varname>+</varname></link>: Union of the time values</para>
					</listitem>

					<listitem>
						<para><link linkend="time_intersection"><varname>*</varname></link>: Intersection of the time values</para>
					</listitem>

					<listitem>
						<para><link linkend="time_difference"><varname>-</varname></link>: Difference of the time values</para>
					</listitem>
				</itemizedlist>
			</sect2>
			
			<sect2>
				<title>Topological and Relative Position Operators</title>
	
				<itemizedlist>
					<listitem>
						<para><link linkend="time_overlaps"><varname>&amp;&amp;</varname></link>: Do the time values overlap (have points in common)?</para>
					</listitem>

					<listitem>
						<para><link linkend="time_contains"><varname>@&gt;</varname></link>: Does the first time value contain the second one?</para>
					</listitem>

					<listitem>
						<para><link linkend="time_containedby"><varname>&lt;@</varname></link>: Is the first time value contained by the second one?</para>
					</listitem>

					<listitem>
						<para><link linkend="time_adjacent"><varname>-|-</varname></link>: Is the first time value adjacent to the second one?</para>
					</listitem>
					
					<listitem>
						<para><link linkend="range_left"><varname>&lt;&lt;</varname></link>: Is the first numeric or range value scritly left of the second one?</para>
					</listitem>

					<listitem>
						<para><link linkend="range_right"><varname>&gt;&gt;</varname></link>: Is the first numeric or range value strictly right of the second one?</para>
					</listitem>

					<listitem>
						<para><link linkend="range_overleft"><varname>&amp;&lt;</varname></link>: Is the first numeric or range value not to the right of the second one?</para>
					</listitem>

					<listitem>
						<para><link linkend="range_overright"><varname>&amp;&gt;</varname></link>: Is the first numeric or range value not to the left of the second one?</para>
					</listitem>

					<listitem>
						<para><link linkend="range_adjacent"><varname>-|-</varname></link>: Is the first numeric or range value adjacent to the second one?</para>
					</listitem>
					
					<listitem>
						<para><link linkend="time_before"><varname>&lt;&lt;#</varname></link>: Is the first time value scritly before the second one?</para>
					</listitem>

					<listitem>
						<para><link linkend="time_after"><varname>#&gt;&gt;</varname></link>: Is the first time value strictly after the second one?</para>
					</listitem>

					<listitem>
						<para><link linkend="time_overbefore"><varname>&amp;&lt;#</varname></link>: Is the first time value not after the second one?</para>
					</listitem>

					<listitem>
						<para><link linkend="time_overafter"><varname>#&amp;&gt;</varname></link>: Is the first time value not before the second one?</para>
					</listitem>
				</itemizedlist>
			</sect2>
		</sect1>

		<sect1>
			<title>Functions and Operators for Box Types</title>

			<sect2>
				<title>Constructor Functions</title>
				<itemizedlist>
					<listitem>
						<para><link linkend="tbox"><varname>tbox</varname></link>: Constructor for <varname>tbox</varname></para>
					</listitem>

					<listitem>
						<para><link linkend="stbox"><varname>stbox, stboxt</varname></link>: Constructor for <varname>stbox</varname></para>
					</listitem>
				</itemizedlist>
			</sect2>

			<sect2>
				<title>Casting</title>
		
				<itemizedlist>
					<listitem>
						<para><link linkend="tbox_cast_to"><varname>tbox::type</varname></link>: Cast a <varname>tbox</varname> to another type</para>
					</listitem>

					<listitem>
						<para><link linkend="tbox_cast_from"><varname>type::tbox</varname></link>: Cast another type to a <varname>tbox</varname></para>
					</listitem>

					<listitem>
						<para><link linkend="stbox_cast_to"><varname>stbox::type</varname></link>: Cast an <varname>stbox</varname> to anoter type</para>
					</listitem>

					<listitem>
						<para><link linkend="stbox_cast_from"><varname>type::stbox</varname></link>: Cast another type to an <varname>stbox</varname></para>
					</listitem>
				</itemizedlist>
			</sect2>

			<sect2>
				<title>Accessor Functions</title>

				<itemizedlist>
					<listitem>
						<para><link linkend="Xmin"><varname>Xmin</varname></link>: Get the minimum X value</para>
					</listitem>

					<listitem>
						<para><link linkend="Xmax"><varname>Xmax</varname></link>: Get the maximum X value</para>
					</listitem>

					<listitem>
						<para><link linkend="Ymin"><varname>Ymin</varname></link>: Get the minimum Y value</para>
					</listitem>

					<listitem>
						<para><link linkend="Ymax"><varname>Ymax</varname></link>: Get the maximum Y value</para>
					</listitem>

					<listitem>
						<para><link linkend="Zmin"><varname>Zmin</varname></link>: Get the minimum Z value</para>
					</listitem>

					<listitem>
						<para><link linkend="Zmax"><varname>Zmax</varname></link>: Get the maximum Z value</para>
					</listitem>

					<listitem>
						<para><link linkend="Tmin"><varname>Tmin</varname></link>: Get the minimum timestamp</para>
					</listitem>

					<listitem>
						<para><link linkend="Tmax"><varname>Tmax</varname></link>: Get the maximum timestamp</para>
						<para></para>
					</listitem>
				</itemizedlist>
			</sect2>

			<sect2>
				<title>Modification Functions</title>
				<itemizedlist>
					<listitem>
						<para><link linkend="expandValue"><varname>expandValue</varname></link>: Expand the numeric value dimension of the bounding box by a float value</para>
						</listitem>

					<listitem>
						<para><link linkend="expandSpatial"><varname>expandSpatial</varname></link>: Expand the spatial value dimension of the bounding box by a float value</para>
						</listitem>

					<listitem>
						<para><link linkend="expandTemporal"><varname>expandTemporal</varname></link>: Expand the temporal dimension of the bounding box by a time interval</para>
					</listitem>

					<listitem>
						<para><link linkend="box_setPrecision"><varname>setPrecision</varname></link>: Round the value or the coordinates of the bounding box to a number of decimal places</para>
					</listitem>

				</itemizedlist>
			</sect2>

			<sect2>
				<title>Spatial Reference System Functions</title>

				<itemizedlist>
					<listitem>
						<para><link linkend="stbox_SRID"><varname>SRID</varname></link>: Get the spatial reference identifier</para>
					</listitem>

					<listitem>
						<para><link linkend="stbox_setSRID"><varname>setSRID</varname></link>: Set the spatial reference identifier</para>
						</listitem>

					<listitem>
						<para><link linkend="stbox_transform"><varname>transform</varname></link>: Transform to a different spatial reference</para>
					</listitem>
				</itemizedlist>
			</sect2>

			<sect2>
				<title>Comparison Operators</title>
				<itemizedlist>
					<listitem>
					<para><link linkend="box_eq"><varname>=</varname></link>: Are the bounding boxes equal?</para>
					</listitem>

					<listitem>
						<para><link linkend="box_ne"><varname>&lt;&gt;</varname></link>: Are the bounding boxes different?</para>
					</listitem>

					<listitem>
						<para><link linkend="box_lt"><varname>&lt;</varname></link>: Is the first bouding box less than the second one?</para>
					</listitem>

					<listitem>
						<para><link linkend="box_gt"><varname>&gt;</varname></link>: Is the first bouding box greater than the second one?</para>
					</listitem>

					<listitem>
						<para><link linkend="box_le"><varname>&lt;=</varname></link>: Is the first bouding box less than or equal to the second one?</para>
					</listitem>

					<listitem>
						<para><link linkend="box_ge"><varname>&gt;=</varname></link>: Is the first bouding box greater than or equal to the second one?</para>
					</listitem>
				</itemizedlist>
			</sect2>

			<sect2>
				<title>Set Operators</title>
				<itemizedlist>
					<listitem>
						<para><link linkend="box_union"><varname>+</varname></link>: Union of the bounding boxes</para>
					</listitem>

					<listitem>
						<para><link linkend="box_intersection"><varname>*</varname></link>: Intersection of the bounding boxes</para>
					</listitem>
				</itemizedlist>
			</sect2>

			<sect2>
				<title>Topological Operators</title>
				<itemizedlist>
					<listitem>
						<para><link linkend="box_overlap"><varname>&amp;&amp;</varname></link>: Do the bounding boxes overlap?</para>
					</listitem>

					<listitem>
						<para><link linkend="box_contains"><varname>@&gt;</varname></link>: Does the first bounding box contain the second one?</para>
					</listitem>

					<listitem>
						<para><link linkend="box_containedby"><varname>&lt;@</varname></link>: Is the first bounding box contained in the second one?</para>
					</listitem>

					<listitem>
						<para><link linkend="box_same"><varname>~=</varname></link>: Are the bounding boxes equal in their common dimensions?</para>
					</listitem>

					<listitem>
						<para><link linkend="box_adjacent"><varname>-|-</varname></link>: Are the bounding boxes adjacent?</para>
					</listitem>
				</itemizedlist>
			</sect2>

			<sect2>
				<title>Relative Position Operators</title>
				<itemizedlist>
					<listitem>
						<para><link linkend="tbox_left"><varname>&lt;&lt;</varname></link>: Are the X values of the first bounding box strictly less than those of the second one?</para>
					</listitem>

					<listitem>
						<para><link linkend="tbox_right"><varname>&gt;&gt;</varname></link>: Are the X values of the first bounding box strictly greater than those of the second one?</para>
					</listitem>

					<listitem>
						<para><link linkend="tbox_overleft"><varname>&amp;&lt;</varname></link>: Are the X values of the first bounding box not greater than those of the second one?</para>
					</listitem>

					<listitem>
						<para><link linkend="tbox_overright"><varname>&amp;&gt;</varname></link>: Are the X values of the first bounding box not less than those of the second one?</para>
					</listitem>

					<listitem>
						<para><link linkend="stbox_left"><varname>&lt;&lt;</varname></link>: Are the X values of the first bounding box strictly to the left of those of the second one?</para>
					</listitem>

					<listitem>
						<para><link linkend="stbox_right"><varname>&gt;&gt;</varname></link>: Are the X values of the first bounding box strictly to the right of those of the second one?</para>
					</listitem>

					<listitem>
						<para><link linkend="stbox_overleft"><varname>&amp;&lt;</varname></link>: Are the X values of the first bounding box not to the right of those of the second one?</para>
					</listitem>

					<listitem>
						<para><link linkend="stbox_overright"><varname>&amp;&gt;</varname></link>: Are the X values of the first bounding box not to the left of those of the second one?</para>
					</listitem>

					<listitem>
						<para><link linkend="stbox_below"><varname>&lt;&lt;|</varname></link>: Are the Y values of the first bounding box strictly below of those of the second one?</para>
					</listitem>

					<listitem>
						<para><link linkend="stbox_above"><varname>|&gt;&gt;</varname></link>: Are the Y values of the first bounding box strictly above of those of the second one?</para>
					</listitem>

					<listitem>
						<para><link linkend="stbox_overbelow"><varname>&amp;&lt;|</varname></link>: Are the Y values of the first bounding box not above of those of the second one?</para>
					</listitem>

					<listitem>
						<para><link linkend="stbox_overabove"><varname>|&amp;&gt;</varname></link>: Are the Y values of the first bounding box not below of those of the second one?</para>
					</listitem>

					<listitem>
						<para><link linkend="stbox_front"><varname>&lt;&lt;/</varname></link>: Are the Z values of the first bounding box strictly in front of those of the second one?</para>
					</listitem>

					<listitem>
						<para><link linkend="stbox_back"><varname>/&gt;&gt;</varname></link>: Are the Z values of the first bounding box strictly back of those of the second one?</para>
					</listitem>

					<listitem>
						<para><link linkend="stbox_overfront"><varname>&amp;&lt;/</varname></link>: Are the Z values of the first bounding box not back of those of the second one?</para>
					</listitem>

					<listitem>
						<para><link linkend="stbox_overback"><varname>/&amp;&gt;</varname></link>: Are the Z values of the first bounding box not in front of those of the second one?</para>
					</listitem>

					<listitem>
						<para><link linkend="box_before"><varname>&lt;&lt;#</varname></link>: Are the T values of the first bounding box strictly before those of the second one?</para>
					</listitem>

					<listitem>
						<para><link linkend="box_after"><varname>#&gt;&gt;</varname></link>: Are the T values of the first bounding box strictly after those of the second one?</para>
					</listitem>

					<listitem>
						<para><link linkend="box_overbefore"><varname>&amp;&lt;#</varname></link>: Are the T values of the first bounding box not after those of the second one?</para>
					</listitem>

					<listitem>
						<para><link linkend="box_overafter"><varname>#&amp;&gt;</varname></link>: Are the T values of the first bounding box not before those of the second one?</para>
					</listitem>
				</itemizedlist>
			</sect2>
		</sect1>
			
		<sect1>
			<title>Functions and Operators for Temporal Types</title>
							
			<sect2>
				<title>Constructor Functions</title>
				<itemizedlist>
					<listitem>
						<para><link linkend="ttypeinst"><varname>ttypeinst</varname></link>: Constructor for temporal types of instant duration</para>
					</listitem>

					<listitem>
						<para><link linkend="ttypei"><varname>ttypei</varname></link>: Constructor for temporal types of instant set duration</para>
					</listitem>

					<listitem>
						<para><link linkend="ttypeseq"><varname>ttypeseq</varname></link>: Constructor for temporal types of sequence duration</para>
					</listitem>

					<listitem>
						<para><link linkend="ttypes"><varname>ttypes</varname></link>: Constructor for temporal types of sequence set duration</para>
					</listitem>
				</itemizedlist>
			</sect2>

			<sect2>
				<title>Casting</title>

				<itemizedlist>
					<listitem>
						<para><link linkend="tint_tfloat"><varname>tint::tfloat</varname></link>: Cast a temporal integer to a temporal float</para>
					</listitem>

					<listitem>
						<para><link linkend="tfloat_tint"><varname>tfloat::tint</varname></link>: Cast a temporal float to a temporal integer</para>
					</listitem>

					<listitem>
						<para><link linkend="tgeompoint_tgeogpoint"><varname>tgeompoint::tgeogpoint</varname></link>: Cast a temporal geometry point to a temporal geography point</para>
					</listitem>

					<listitem>
						<para><link linkend="tgeogpoint_tgeompoint"><varname>tgeogpoint::tgeompoint</varname></link>: Cast a temporal geography point to a temporal geometry point</para>
					</listitem>

					<listitem>
						<para><link linkend="tgeompoint_geometry"><varname>tgeompoint::geometry, tgeogpoint::geography</varname></link>: Cast a temporal point to a PostGIS trajectory</para>
					</listitem>

					<listitem>
						<para><link linkend="geometry_tgeompoint"><varname>geometry::tgeompoint, geography::tgeogpoint</varname></link>: Cast a PostGIS trajectory to a temporal point</para>
					</listitem>
				</itemizedlist>
			</sect2>

			<sect2>
				<title>Transformation Functions</title>

				<itemizedlist>
					<listitem>
					<para><link linkend="ttype_transform"><varname>ttypeinst, ttypei, ttypeseq, ttypes</varname></link>: Transform a temporal value to another duration</para>
					</listitem>

					<listitem>
						<para><link linkend="toLinear"><varname>toLinear</varname></link>: Transform a temporal value with continuous base type from stepwise to linear interpolation</para>
					</listitem>

					<listitem>
					<para><link linkend="appendInstant"><varname>appendInstant</varname></link>: Append a temporal instant to a temporal value</para>
					</listitem>

					<listitem>
					<para><link linkend="merge"><varname>merge</varname></link>: Merge temporal values</para>
					</listitem>

				</itemizedlist>
			</sect2>

			<sect2>
				<title>Accessor Functions</title>
				<itemizedlist>
					<listitem>
					<para><link linkend="ttype_memSize"><varname>memSize</varname></link>: Get the memory size in bytes</para>
					</listitem>

					<listitem>
						<para><link linkend="duration"><varname>duration</varname></link>: Get the duration</para>
					</listitem>

					<listitem>
						<para><link linkend="interpolation"><varname>interpolation</varname></link>: Get the interpolation</para>
					</listitem>

					<listitem>
						<para><link linkend="getValue"><varname>getValue</varname></link>: Get the value</para>
					</listitem>

					<listitem>
						<para><link linkend="getValues"><varname>getValues</varname></link>: Get the values</para>
					</listitem>

					<listitem>
						<para><link linkend="startValue"><varname>startValue</varname></link>: Get the start value</para>
					</listitem>

					<listitem>
						<para><link linkend="endValue"><varname>endValue</varname></link>: Get the end value</para>
					</listitem>

					<listitem>
						<para><link linkend="minValue"><varname>minValue</varname></link>: Get the minimum value</para>
					</listitem>

					<listitem>
						<para><link linkend="maxValue"><varname>maxValue</varname></link>: Get the maximum value</para>
					</listitem>

					<listitem>
						<para><link linkend="valueRange"><varname>valueRange</varname></link>: Get the value range</para>
					</listitem>

					<listitem>
						<para><link linkend="valueAtTimestamp"><varname>valueAtTimestamp</varname></link>: Get the value at a timestamp</para>
					</listitem>

					<listitem>
						<para><link linkend="getTimestamp"><varname>getTimestamp</varname></link>: Get the timestamp</para>
					</listitem>

					<listitem>
						<para><link linkend="getTime"><varname>getTime</varname></link>: Get the time</para>
					</listitem>

					<listitem>
						<para><link linkend="timespan"><varname>timespan</varname></link>: Get the timespan</para>
					</listitem>

					<listitem>
						<para><link linkend="ttype_period"><varname>period</varname></link>: Get the period on which the temporal value is defined ignoring the potential time gaps</para>
					</listitem>

					<listitem>
						<para><link linkend="numInstants"><varname>numInstants</varname></link>: Get the number of different instants</para>
					</listitem>

					<listitem>
						<para><link linkend="startInstant"><varname>startInstant</varname></link>: Get the start instant</para>
					</listitem>

					<listitem>
						<para><link linkend="endInstant"><varname>endInstant</varname></link>: Get the end instant</para>
					</listitem>

					<listitem>
						<para><link linkend="instantN"><varname>instantN</varname></link>: Get the n-th different instant</para>
					</listitem>

					<listitem>
						<para><link linkend="instants"><varname>instants</varname></link>: Get the different instants</para>
					</listitem>

					<listitem>
						<para><link linkend="ttype_numTimestamps"><varname>numTimestamps</varname></link>: Get the number of different timestamps</para>
					</listitem>

					<listitem>
						<para><link linkend="ttype_startTimestamp"><varname>startTimestamp</varname></link>: Get the start timestamp</para>
					</listitem>

					<listitem>
						<para><link linkend="ttype_endTimestamp"><varname>endTimestamp</varname></link>: Get the end timestamp</para>
					</listitem>

					<listitem>
						<para><link linkend="ttype_timestampN"><varname>timestampN</varname></link>: Get the n-th different timestamp</para>
					</listitem>

					<listitem>
						<para><link linkend="ttype_timestamps"><varname>timestamps</varname></link>: Get the different timestamps</para>
					</listitem>

					<listitem>
						<para><link linkend="numSequences"><varname>numSequences</varname></link>: Get the number of sequences</para>
					</listitem>

					<listitem>
						<para><link linkend="startSequence"><varname>startSequence</varname></link>: Get the start sequence</para>
					</listitem>

					<listitem>
						<para><link linkend="endSequence"><varname>endSequence</varname></link>: Get the end sequence</para>
					</listitem>

					<listitem>
						<para><link linkend="sequenceN"><varname>sequenceN</varname></link>: Get the n-th sequence</para>
					</listitem>

					<listitem>
						<para><link linkend="sequences"><varname>sequences</varname></link>: Get the sequences</para>
					</listitem>

					<listitem>
						<para><link linkend="ttype_shift"><varname>shift</varname></link>: Shift the temporal value by an interval</para>
					</listitem>

					<listitem>
						<para><link linkend="intersectsTimestamp"><varname>intersectsTimestamp</varname></link>: Does the temporal value intersect the timestamp?</para>
					</listitem>

					<listitem>
						<para><link linkend="intersectsTimestampSet"><varname>intersectsTimestampSet</varname></link>: Does the temporal value intersect the timestamp set?</para>
					</listitem>

					<listitem>
						<para><link linkend="intersectsPeriod"><varname>intersectsPeriod</varname></link>: Does the temporal value intersect the period?</para>
					</listitem>

					<listitem>
						<para><link linkend="intersectsPeriodSet"><varname>intersectsPeriodSet</varname></link>: Does the temporal value intersect the period set?</para>
					</listitem>

					<listitem>
						<para><link linkend="twAvg"><varname>twAvg</varname></link>: Get the time-weighted average</para>
					</listitem>
				</itemizedlist>
			</sect2>

			<sect2>
				<title>Spatial Functions</title>

				<itemizedlist>
					<listitem>
						<para><link linkend="asText"><varname>asText</varname></link>: Get the Well-Known Text (WKT) representation</para>
					</listitem>

					<listitem>
						<para><link linkend="asEWKT"><varname>asEWKT</varname></link>: Get the Extended Well-Known Text (EWKT) representation</para>
					</listitem>

					<listitem>
						<para><link linkend="asMFJSON"><varname>asMFJSON</varname></link>: Get the Moving Features JSON representation</para>
					</listitem>

					<listitem>
						<para><link linkend="asBinary"><varname>asBinary</varname></link>: Get the Well-Known Binary (WKB) representation</para>
					</listitem>

					<listitem>
						<para><link linkend="asEWKB"><varname>asEWKB</varname></link>: Get the Extended Well-Known Binary (EWKB) representation</para>
					</listitem>

					<listitem>
						<para><link linkend="asHexEWKB"><varname>asHexEWKB</varname></link>: Get the Hexadecimal Extended Well-Known Binary (EWKB) representation as text </para>
					</listitem>

					<listitem>
						<para><link linkend="fromMFJSON"><varname>fromMFJSON</varname></link>: Input a temporal point from a Moving Features JSON representation</para>
					</listitem>

					<listitem>
						<para><link linkend="fromEWKB"><varname>fromEWKB</varname></link>: Input a temporal point from an Extended Well-Known Binary (EWKB) representation</para>
					</listitem>

					<listitem>
						<para><link linkend="tpoint_SRID"><varname>SRID</varname></link>: Get the spatial reference identifier</para>
					</listitem>

					<listitem>
						<para><link linkend="tpoint_setSRID"><varname>setSRID</varname></link>: Set the spatial reference identifier</para>
						</listitem>

					<listitem>
						<para><link linkend="tpoint_transform"><varname>transform</varname></link>: Transform to a different spatial reference</para>
					</listitem>

					<listitem>
						<para><link linkend="tpoint_setPrecision"><varname>setPrecision</varname></link>: Round the coordinate values to a number of decimal places</para>
					</listitem>

					<listitem>
						<para><link linkend="length"><varname>length</varname></link>: Get the length traversed by the temporal point</para>
					</listitem>

					<listitem>
						<para><link linkend="cumulativeLength"><varname>cumulativeLength</varname></link>: Get the cumulative length traversed by the temporal point</para>
					</listitem>

					<listitem>
						<para><link linkend="speed"><varname>speed</varname></link>: Get the speed of the temporal point in units per second</para>
					</listitem>

					<listitem>
						<para><link linkend="twCentroid"><varname>twCentroid</varname></link>: Get the time-weighted centroid</para>
					</listitem>

					<listitem>
						<para><link linkend="azimuth"><varname>azimuth</varname></link>: Get the temporal azimuth</para>
					</listitem>

					<listitem>
						<para><link linkend="nearestApproachInstant"><varname>nearestApproachInstant</varname></link>: Get the instant of the first temporal point at which the two arguments are at the nearest distance</para>
					</listitem>

					<listitem>
						<para><link linkend="nearestApproachDistance"><varname>nearestApproachDistance</varname></link>: Get the smallest distance ever</para>
					</listitem>

					<listitem>
						<para><link linkend="shortestLine"><varname>shortestLine</varname></link>: Get the line connecting the nearest approach point</para>
					</listitem>

					<listitem>
						<para><link linkend="simplify"><varname>simplify</varname></link>: Simplify a temporal point using a generalization of the Douglas-Peucker algorithm</para>
					</listitem>
					
					<listitem>
						<para><link linkend="geoMeasure"><varname>geoMeasure</varname></link>: Construct a geometry/geography with M measure from a temporal point and a temporal float</para>
					</listitem>					
				</itemizedlist>
			</sect2>

			<sect2>
				<title>Restriction Functions</title>

				<itemizedlist>
					<listitem>
						<para><link linkend="atValue"><varname>atValue</varname></link>: Restrict to a value</para>
					</listitem>

					<listitem>
						<para><link linkend="atValues"><varname>atValues</varname></link>: Restrict to an array of values</para>
					</listitem>

					<listitem>
						<para><link linkend="atRange"><varname>atRange</varname></link>: Restrict to a range</para>
					</listitem>

					<listitem>
						<para><link linkend="atRanges"><varname>atRanges</varname></link>: Restrict to an array of ranges</para>
					</listitem>

					<listitem>
						<para><link linkend="atMin"><varname>atMin</varname></link>: Restrict to the minimum value</para>
					</listitem>

					<listitem>
						<para><link linkend="atMax"><varname>atMax</varname></link>: Restrict to the maximum value</para>
					</listitem>

					<listitem>
						<para><link linkend="atGeometry"><varname>atGeometry</varname></link>: Restrict to a geometry</para>
					</listitem>

					<listitem>
						<para><link linkend="atTimestamp"><varname>atTimestamp</varname></link>: Restrict to a timestamp</para>
					</listitem>

					<listitem>
						<para><link linkend="atTimestampSet"><varname>atTimestampSet</varname></link>: Restrict to a timestamp set</para>
					</listitem>

					<listitem>
						<para><link linkend="atPeriod"><varname>atPeriod</varname></link>: Restrict to a period</para>
					</listitem>

					<listitem>
						<para><link linkend="atPeriodSet"><varname>atPeriodSet</varname></link>: Restrict to a period set</para>
					</listitem>

					<listitem>
						<para><link linkend="atTbox"><varname>atTbox</varname></link>: Restrict to a <varname>tbox</varname></para>
					</listitem>

					<listitem>
						<para><link linkend="atStbox"><varname>atStbox</varname></link>: Restrict to an <varname>stbox</varname></para>
					</listitem>
				</itemizedlist>
			</sect2>

			<sect2>
				<title>Difference Functions</title>

				<itemizedlist>
					<listitem>
					<para><link linkend="minusValue"><varname>minusValue</varname></link>: Difference with a value</para>
					</listitem>

					<listitem>
						<para><link linkend="minusValues"><varname>minusValues</varname></link>: Difference with an array of values</para>
					</listitem>

					<listitem>
						<para><link linkend="minusRange"><varname>minusRange</varname></link>: Difference with a range</para>
					</listitem>

					<listitem>
						<para><link linkend="minusRanges"><varname>minusRanges</varname></link>: Difference with an array of ranges</para>
					</listitem>

					<listitem>
						<para><link linkend="minusMin"><varname>minusMin</varname></link>: Difference with the minimum value</para>
					</listitem>

					<listitem>
						<para><link linkend="minusMax"><varname>minusMax</varname></link>: Difference with the maximum value</para>
					</listitem>

					<listitem>
						<para><link linkend="minusGeometry"><varname>minusGeometry</varname></link>: Difference with a geometry</para>
					</listitem>

					<listitem>
						<para><link linkend="minusTimestamp"><varname>minusTimestamp</varname></link>: Difference with a timestamp</para>
					</listitem>

					<listitem>
						<para><link linkend="minusTimestampSet"><varname>minusTimestampSet</varname></link>: Difference with a timestamp set</para>
					</listitem>

					<listitem>
						<para><link linkend="minusPeriod"><varname>minusPeriod</varname></link>: Difference with period</para>
					</listitem>

					<listitem>
						<para><link linkend="minusPeriodSet"><varname>minusPeriodSet</varname></link>: Difference with a period set</para>
					</listitem>

					<listitem>
						<para><link linkend="minusTbox"><varname>minusTbox</varname></link>: Difference with a <varname>tbox</varname></para>
					</listitem>

					<listitem>
						<para><link linkend="minusStbox"><varname>minusStbox</varname></link>: Difference with an <varname>stbox</varname></para>
					</listitem>
				</itemizedlist>
			</sect2>

			<sect2>
				<title>Comparison Operators</title>

				<itemizedlist>
					<listitem>
					<para><link linkend="ttype_eq"><varname>=</varname></link>: Are the temporal values equal?</para>
					</listitem>

					<listitem>
						<para><link linkend="ttype_ne"><varname>&lt;&gt;</varname></link>: Are the temporal values different?</para>
					</listitem>

					<listitem>
						<para><link linkend="ttype_lt"><varname>&lt;</varname></link>: Is the first temporal value less than the second one?</para>
					</listitem>

					<listitem>
						<para><link linkend="ttype_gt"><varname>&gt;</varname></link>: Is the first temporal value greater than the second one?</para>
					</listitem>

					<listitem>
						<para><link linkend="ttype_le"><varname>&lt;=</varname></link>: Is the first temporal value less than or equal to the second one?</para>
					</listitem>

					<listitem>
						<para><link linkend="ttype_ge"><varname>&gt;=</varname></link>: Is the first temporal value greater than or equal to the second one?</para>
					</listitem>
				</itemizedlist>
			</sect2>

			<sect2>
				<title>Ever and Always Comparison Operators</title>

				<itemizedlist>
					<listitem>
						<para><link linkend="ttype_eveq"><varname>?=</varname></link>: Is the temporal value ever equal to the value?</para>
					</listitem>

					<listitem>
						<para><link linkend="ttype_evne"><varname>?&lt;&gt;</varname></link>: Is the temporal value ever different from the value?</para>
					</listitem>

					<listitem>
						<para><link linkend="ttype_evlt"><varname>?&lt;</varname></link>: Is the temporal value ever less than the value?</para>
					</listitem>

					<listitem>
						<para><link linkend="ttype_evgt"><varname>?&gt;</varname></link>: Is the temporal value ever greater than the value?</para>
					</listitem>

					<listitem>
						<para><link linkend="ttype_evle"><varname>?&lt;=</varname></link>: Is the temporal value ever less than or equal to the value?</para>
					</listitem>

					<listitem>
						<para><link linkend="ttype_evge"><varname>?&gt;=</varname></link>: Is the temporal value ever greater than or equal to the value?</para>
					</listitem>

					<listitem>
						<para><link linkend="ttype_aleq"><varname>%=</varname></link>: Is the temporal value always equal to the value?</para>
					</listitem>

					<listitem>
						<para><link linkend="ttype_alne"><varname>%&lt;&gt;</varname></link>: Is the temporal value always different to the value?</para>
					</listitem>

					<listitem>
						<para><link linkend="ttype_allt"><varname>%&lt;</varname></link>: Is the temporal value always less than the value?</para>
					</listitem>

					<listitem>
						<para><link linkend="ttype_algt"><varname>%&gt;</varname></link>: Is the temporal value always greater than the value?</para>
					</listitem>

					<listitem>
						<para><link linkend="ttype_alle"><varname>%&lt;=</varname></link>: Is the temporal value always less than or equal to the value?</para>
					</listitem>

					<listitem>
						<para><link linkend="ttype_alge"><varname>%&gt;=</varname></link>: Is the temporal value always greater than or equal to the value?</para>
					</listitem>
				</itemizedlist>
			</sect2>

			<sect2>
				<title>Temporal Comparison Operators</title>

				<itemizedlist>
					<listitem>
						<para><link linkend="ttype_teq"><varname>#=</varname></link>: Temporal equal</para>
					</listitem>

					<listitem>
						<para><link linkend="ttype_tne"><varname>#&lt;&gt;</varname></link>: Temporal different</para>
					</listitem>

					<listitem>
						<para><link linkend="ttype_tlt"><varname>#&lt;</varname></link>: Temporal less than</para>
					</listitem>

					<listitem>
						<para><link linkend="ttype_tgt"><varname>#&gt;</varname></link>: Temporal greater than</para>
					</listitem>

					<listitem>
						<para><link linkend="ttype_tle"><varname>#&lt;=</varname></link>: Temporal less than or equal to</para>
					</listitem>

					<listitem>
						<para><link linkend="ttype_tge"><varname>#&gt;=</varname></link>: Temporal greater than or equal to</para>
					</listitem>
				</itemizedlist>
			</sect2>
				
			<sect2>
				<title>Mathematical Functions and Operators</title>

				<itemizedlist>
					<listitem>
						<para><link linkend="tnumber_add"><varname>+</varname></link>: Temporal addition</para>
					</listitem>

					<listitem>
						<para><link linkend="tnumber_sub"><varname>-</varname></link>: Temporal subtraction</para>
					</listitem>

					<listitem>
						<para><link linkend="tnumber_mult"><varname>*</varname></link>: Temporal multiplication</para>
					</listitem>

					<listitem>
						<para><link linkend="tnumber_div"><varname>/</varname></link>: Temporal division</para>
					</listitem>

					<listitem>
						<para><link linkend="round"><varname>round</varname></link>: Round to n decimal places</para>
					</listitem>

					<listitem>
						<para><link linkend="degrees"><varname>degrees</varname></link>: Convert from radians to degrees</para>
					</listitem>
				</itemizedlist>
			</sect2>

			<sect2>
				<title>Boolean Operators</title>
				<itemizedlist>
					<listitem>
						<para><link linkend="tbool_and"><varname>&amp;</varname></link>: Temporal and</para>
					</listitem>

					<listitem>
						<para><link linkend="tbool_or"><varname>|</varname></link>: Temporal or</para>
					</listitem>

					<listitem>
						<para><link linkend="tbool_not"><varname>~</varname></link>: Temporal not</para>
					</listitem>
				</itemizedlist>
			</sect2>

			<sect2>
				<title>Text Functions and Operators</title>

				<itemizedlist>
					<listitem>
						<para><link linkend="ttext_concat"><varname>||</varname></link>: Temporal text concatenation</para>
					</listitem>

					<listitem>
						<para><link linkend="ttext_upper"><varname>upper</varname></link>: Transform to uppercase</para>
					</listitem>

					<listitem>
						<para><link linkend="ttext_lower"><varname>lower</varname></link>: Transform to lowercase</para>
					</listitem>
				</itemizedlist>
			</sect2>

			<sect2>
				<title>Distance Operators</title>
			
				<itemizedlist>
					<listitem>
						<para><link linkend="smallest_distance"><varname>|=|</varname></link>: Get the smallest distance ever</para>
					</listitem>

					<listitem>
						<para><link linkend="distance"><varname>&lt;-&gt;</varname></link>: Get the temporal distance</para>
					</listitem>
				</itemizedlist>
			</sect2>

			<sect2>
				<title>Spatial Relationships for Temporal Points</title>

				<sect3>
					<title>Possible Spatial Relationships</title>
					<itemizedlist>
						<listitem>
							<para><link linkend="contains"><varname>contains</varname></link>: May contain</para>
						</listitem>

						<listitem>
							<para><link linkend="containsproperly"><varname>containsproperly</varname></link>: May contain properly</para>
						</listitem>

						<listitem>
							<para><link linkend="covers"><varname>covers</varname></link>: May cover</para>
						</listitem>

						<listitem>
							<para><link linkend="coveredby"><varname>coveredby</varname></link>: May be covered by</para>
						</listitem>

						<listitem>
							<para><link linkend="crosses"><varname>crosses</varname></link>: May cross</para>
						</listitem>

						<listitem>
							<para><link linkend="disjoint"><varname>disjoint</varname></link>: May be disjoint</para>
						</listitem>

						<listitem>
							<para><link linkend="equals"><varname>equals</varname></link>: May be equal</para>
						</listitem>

						<listitem>
							<para><link linkend="intersects"><varname>intersects</varname></link>: May intersect</para>
						</listitem>

						<listitem>
							<para><link linkend="overlaps"><varname>overlaps</varname></link>: May overlap</para>
						</listitem>

						<listitem>
							<para><link linkend="touches"><varname>touches</varname></link>: May touch</para>
						</listitem>

						<listitem>
							<para><link linkend="within"><varname>within</varname></link>: May be within</para>
						</listitem>

						<listitem>
							<para><link linkend="dwithin"><varname>dwithin</varname></link>: May be at distance within</para>
						</listitem>

						<listitem>
							<para><link linkend="relate"><varname>relate</varname></link>: May relate</para>
						</listitem>
					</itemizedlist>
				</sect3>

				<sect3>
					<title>Temporal Spatial Relationships</title>
					<itemizedlist>
						<listitem>
							<para><link linkend="tcontains"><varname>tcontains</varname></link>: Temporal contains</para>
						</listitem>

						<listitem>
							<para><link linkend="tcovers"><varname>tcovers</varname></link>: Temporal covers</para>
						</listitem>

						<listitem>
							<para><link linkend="tcoveredby"><varname>tcoveredby</varname></link>: Temporal covered by</para>
						</listitem>

						<listitem>
							<para><link linkend="tdisjoint"><varname>tdisjoint</varname></link>: Temporal disjoint</para>
						</listitem>

						<listitem>
							<para><link linkend="tequals"><varname>tequals</varname></link>: Temporal equals</para>
						</listitem>

						<listitem>
							<para><link linkend="tintersects"><varname>tintersects</varname></link>: Temporal intersects</para>
						</listitem>

						<listitem>
							<para><link linkend="ttouches"><varname>ttouches</varname></link>: Temporal touches</para>
						</listitem>

						<listitem>
							<para><link linkend="twithin"><varname>twithin</varname></link>: Temporal within</para>
						</listitem>

						<listitem>
							<para><link linkend="tdwithin"><varname>tdwithin</varname></link>: Temporal distance within</para>
						</listitem>

						<listitem>
							<para><link linkend="trelate"><varname>trelate</varname></link>: Temporal relate</para>
						</listitem>
					</itemizedlist>
					</sect3>
			</sect2>

			<sect2>
				<title>Aggregate Functions for Temporal Types</title>

				<itemizedlist>
					<listitem>
						<para><link linkend="tcount"><varname>tcount</varname></link>: Temporal count</para>
					</listitem>

					<listitem>
						<para><link linkend="tand"><varname>tand</varname></link>: Temporal and</para>
					</listitem>

					<listitem>
						<para><link linkend="tor"><varname>tor</varname></link>: Temporal or</para>
					</listitem>

					<listitem>
						<para><link linkend="tmin"><varname>tmin</varname></link>: Temporal minimum</para>
					</listitem>

					<listitem>
						<para><link linkend="tmax"><varname>tmax</varname></link>: Temporal maximum</para>
					</listitem>

					<listitem>
						<para><link linkend="tsum"><varname>tsum</varname></link>: Temporal sum</para>
					</listitem>

					<listitem>
						<para><link linkend="tavg"><varname>tavg</varname></link>: Temporal average</para>
					</listitem>

					<listitem>
						<para><link linkend="wmin"><varname>wmin</varname></link>: Window minimum</para>
					</listitem>

					<listitem>
						<para><link linkend="wmax"><varname>wmax</varname></link>: Window maximum</para>
					</listitem>

					<listitem>
						<para><link linkend="wcount"><varname>wcount</varname></link>: Window count</para>
					</listitem>

					<listitem>
						<para><link linkend="wsum"><varname>wsum</varname></link>: Window sum</para>
					</listitem>

					<listitem>
						<para><link linkend="wavg"><varname>wavg</varname></link>: Window average</para>
					</listitem>

					<listitem>
						<para><link linkend="tcentroid"><varname>tcentroid</varname></link>: Temporal centroid</para>
					</listitem>

					<listitem>
						<para><link linkend="extent"><varname>extent</varname></link>: Bounding box extent</para>
					</listitem>

				</itemizedlist>
			</sect2>

			<sect2>
				<title>Utility Functions</title>
				<itemizedlist>
					<listitem>
						<para><link linkend="mobdb_lib_version"><varname>mobdb_lib_version</varname></link>: Get the version of the MobilityDB extension</para>
					</listitem>

					<listitem>
						<para><link linkend="mobdb_full_version"><varname>mobdb_full_version</varname></link>: Get the versions of the MobilityDB extension and its dependencies</para>
					</listitem>
				</itemizedlist>
			</sect2>
		</sect1>
	</appendix>
=======

	&introduction;
	&time_types_range_types;
	&temporal_types;
	&manipulating_box_types;
	&manipulating_temporal_types;
	<index />
	&reference;

>>>>>>> 3195010d
</book><|MERGE_RESOLUTION|>--- conflicted
+++ resolved
@@ -2,9 +2,6 @@
 <!DOCTYPE book PUBLIC "-//OASIS//DTD DocBook XML V4.5//EN"
 "http://www.oasis-open.org/docbook/xml/4.5/docbookx.dtd" [
 
-<<<<<<< HEAD
-<!ENTITY last_release_version "1.0-beta">
-=======
 <!ENTITY last_release_version "1.0">
 
 <!ENTITY introduction SYSTEM "introduction.xml">
@@ -13,8 +10,6 @@
 <!ENTITY manipulating_box_types SYSTEM "manipulating_box_types.xml">
 <!ENTITY manipulating_temporal_types SYSTEM "manipulating_temporal_types.xml">
 <!ENTITY reference SYSTEM "reference.xml">
-
->>>>>>> 3195010d
 
 <!ENTITY geography_support
 "<inlinemediaobject>
@@ -43,11 +38,7 @@
 ]>
 <book lang="en">
 	<bookinfo>
-<<<<<<< HEAD
-		<title>MobilityDB &last_release_version; Manual</title>
-=======
 		<title>MobilityDB &last_release_version; User's Manual</title>
->>>>>>> 3195010d
 		<author>
 			<firstname>Esteban</firstname>
 			<surname>Zimányi</surname>
@@ -59,11 +50,7 @@
 		<pubdate>07.01.2020</pubdate>
 		<abstract>
 			<para>
-<<<<<<< HEAD
-				MobilityDB is an extension to the <ulink url="https://www.postgresql.org/">PostgreSQL</ulink> database system and its spatial extension <ulink url="http://postgis.net/">PostGIS</ulink>. It allows temporal and spatio-temporal objects to be stored in the database, that is, objects whose attribute values and/or location evolves in time. MobilityDB includes functions for analysis and processing of temporal and spatio-temporal objects and provides support for GiST and SP-GiST indexes. MobilityDB is open source and its code is available on <ulink url="https://github.com/ULB-CoDE-WIT/MobilityDB">Github</ulink>. An adapter for the Python programming language is also available on <ulink url="https://github.com/ULB-CoDE-WIT/python-mobilityDB">Github</ulink>.
-=======
 				MobilityDB is an extension to the <ulink url="https://www.postgresql.org/">PostgreSQL</ulink> database system and its spatial extension <ulink url="http://postgis.net/">PostGIS</ulink>. It allows temporal and spatio-temporal objects to be stored in the database, that is, objects whose attribute values and/or location evolves in time. MobilityDB includes functions for analysis and processing of temporal and spatio-temporal objects and provides support for GiST and SP-GiST indexes. MobilityDB is open source and its code is available on <ulink url="https://github.com/MobilityDB/MobilityDB">Github</ulink>. An adapter for the Python programming language is also available on <ulink url="https://github.com/MobilityDB/python-mobilityDB">Github</ulink>.
->>>>>>> 3195010d
 			</para>
 
 			<para>
@@ -75,11 +62,7 @@
 			</para>
 
 			<para>
-<<<<<<< HEAD
-				MobilityDB is developed by the Computer &amp; Decision Engineering Department of the Universit&eacute; Libre de Bruxelles (ULB) under the direction of Prof. Esteban Zim&aacute;nyi. ULB is an OGC Associate Member and member of the OGC Moving Feature Standard Working Group (<ulink url="https://www.ogc.org/projects/groups/movfeatswg">MF-SWG</ulink>).
-=======
 				MobilityDB is developed by the Computer &amp; Decision Engineering Department of the Université Libre de Bruxelles (ULB) under the direction of Prof. Esteban Zimányi. ULB is an OGC Associate Member and member of the OGC Moving Feature Standard Working Group (<ulink url="https://www.ogc.org/projects/groups/movfeatswg">MF-SWG</ulink>).
->>>>>>> 3195010d
 			</para>
 
 			<para>
@@ -89,15 +72,11 @@
 					</imageobject>
 				</inlinemediaobject>
 			</para>
-			
+
 			<para>
-<<<<<<< HEAD
-				This is the manual for MobilityDB v1.0. The MobilityDB Manual is licensed under a <ulink url="https://creativecommons.org/licenses/by-sa/3.0/">Creative Commons Attribution-Share Alike 3.0 License 3</ulink>. Feel free to use this material any way you like, but we ask that you attribute credit to the MobilityDB Project and wherever possible, a link back to <ulink url="https://github.com/ULB-CoDE-WIT/MobilityDB">MobilityDB</ulink>.
-=======
 				This is the manual for MobilityDB v1.0. The MobilityDB Manual is licensed under a <ulink url="https://creativecommons.org/licenses/by-sa/3.0/">Creative Commons Attribution-Share Alike 3.0 License 3</ulink>. Feel free to use this material any way you like, but we ask that you attribute credit to the MobilityDB Project and wherever possible, a link back to <ulink url="https://github.com/MobilityDB/MobilityDB">MobilityDB</ulink>.
->>>>>>> 3195010d
 			</para>
-			
+
 			<para>
 				<inlinemediaobject>
 					<imageobject>
@@ -107,6354 +86,6 @@
 			</para>
 		</abstract>
 	</bookinfo>
-<<<<<<< HEAD
-
-	<chapter id ="introduction">
-		<title>Introduction</title>
-
-		<para>MobilityDB is an extension of <ulink url="http://postgresql.org">PostgreSQL</ulink> and <ulink url="http://postgis.net">PostGIS</ulink> that provides temporal types. Such types are data types that represent the evolution on time of values of some element type, called the base type of the temporal type. For instance, temporal integers may be used to represent the evolution on time of the number of employees of a department. In this case, the data type is &ldquo;temporal integer&rdquo; and &ldquo;integer&rdquo; is the base type. Similarly, a temporal float may be used to represent the evolution on time of the temperature of a room. As another example, a temporal point may be used to represent the evolution on time of the location of a car, as reported by GPS devices. Temporal types are useful because representing values that evolve in time is essential in many applications, for example in mobility applications. Furthermore, the operators on the base types (such as arithmetic operators and aggregation for integers and floats, spatial relationships and distance for geometries) can be intuitively generalized when the values evolve in time.</para>
-
-		<para>MobilityDB provides the following temporal types: <varname>tbool</varname>, <varname>tint</varname>, <varname>tfloat</varname>, <varname>ttext</varname>, <varname>tgeompoint</varname> and <varname>tgeogpoint</varname>. These temporal types are based, respectively, on the <varname>bool</varname>, <varname>int</varname>, <varname>float</varname>, and <varname>text</varname> base types provided by PostgreSQL, and on the <varname>geometry</varname> and <varname>geography</varname> base types provided by PostGIS (restricted to 2D or 3D points).<footnote><para>Although 4D temporal points can be represented, the M dimension is currently not taken into account.</para></footnote> Furthermore, MobilityDB uses four time types to represent extents of time: the <varname>timestamptz</varname> type provided by PostgreSQL and three new types which are <varname>period</varname>, <varname>timestampset</varname>, and <varname>periodset</varname>. In addition, two range types are defined in MobilityDB: <varname>intrange</varname> and <varname>floatrange</varname>.</para>
-
-		<sect1 id="psc">
-			<title>Project Steering Committee</title>
-			<para>
-				The MobilityDB Project Steering Committee (PSC) coordinates the general direction, release cycles, documentation, and outreach efforts for the MobilityDB project. In addition, the PSC provides general user support, accepts and approves patches from the general MobilityDB community and votes on miscellaneous issues involving MobilityDB such as developer commit access, new PSC members or significant API changes. 
-			</para>
-			<para>
-				The current members in alphabetical order and their main responsibilities are given next:
-				<itemizedlist>
-					<listitem>Mohamed Bakli: <ulink url="https://github.com/MobilityDB/MobilityDB-docker">MobilityDB-docker</ulink>, Cloud and distributed versions, integration with <ulink url="https://www.citusdata.com/">Citus</ulink></listitem>
-					<listitem>Krishna Chaitanya Bommakanti: <ulink url="https://github.com/adonmo/mobilitydb-sqlalchemy">MobilityDB SQLAlchemy</ulink>, MEOS (Mobility Engine Open Source),  <ulink url="https://pypi.org/project/pymeos/">pyMEOS</ulink></listitem>
-					<listitem>Anita Graser: integration with the Python ecosystem, integration with <ulink url="https://qgis.org/">QGIS</ulink></listitem>
-					<listitem>Darafei Praliaskouski: integration with <ulink url="https://postgis.net/">PostGIS</ulink></listitem>
-					<listitem>Mahmoud Sakr: co-founder of the MobilityDB project, <ulink url="https://github.com/MobilityDB/MobilityDB-workshop">MobilityDB workshop</ulink>, integration with <ulink url="https://pgrouting.org/">pgRouting</ulink></listitem>
-					<listitem>Esteban Zim&aacute;nyi (chair): co-founder of the MobilityDB project, overall project coordination, main contributor of the backend code, <ulink url="https://github.com/MobilityDB/MobilityDB-BerlinMOD">MobilityDB-BerlinMOD</ulink>, <ulink url="https://github.com/MobilityDB/MobilityDB-python">MobilityDB-python</ulink></listitem>
-				</itemizedlist>
-			</para>
-		</sect1>
-
-		<sect1 id="other_code_contributors">
-			<title>Other Code Contributors</title>
-			<itemizedlist>
-				<listitem>Arthur Lesuisse</listitem>
-				<listitem>Xinyiang Li</listitem>
-				<listitem>Maxime Schoemans</listitem>
-			</itemizedlist>
-		</sect1>
-
-		<sect1 id="corporate_sponsors">
-			<title>Corporate Sponsors</title>
-			<para>
-				These are corporate entities (in alphabetical order) that have contributed developer time or direct monetary funding to the MobilityDB project.
-				<itemizedlist>
-					<listitem><ulink url="https://www.adonmo.com/">Adonmo</ulink></listitem>
-					<listitem><ulink url="https://innoviris.brussels/">Innoviris</ulink></listitem>
-					<listitem><ulink url="https://www.ulb.be">Universit&eacute; libre de Bruxelles</ulink></listitem>
-				</itemizedlist>
-			</para>
-		</sect1>	
-
-		<sect1 id="license">
-			<title>Licensing</title>
-			<para>The following licenses can be found in MobilityDB:</para>
-			<informaltable frame='all'><?dblatex table-width="autowidth.column: 1 2"?>
-				<tgroup cols='2' align='left' colwidth="*" colsep='1' rowsep='1'>
-					<thead>
-						<row>
-							<entry>Resource</entry>
-							<entry>Licence</entry>
-						</row>
-					</thead>
-					<tbody>
-						<row>
-							<entry>MobilityDB code</entry>
-							<entry><ulink url="https://opensource.org/licenses/postgresql">PostgreSQL Licence</ulink></entry>
-						</row>			
-						<row>
-							<entry>MobilityDB documentation</entry>
-							<entry><ulink url="https://creativecommons.org/licenses/by-sa/3.0/">Creative Commons Attribution-Share Alike 3.0 License</ulink></entry>
-						</row>			
-					</tbody>
-				</tgroup>
-			</informaltable>
-		</sect1>
-
-
-		<sect1 id="installation">
-			<title>Installation</title>
-			<sect2 id="short_version">
-				<title>Short Version</title>			
-				<para>
-					Extracting the tar ball
-					<programlisting>
-tar xvfz MobilityDB-&last_release_version;.tar.gz
-cd MobilityDB-&last_release_version;
-					</programlisting>
-				</para>
-				<para>
-					To compile assuming you have all the dependencies in your search path
-					<programlisting>
-mkdir build
-cd build
-cmake  ..
-make
-sudo make install
-					</programlisting>
-				</para>
-				<para>
-					Once MobilityDB is installed, it needs to be enabled in each individual database you want to use it in.
-					<programlisting>
-createdb mobility
-psql mobility -c 'CREATE EXTENSION PostGIS'
-psql mobility -c 'CREATE EXTENSION MobilityDB'
-					</programlisting>
-				</para>
-			</sect2>
-			
-			<sect2 id="get_sources">
-				<title>Get the Sources</title>			
-				<para>
-					The MobilityDB latest release can be found in <ulink url="https://github.com/MobilityDB/MobilityDB/releases/latest"/>
-				</para>					
-					
-				<para>
-					<emphasis role="bold">wget</emphasis>
-				</para>	
-				
-				<para>
-					To download this release:
-					<programlisting>
-wget -O mobilitydb-1.0.tar.gz https://github.com/MobilityDB/MobilityDB/archive/v1.0.tar.gz
-					</programlisting>
-					Go to <xref linkend="short_version" /> to the extract and compile instructions.
-				</para>
-
-				<para>
-					<emphasis role="bold">git</emphasis>
-				</para>	
-				
-				<para>
-					To download the repository
-					<programlisting>
-git clone https://github.com/MobilityDB/MobilityDB.git
-cd MobilityDB
-git checkout v1.0
-					</programlisting>
-					Go to <xref linkend="short_version" /> to the compile instructions (there is no tar ball).
-				</para>
-			</sect2>
-			<sect2 id="enabling_database">
-				<title>Enabling the Database</title>			
-				<para>
-					MobilityDB is an extension that depends on PostGIS. Enabling PostGIS before enabling MobilityDB in the database can be done as follows
-					<programlisting>
-CREATE EXTENSION postgis;
-CREATE EXTENSION mobilitydb;
-					</programlisting>
-					Alternatively, this can be done in a single command by using <varname>CASCADE</varname>, which installs the required PostGIS extension before installing the MobilityDB extension
-					<programlisting>
-CREATE EXTENSION mobilitydb CASCADE;
-					</programlisting>
-				</para>					
-			</sect2>
-			<sect2 id="dependencies">
-				<title>Dependencies</title>	
-
-				<para>
-					<emphasis role="bold">Compilation Dependencies</emphasis>
-				</para>	
-				
-				<para>To be able to compile MobilityDB, make sure that the following dependencies are met:
-					<itemizedlist>
-						<listitem>GNU C compiler (<filename>gcc</filename>). Some other ANSI C compilers can be used but may cause problems compiling some dependencies such as PostGIS.</listitem>
-						<listitem>GNU Make (<filename>gmake</filename> or <filename>make</filename>) version 3.1 or higher. For many systems, GNU make is the default version of make. Check the version by invoking <filename>make -v</filename>.</listitem>
-						<listitem>PostgreSQL version 11. PostgreSQL is available from <ulink url="http://www.postgresql.org">http://www.postgresql.org</ulink>. Support for other versions of PostgreSQL is planned for the official 1.0 release.</listitem>
-						<listitem>PostGIS version 2.5. PostGIS is available from <ulink url="https://postgis.net/">https://postgis.net/</ulink>. Support for other versions of PostGIS is planned for future releases of MobilityDB.</listitem>
-					</itemizedlist>
-					Please notice that PostGIS has its own dependencies such as Proj4, GEOS, LibXML2, or JSON-C, and these libraries are also used in MobilityDB. For a full PostgreSQL/PostGIS support matrix and PostGIS/GEOS support matrix refer to <ulink url="http://trac.osgeo.org/postgis/wiki/UsersWikiPostgreSQLPostGIS">http://trac.osgeo.org/postgis/wiki/UsersWikiPostgreSQLPostGIS</ulink>.
-				</para>
-				
-				<para>
-					<emphasis role="bold">Optional Dependencies</emphasis>
-				</para>	
-				
-				<para>For user's documentation
-					<itemizedlist>
-						<listitem>DocBook (<varname>xsltproc</varname>) is required for building the documentation. Docbook is available from <ulink url="http://www.docbook.org/">http://www.docbook.org/</ulink>.</listitem>
-						<listitem>DBLatex (<filename>dblatex</filename>) is required for building the documentation in PDF format. DBLatex is available from <ulink url="http://dblatex.sourceforge.net/">http://dblatex.sourceforge.net/</ulink></listitem>
-					</itemizedlist>
-				</para>
-				
-				<para>
-					<emphasis role="bold">Example: Installing dependencies on Linux</emphasis>
-				</para>	
-				
-				<para>Database dependencies
-					<programlisting>
-sudo apt-get install postgresql-11 postgresql-server-dev-11 postgresql-11-postgis
-					</programlisting>
-				</para>
-				<para>Build dependencies
-					<programlisting>
-sudo apt-get install cmake gcc
-					</programlisting>
-				</para>
-			</sect2>
-			
-			<sect2 id="configuring">
-				<title>Configuring</title>
-				<para>
-					MobilityDB uses the cmake system to do the configuration. The build directory is different from the source directory. 
-				</para>
-				<para>
-					To create the build directory
-					<programlisting>
-mkdir build
-					</programlisting>
-					To see the variables that can be configured
-					<programlisting>
-cd build
-cmake -L ..
-					</programlisting>
-				</para>
-			</sect2>
-			<sect2 id="build_install">
-				<title>Build and Install</title>
-				<para>
-					Please notice that the current version of MobilityDB has only been tested on Linux systems. It may work on other UNIX-like systems, but remain untested. Support for Windows is planned. We are looking for volonteers to help us to test MobilityDB on multiple platforms.
-				</para>
-				<para>
-					The following instructions start from <varname>path/to/MobilityDB</varname> on a Linux system
-					<programlisting>
-mkdir build
-cd build
-cmake ..
-make
-sudo make install
-					</programlisting>
-					When the configuration changes
-					<programlisting>
-rm -rf build
-					</programlisting>
-					and start the build process as mentioned above.
-				</para>
-			</sect2>
-			<sect2 id="testing">
-				<title>Testing</title>
-				<para>
-					MobilityDB uses for testing ctest, the CMake test driver program. This program will run the tests and report results. The tests must be run on the build directory, see <xref linkend="configuring" />.
-				</para>
-				<para>
-					To run all the tests
-					<programlisting>
-ctest
-					</programlisting>
-					To run a given test file
-					<programlisting>
-ctest -R '21_tbox'
-					</programlisting>
-					To run a set of given test files you can use wildcards 
-					<programlisting>
-ctest -R '22_*'
-					</programlisting>
-				</para>
-			</sect2>
-			
-		</sect1>		
-		<sect1 id="support">		
-			<title>Support</title>
-			<para>MobilityDB community support is available through the MobilityDB github page, documentation, tutorials, mailing lists and others.</para>
-			<sect2 id="reporting_problems">
-				<title>Reporting Problems</title>	
-				<para>Bugs are reported and managed in an <ulink url="https://github.com/MobilityDB/MobilityDB/issues">issue tracker</ulink>. Please follow these steps:
-					<orderedlist>
-						<listitem>Search the tickets to see if your problem has already been reported. If so, add any extra context you might have found, or at least indicate that you too are having the problem. This will help us prioritize common issues.</listitem>
-						<listitem>If your problem is unreported, create a <ulink url="https://github.com/MobilityDB/MobilityDB/issues/new">new issue</ulink> for it.</listitem>
-						<listitem>In your report include explicit instructions to replicate your issue. The best tickets include the exact SQL necessary to replicate a problem.</listitem>
-						<listitem>If you can test older versions of PostGIS for your problem, please do. On your ticket, note the earliest version the problem appears.</listitem>
-						<listitem>For the versions where you can replicate the problem, note the operating system and version of MobilityDB, PostGIS, and PostgreSQL.</listitem>
-						<listitem>It is recommended to use the following wrapper on the problem to pin point the step that is causing the problem.
-							<programlisting>
-SET client_min_messages TO debug;
-&lt;your code&gt;
-SET client_min_messages TO notice;
-							</programlisting>
-						</listitem>
-					</orderedlist>
-				</para>
-			</sect2>
-			<sect2 id="mailing_lists">
-				<title>Mailing Lists</title>	
-				<para>There are two mailing lists for MobilityDB hosted on OSGeo mailing list server:
-					<itemizedlist>
-						<listitem>User mailing list: <ulink url="http://lists.osgeo.org/mailman/listinfo/mobilitydb-users">http://lists.osgeo.org/mailman/listinfo/mobilitydb-users</ulink></listitem>
-						<listitem>Developer mailing list: <ulink url="http://lists.osgeo.org/mailman/listinfo/mobilitydb-dev">http://lists.osgeo.org/mailman/listinfo/mobilitydb-dev</ulink></listitem>
-					</itemizedlist>
-					For general questions and topics about how to use MobilityDB, please write to the user mailing list.
-				</para>	
-			</sect2>
-		</sect1>		
-	</chapter>
-	
-	<chapter id="time_types_range_types">
-		<title>Time Types and Range Types</title>
-
-		<para>Temporal types are based on four time types: the <varname>timestamptz</varname> type provided by PostgreSQL and three new types which are <varname>period</varname>, <varname>timestampset</varname>, and <varname>periodset</varname>.</para>
-
-		<para>The <varname>period</varname> type is a specialized version of the <varname>tstzrange</varname> (short for timestamp with time zone range) type provided by PostgreSQL. Type <varname>period</varname> has similar functionality as type <varname>tstzrange</varname> but has a more efficient implementation, in particular it is of fixed length while the <varname>tstzrange</varname> type is of variable length. Furthermore, empty periods and infinite bounds are not allowed in <varname>period</varname> values, while they are allowed in <varname>tstzrange</varname> values.</para>
-
-		<para>A value of the <varname>period</varname> type has two bounds, the lower bound and the upper bound, which are <varname>timestamptz</varname> values. The bounds can be inclusive or exclusive. An inclusive bound means that the boundary instant is included in the period, while an exclusive bound means that the boundary instant is not included in the period. In the text form of a <varname>period</varname> value, inclusive and exclusive lower bounds are represented, respectively, by &ldquo;<varname>[</varname>&rdquo; and &ldquo;<varname>(</varname>&rdquo;. Likewise, inclusive and exclusive upper bounds are represented, respectively, by &ldquo;<varname>]</varname>&rdquo; and &ldquo;<varname>)</varname>&rdquo;. In a <varname>period</varname> value, the lower bound must be less than or equal to the upper bound. A <varname>period</varname> value with equal and inclusive bounds is called an instant period and corresponds to a <varname>timestamptz</varname> value. Examples of <varname>period</varname> values are as follows:
-			<programlisting>
-SELECT period '[2012-01-01 08:00:00, 2012-01-03 09:30:00)';
--- Instant period
-SELECT period '[2012-01-01 08:00:00, 2012-01-01 08:00:00]';
--- Erroneous periods
-SELECT period '[2012-01-01 08:10:00, 2012-01-01 08:00:00]'; -- invalid bounds
-SELECT period '[2012-01-01 08:00:00, 2012-01-01 08:00:00)'; -- empty period
-			</programlisting>
-		</para>
-
-		<para>The <varname>timestampset</varname> type represents a set of different <varname>timestamptz</varname> values. A <varname>timestampset</varname> value must contain at least one element, in which case it corresponds to a <varname>timestamptz</varname> value. The elements composing a <varname>timestampset</varname> value must be ordered. Examples of <varname>timestampset</varname> values are as follows:
-			<programlisting>
-SELECT timestampset '{2012-01-01 08:00:00, 2012-01-03 09:30:00}';
--- Singleton timestampset
-SELECT timestampset '{2012-01-01 08:00:00}';
--- Erroneous timestampset values
-SELECT timestampset '{2012-01-01 08:10:00, 2012-01-01 08:00:00}'; -- unordered elements
-SELECT timestampset '{2012-01-01 08:00:00, 2012-01-01 08:00:00}'; -- duplicate elements
-			</programlisting>
-		</para>
-
-		<para>Finally, the <varname>periodset</varname> type represents a set of disjoint <varname>period</varname> values. A <varname>periodset</varname> value must contain at least one element, in which case it corresponds to a <varname>period</varname> value. The elements composing a <varname>periodset</varname> value must be ordered. Examples of <varname>periodset</varname> values are as follows:
-			<programlisting>
-SELECT periodset '{[2012-01-01 08:00:00, 2012-01-01 08:10:00],
-[2012-01-01 08:20:00, 2012-01-01 08:40:00]}';
--- Singleton periodset
-SELECT periodset '{[2012-01-01 08:00:00, 2012-01-01 08:10:00]}';
--- Erroneous periodset values
-SELECT periodset '{[2012-01-01 08:20:00, 2012-01-01 08:40:00],
-	[2012-01-01 08:00:00, 2012-01-01 08:10:00]}';
--- unordered elements
-SELECT periodset '{[2012-01-01 08:00:00, 2012-01-01 08:10:00],
-	[2012-01-01 08:05:00, 2012-01-01 08:15:00]}';
--- overlapping elements
-			</programlisting>
-		</para>
-
-		<para>Values of the <varname>periodset</varname> type are converted into a <emphasis role="strong">normal</emphasis> form so that equivalent values have identical representations. For this, consecutive adjacent period values are merged when possible. An example of transformation into a normal form is as follows:
-			<programlisting>
-SELECT periodset '{[2012-01-01 08:00:00, 2012-01-01 08:10:00),
-	[2012-01-01 08:10:00, 2012-01-01 08:10:00], (2012-01-01 08:10:00, 2012-01-01 08:20:00]}';
--- "{[2012-01-01 08:00:00+00,2012-01-01 08:20:00+00]}"
-			</programlisting>
-		</para>
-
-		<para>Besides the built-in range types provided by PostgreSQL, two additional range types are defined, <varname>intrange</varname> (another name for <varname>int4range</varname>) and <varname>floatrange</varname>.</para>
-
-		<sect1 id ="functions_operations_time_types">
-			<title>Functions and Operators for Time Types and Range Types</title>
-				
-			<para>We present next the functions and operators for time types. These functions and operators are polymorphic, that is, their arguments may be of several types, and the result type may depend on the type of the arguments. To express this in the signature of the operators, we use the following notation:
-				<itemizedlist>
-					<listitem>
-						<para>A set of types such as <varname>{period, timestampset, periodset}</varname> represents any of the types listed,</para>
-					</listitem>
-					<listitem>
-						<para><varname>time</varname> represents any time type, that is, <varname>timestamptz</varname>, <varname>period</varname>, <varname>timestampset</varname>, or <varname>periodset</varname>,</para>
-					</listitem>
-					<listitem>
-						<para><varname>number</varname> represents any numeric type, that is, <varname>int</varname> or <varname>float</varname>,</para>
-					</listitem>
-					<listitem>
-						<para><varname>range</varname> represents any numeric range type, that is, <varname>intrange</varname> or <varname>floatrange</varname>.</para>
-					</listitem>
-					<listitem>
-						<para><varname>type[]</varname> represents an array of <varname>type</varname>.
-						</para>
-					</listitem>
-				</itemizedlist>
-			</para>
-				
-			<para>As an example, the signature of the contains operator (<varname>@&gt;</varname>) is as follows:
-				<programlisting>
-{timestampset, period, periodset} @&gt; time
-				</programlisting>
-			In the following, for conciseness, the time part of the timestamps is omitted in the examples. Recall that in that case PostgreSQL assumes the time <varname>00:00:00</varname>.
-			</para>
-
-			<sect2>
-				<title>Constructor Functions</title>
-
-				<para>The <varname>period</varname> type has a constructor function that accepts two or four arguments. The two-argument form constructs a period in <emphasis role="strong">normal</emphasis> form, that is, with inclusive lower bound and exclusive upper bound. The four-argument form constructs a period with bounds specified by the third and fourth arguments, which are Boolean values stating, respectively, whether the left and right bounds are inclusive or not.
-				</para>
-				<itemizedlist>
-					<listitem id="period">
-						<indexterm><primary><varname>period</varname></primary></indexterm>
-						<para>Constructor for <varname>period</varname></para>
-						<para><varname>period(timestamptz, timestamptz, left_inc = true, right_inc = false): period</varname></para>
-						<programlisting>
--- It is assumed that the lower bound is inclusive and the upper bound is exclusive.
-SELECT period('2012-01-01 08:00:00', '2012-01-03 08:00:00');
--- Period defined with four arguments
-SELECT period('2012-01-01 08:00:00', '2012-01-03 09:30:00', false, true);
-						</programlisting>
-					</listitem>
-				</itemizedlist>
-
-				<para>The <varname>timestampset</varname> type has a constructor function that accepts a single argument which is an array of <varname>timestamptz</varname> values.
-				</para>
-				<itemizedlist>
-					<listitem id="timestampset">
-						<indexterm><primary><varname>timestampset</varname></primary></indexterm>
-						<para>Constructor for <varname>timestampset</varname></para>
-						<para><varname>timestampset(timestamptz[]): timestampset</varname></para>
-						<programlisting>
-SELECT timestampset(ARRAY[timestamptz '2012-01-01 08:00:00', '2012-01-03 09:30:00']);
--- "{2012-01-01 08:00:00+00, 2012-01-03 09:30:00+00}"
-						</programlisting>
-					</listitem>
-				</itemizedlist>
-
-				<para>The <varname>periodset</varname> type has a constructor function that accepts a single argument which is an array of <varname>period</varname> values.
-				</para>
-				<itemizedlist>
-					<listitem id="periodset">
-						<indexterm><primary><varname>periodset</varname></primary></indexterm>
-						<para>Constructor for <varname>periodset</varname></para>
-						<para><varname>periodset(period[]): periodset</varname></para>
-						<programlisting>
-SELECT periodset(ARRAY[period '[2012-01-01 08:00:00, 2012-01-01 08:10:00]',
--- '[2012-01-01 08:20:00, 2012-01-01 08:40:00]']);
-						</programlisting>
-					</listitem>
-				</itemizedlist>
-			</sect2>
-
-			<sect2>
-				<title>Casting</title>
-				<para>Values of the <varname>timestamptz</varname> type, the <varname>tstzrange</varname> type, or the time types can be converted to one another using an explicit <varname>CAST</varname> or using the <varname>::</varname> notation.
-				</para>
-
-				<itemizedlist>
-					<listitem id="timestamptz_cast">
-						<indexterm><primary><varname>::</varname></primary></indexterm>
-						<para>Cast a <varname>timestamptz</varname> to another time type</para>
-						<para><varname>timestamptz::timestampset</varname></para>
-						<para><varname>timestamptz::period</varname></para>
-						<para><varname>timestamptz::periodset</varname></para>
-						<programlisting>
-SELECT CAST(timestamptz '2012-01-01 08:00:00' AS timestampset);
--- "{2012-01-01 08:00:00+01}"
-SELECT CAST(timestamptz '2012-01-01 08:00:00' AS period);
--- "[2012-01-01 08:00:00+01, 2012-01-01 08:00:00+01]"
-SELECT CAST(timestamptz '2012-01-01 08:00:00' AS periodset);
--- "{[2012-01-01 08:00:00+01, 2012-01-01 08:00:00+01]}"
-						</programlisting>
-					</listitem>
-					<listitem id="timestampset_cast">
-						<indexterm><primary><varname>::</varname></primary></indexterm>
-						<para>Cast a <varname>timestampset</varname> to a <varname>periodset</varname></para>
-						<para><varname>timestampset::periodset</varname></para>
-						<programlisting>
-SELECT CAST(timestampset '{2012-01-01 08:00:00, 2012-01-01 08:15:00, 
-	2012-01-01 08:25:00}' AS periodset);
--- "{[2012-01-01 08:00:00+01, 2012-01-01 08:00:00+01], 
-	[2012-01-01 08:15:00+01, 2012-01-01 08:15:00+01], 
-	[2012-01-01 08:25:00+01, 2012-01-01 08:25:00+01]}"
-						</programlisting>
-					</listitem>
-					<listitem id="period_cast">
-						<indexterm><primary><varname>::</varname></primary></indexterm>
-						<para>Cast a <varname>period</varname> to another type</para>
-						<para><varname>period::periodset</varname></para>
-						<para><varname>period::tstzrange</varname></para>
-						<programlisting>
-SELECT period '[2012-01-01 08:00:00, 2012-01-01 08:30:00)'::periodset;
--- "{[2012-01-01 08:00:00+01, 2012-01-01 08:30:00+01)}"
-SELECT period '[2012-01-01 08:00:00, 2012-01-01 08:30:00)'::tstzrange;
--- "["2012-01-01 08:00:00+01","2012-01-01 08:30:00+01")"
-						</programlisting>
-					</listitem>
-					<listitem id="tstzrange_cast">
-						<indexterm><primary><varname>::</varname></primary></indexterm>
-						<para>Cast a <varname>tstzrange</varname> to a <varname>period</varname></para>
-						<para><varname>tstzrange::period</varname></para>
-						<programlisting>
-SELECT tstzrange '[2012-01-01 08:00:00, 2012-01-01 08:30:00)'::period;
--- "[2012-01-01 08:00:00+01, 2012-01-01 08:30:00+01)"
-						</programlisting>
-					</listitem>
-				</itemizedlist>
-			</sect2>
-
-			<sect2>
-				<title>Accessor Functions</title>
-
-				<itemizedlist>
-					<listitem id="time_memSize">
-						<indexterm><primary><varname>memSize</varname></primary></indexterm>
-						<para>Get the memory size in bytes</para>
-						<para><varname>memSize({timestampset, periodset}): integer</varname></para>
-						<programlisting>
-SELECT memSize(timestampset '{2012-01-01, 2012-01-02, 2012-01-03}');
--- 104
-SELECT memSize(periodset '{[2012-01-01, 2012-01-02], [2012-01-03, 2012-01-04], 
-	[2012-01-05, 2012-01-06]}');
--- 136
-						</programlisting>
-					</listitem>
-
-					<listitem id="lower">
-						<indexterm><primary><varname>lower</varname></primary></indexterm>
-						<para>Get the lower bound</para>
-						<para><varname>lower(period): timestamptz</varname></para>
-						<programlisting>
-SELECT lower(period '[2011-01-01, 2011-01-05)');
--- "2011-01-01"
-					</programlisting>
-					</listitem>
-
-					<listitem id="upper">
-						<indexterm><primary><varname>upper</varname></primary></indexterm>
-						<para>Get the upper bound</para>
-						<para><varname>upper(period): timestamptz</varname></para>
-						<programlisting>
-SELECT upper(period '[2011-01-01, 2011-01-05)');
--- "2011-01-05"
-						</programlisting>
-					</listitem>
-
-					<listitem id="lower_inc">
-						<indexterm><primary><varname>lower_inc</varname></primary></indexterm>
-						<para>Is the lower bound inclusive?</para>
-						<para><varname>lower_inc(period): boolean</varname></para>
-						<programlisting>
-SELECT lower_inc(period '[2011-01-01, 2011-01-05)');
--- true
-						</programlisting>
-					</listitem>
-
-					<listitem id="upper_inc">
-						<indexterm><primary><varname>upper_inc</varname></primary></indexterm>
-						<para>Is the upper bound inclusive?</para>
-						<para><varname>upper_inc(period): boolean</varname></para>
-						<programlisting>
-SELECT upper_inc(period '[2011-01-01, 2011-01-05)');
--- false
-						</programlisting>
-					</listitem>
-
-					<listitem id="time_timespan">
-						<indexterm><primary><varname>timespan</varname></primary></indexterm>
-						<para>Get the timespan</para>
-						<para><varname>timespan({period, periodset}): interval</varname></para>
-						<programlisting>
-SELECT timespan(period '[2012-01-01, 2012-01-03)');
--- "2 days"
-SELECT timespan(periodset '{[2012-01-01, 2012-01-03), [2012-01-04, 2012-01-05)}');
--- "3 days"
-						</programlisting>
-					</listitem>
-
-					<listitem id="time_period">
-						<indexterm><primary><varname>period</varname></primary></indexterm>
-						<para>Get the period on which the timestamp set or period set is defined ignoring the potential time gaps</para>
-						<para><varname>period({timestampset, periodset}): period</varname></para>
-						<programlisting>
-SELECT period(timestampset '{2012-01-01, 2012-01-03, 2012-01-05}');
--- "[2012-01-01, 2012-01-05]"
-SELECT period(periodset '{[2012-01-01, 2012-01-02), [2012-01-03, 2012-01-04)}');
--- "[2012-01-01, 2012-01-04)"
-						</programlisting>
-					</listitem>
-
-					<listitem id="time_numTimestamps">
-						<indexterm><primary><varname>numTimestamps</varname></primary></indexterm>
-						<para>Get the number of different timestamps</para>
-						<para><varname>numTimestamps({timestampset, periodset}): int</varname></para>
-						<programlisting>
-SELECT numTimestamps(timestampset '{2012-01-01, 2012-01-03, 2012-01-04}');
--- 3
-SELECT numTimestamps(periodset '{[2012-01-01, 2012-01-03), (2012-01-03, 2012-01-05)}');
--- 3
-						</programlisting>
-					</listitem>
-
-					<listitem id="time_startTimestamp">
-						<indexterm><primary><varname>startTimestamp</varname></primary></indexterm>
-						<para>Get the start timestamp</para>
-						<para><varname>startTimestamp({timestampset, periodset}): timestamptz</varname></para>
-						<para>The function does not take into account whether the bounds are inclusive or not.</para>
-						<programlisting>
-SELECT startTimestamp(periodset '{[2012-01-01, 2012-01-03), (2012-01-03, 2012-01-05)}');
--- "2012-01-01"
-						</programlisting>
-					</listitem>
-
-					<listitem id="time_endTimestamp">
-						<indexterm><primary><varname>endTimestamp</varname></primary></indexterm>
-						<para>Get the end timestamp</para>
-						<para><varname>endTimestamp({timestampset, periodset}): timestamptz</varname></para>
-						<para>The function does not take into account whether the bounds are inclusive or not.</para>
-						<programlisting>
-SELECT endTimestamp(periodset '{[2012-01-01, 2012-01-03), (2012-01-03, 2012-01-05)}');
--- "2012-01-05"
-						</programlisting>
-					</listitem>
-
-					<listitem id="time_timestampN">
-						<indexterm><primary><varname>timestampN</varname></primary></indexterm>
-						<para>Get the n-th different timestamp</para>
-						<para><varname>timestampN({timestampset, periodset}, int): timestamptz</varname></para>
-						<para>The function does not take into account whether the bounds are inclusive or not.</para>
-						<programlisting>
-SELECT timestampN(periodset '{[2012-01-01, 2012-01-03), (2012-01-03, 2012-01-05)}', 3);
--- "2012-01-04"
-						</programlisting>
-					</listitem>
-
-					<listitem id="time_timestamps">
-						<indexterm><primary><varname>timestamps</varname></primary></indexterm>
-						<para>Get the different timestamps</para>
-						<para><varname>timestamps({timestampset, periodset}): timestampset</varname></para>
-						<para>The function does not take into account whether the bounds are inclusive or not.</para>
-						<programlisting>
-SELECT timestamps(periodset '{[2012-01-01, 2012-01-03), (2012-01-03, 2012-01-05)}');
--- "{"2012-01-01", "2012-01-03", "2012-01-05"}"
-						</programlisting>
-					</listitem>
-
-					<listitem id="numPeriods">
-						<indexterm><primary><varname>numPeriods</varname></primary></indexterm>
-						<para>Get the number of periods</para>
-						<para><varname>numPeriods(periodset): int</varname></para>
-						<programlisting>
-SELECT numPeriods(periodset '{[2012-01-01, 2012-01-03), [2012-01-04, 2012-01-04],
-	[2012-01-05, 2012-01-06)}');
--- 3
-						</programlisting>
-					</listitem>
-
-					<listitem id="startPeriod">
-						<indexterm><primary><varname>startPeriod</varname></primary></indexterm>
-						<para>Get the start period</para>
-						<para><varname>startPeriod(periodset): period</varname></para>
-						<programlisting>
-SELECT startPeriod(periodset '{[2012-01-01, 2012-01-03), [2012-01-04, 2012-01-04],
-	[2012-01-05, 2012-01-06)}');
--- "[2012-01-01,2012-01-03)"
-						</programlisting>
-					</listitem>
-
-					<listitem id="endPeriod">
-						<indexterm><primary><varname>endPeriod</varname></primary></indexterm>
-						<para>Get the end period</para>
-						<para><varname>endPeriod(periodset): period</varname></para>
-						<programlisting>
-SELECT endPeriod(periodset '{[2012-01-01, 2012-01-03), [2012-01-04, 2012-01-04],
-	[2012-01-05, 2012-01-06)}');
--- "[2012-01-05,2012-01-06)"
-						</programlisting>
-					</listitem>
-
-					<listitem id="periodN">
-						<indexterm><primary><varname>periodN</varname></primary></indexterm>
-						<para>Get the n-th period</para>
-						<para><varname>periodN(periodset, int): period</varname></para>
-						<programlisting>
-SELECT periodN(periodset '{[2012-01-01, 2012-01-03), [2012-01-04, 2012-01-04],
-	[2012-01-05, 2012-01-06)}', 2);
--- "[2012-01-04,2012-01-04]"
-						</programlisting>
-					</listitem>
-
-					<listitem id="periods">
-						<indexterm><primary><varname>periods</varname></primary></indexterm>
-						<para>Get the periods</para>
-						<para><varname>periods(periodset): period[]</varname></para>
-						<programlisting>
-SELECT periods(periodset '{[2012-01-01, 2012-01-03), [2012-01-04, 2012-01-04], 
-	[2012-01-05, 2012-01-06)}');
--- "{"[2012-01-01,2012-01-03)","[2012-01-04,2012-01-04]","[2012-01-05,2012-01-06)"}"
-						</programlisting>
-					</listitem>
-
-					<listitem id="time_shift">
-						<indexterm><primary><varname>shift</varname></primary></indexterm>
-						<para>Shift the time value by an interval</para>
-						<para><varname>shift({timestampset,period,periodset}): {timestampset,period,periodset}</varname></para>
-						<programlisting>
-SELECT shift(timestampset '{2001-01-01, 2001-01-03, 2001-01-05}', '1 day'::interval);
--- "{2001-01-02, 2001-01-04, 2001-01-06}"
-SELECT shift(period '[2001-01-01, 2001-01-03]', '1 day'::interval);
--- "[2001-01-02, 2001-01-04]"
-SELECT shift(periodset '{[2001-01-01, 2001-01-03], [2001-01-04, 2001-01-05]}', 
-	'1 day'::interval);
--- "{[2001-01-02, 2001-01-04], [2001-01-05, 2001-01-06]}"
-						</programlisting>
-					</listitem>
-				</itemizedlist>
-			</sect2>
-			
-			<sect2 id="time_comp_operators">
-				<title>Comparison Operators</title>
-
-				<para>The comparison operators (<varname>=</varname>, <varname>&lt;</varname>, and so on) require that the left and right arguments be of the same type. Excepted equality and inequality, the other comparison operators are not useful in the real world but allow B-tree indexes to be constructed on time types.</para>
-
-				<para>The comparison operators available for the time types are given next.</para>
-
-				<itemizedlist>
-					<listitem id="time_eq">
-						<indexterm><primary><varname>=</varname></primary></indexterm>
-						<para>Are the time values equal?</para>
-						<para><varname>time = time</varname></para>
-						<programlisting>
-SELECT period '[2012-01-01, 2012-01-04)' = period '[2012-01-01, 2012-01-04)';
--- true
-						</programlisting>
-					</listitem>
-
-					<listitem id="time_ne">
-						<indexterm><primary><varname>&lt;&gt;</varname></primary></indexterm>
-						<para>Are the time values different?</para>
-						<para><varname>time &lt;&gt; time</varname></para>
-						<programlisting>
-SELECT period '[2012-01-01, 2012-01-04)' &lt;&gt; period '[2012-01-03, 2012-01-05)';
--- true
-						</programlisting>
-					</listitem>
-
-					<listitem id="time_lt">
-						<indexterm><primary><varname>&lt;</varname></primary></indexterm>
-						<para>Is the first time value less than the second one?</para>
-						<para><varname>time &lt; time</varname></para>
-						<programlisting>
-SELECT timestampset '{2012-01-01, 2012-01-04}' &lt; timestampset '{2012-01-01, 2012-01-05}';
--- true
-						</programlisting>
-					</listitem>
-
-					<listitem id="time_gt">
-						<indexterm><primary><varname>&gt;</varname></primary></indexterm>
-						<para>Is the first time value greater than the second one?</para>
-						<para><varname>time &gt; time</varname></para>
-						<programlisting>
-SELECT period '[2012-01-03, 2012-01-04)' &gt; period '[2012-01-02, 2012-01-05)';
--- true
-						</programlisting>
-					</listitem>
-
-					<listitem id="time_le">
-						<indexterm><primary><varname>&lt;=</varname></primary></indexterm>
-						<para>Is the first time value less than or equal to the second one?</para>
-						<para><varname>time &lt;= time</varname></para>
-						<programlisting>
-SELECT periodset '{[2012-01-01, 2012-01-04)}' &lt;= 
-	periodset '{[2012-01-01, 2012-01-05), [2012-01-06, 2012-01-07)}';
--- true
-						</programlisting>
-					</listitem>
-
-					<listitem id="time_ge">
-						<indexterm><primary><varname>&gt;=</varname></primary></indexterm>
-						<para>Is the first time value greater than or equal to the second one?</para>
-						<para><varname>time &gt;= time</varname></para>
-						<programlisting>
-SELECT period '[2012-01-03, 2012-01-05)' &gt;= period '[2012-01-03, 2012-01-04)';
--- true
-						</programlisting>
-					</listitem>
-				</itemizedlist>
-			</sect2>
-			
-			<sect2 id="time_set_operators">
-				<title>Set Operators</title>
-
-				<para>The set operators available for the time types are given next.</para>
-
-				<itemizedlist>
-					<listitem id="time_union">
-						<indexterm><primary><varname>+</varname></primary></indexterm>
-						<para>Union of the time values</para>
-						<para><varname>time + time</varname></para>
-						<programlisting>
-SELECT timestampset '{2011-01-01, 2011-01-03, 2011-01-05}' +
-	timestampset '{2011-01-03, 2011-01-06}';
--- "{2011-01-01, 2011-01-03, 2011-01-05, 2011-01-06}"
-SELECT period '[2011-01-01, 2011-01-05)' + period '[2011-01-03, 2011-01-07)';
--- "[2011-01-01, 2011-01-07)"
-SELECT periodset '{[2011-01-01, 2011-01-03), [2011-01-04, 2011-01-05)}' +
-	period '[2011-01-03, 2011-01-04)';
--- "{[2011-01-01, 2011-01-05)}"
-						</programlisting>
-					</listitem>
-
-					<listitem id="time_intersection">
-						<indexterm><primary><varname>*</varname></primary></indexterm>
-						<para>Intersection of the time values</para>
-						<para><varname>time * time</varname></para>
-						<programlisting>
-SELECT timestampset '{2011-01-01, 2011-01-03}' * timestampset '{2011-01-03, 2011-01-05}';
--- "{2011-01-03}"
-SELECT period '[2011-01-01, 2011-01-05)' * period '[2011-01-03, 2011-01-07)';
--- "[2011-01-03, 2011-01-05)"
-						</programlisting>
-					</listitem>
-
-					<listitem id="time_difference">
-						<indexterm><primary><varname>-</varname></primary></indexterm>
-						<para>Difference of the time values</para>
-						<para><varname>time - time</varname></para>
-						<programlisting>
-SELECT period '[2011-01-01, 2011-01-05)' - period '[2011-01-03, 2011-01-07)';
--- "[2011-01-01, 2011-01-03)"
-SELECT period '[2011-01-01, 2011-01-05]' - period '[2011-01-03, 2011-01-04]'
--- "{[2011-01-01,2011-01-03), (2011-01-04,2011-01-05]}"
-SELECT periodset '{[2011-01-01, 2011-01-06], [2011-01-07, 2011-01-10]}' -
-	periodset '{[2011-01-02, 2011-01-03], [2011-01-04, 2011-01-05], 
-	[2011-01-08, 2011-01-09]}';
--- "{[2011-01-01,2011-01-02), (2011-01-03,2011-01-04), (2011-01-05,2011-01-06],
-[2011-01-07,2011-01-08), (2011-01-09,2011-01-10]}"
-						</programlisting>
-					</listitem>
-				</itemizedlist>
-			</sect2>
-			
-			<sect2 id="time_topo_operators">
-				<title>Topological Operators</title>
-				<para>The topological operators available for the time types are given next.</para>
-
-				<itemizedlist>
-					<listitem id="time_overlaps">
-						<indexterm><primary><varname>&amp;&amp;</varname></primary></indexterm>
-						<para>Do the time values overlap (have points in common)?</para>
-						<para><varname>{timestampset, period, periodset} &amp;&amp; {timestampset, period, periodset}</varname></para>
-						<programlisting>
-SELECT period '[2011-01-01, 2011-01-05)' &amp;&amp; period '[2011-01-02, 2011-01-07)';
--- true
-						</programlisting>
-					</listitem>
-
-					<listitem id="time_contains">
-						<indexterm><primary><varname>@&gt;</varname></primary></indexterm>
-						<para>Does the first time value contain the second one?</para>
-						<para><varname>{timestampset, period, periodset} @&gt; time</varname></para>
-						<programlisting>
-SELECT period '[2011-01-01, 2011-05-01)' @&gt; period '[2011-02-01, 2011-03-01)';
--- true
-SELECT period '[2011-01-01, 2011-05-01)' @&gt; timestamptz '2011-02-01';
--- true
-						</programlisting>
-					</listitem>
-
-					<listitem id="time_containedby">
-						<indexterm><primary><varname>&lt;@</varname></primary></indexterm>
-						<para>Is the first time value contained by the second one?</para>
-						<para><varname>time &lt;@ {timestampset, period, periodset}</varname></para>
-						<programlisting>
-SELECT period '[2011-02-01, 2011-03-01)' &lt;@ period '[2011-01-01, 2011-05-01)';
--- true
-SELECT timestamptz '2011-01-10' &lt;@ period '[2011-01-01, 2011-05-01)';
--- true
-						</programlisting>
-					</listitem>
-
-					<listitem id="time_adjacent">
-						<indexterm><primary><varname>-|-</varname></primary></indexterm>
-						<para>Is the first time value adjacent to the second one?</para>
-						<para><varname>time -|- time</varname></para>
-						<programlisting>
-SELECT period '[2011-01-01, 2011-01-05)' -|- timestampset '{2011-01-05, 2011-01-07}';
--- true
-SELECT periodset '{[2012-01-01, 2012-01-02]}' -|- period '[2012-01-02, 2012-01-03)';
--- false
-						</programlisting>
-					</listitem>
-				</itemizedlist>
-			</sect2>
-
-			<sect2 id="time_relpos_operators">
-				<title>Relative Position Operators</title>
-				<para>In PostgreSQL, the range operators <varname>&lt;&lt;</varname>, <varname>&amp;&lt;</varname>, <varname>&gt;&gt;</varname>, <varname>&amp;&gt;</varname>, and <varname>-|-</varname> only accept a range as left or right argument. We extended these operators for numeric ranges so that one argument may be an integer or a float.</para>
-
-				<para>The relative position operators available for the time types and range types are given next.</para>
-
-				<itemizedlist>
-					<listitem id="range_left">
-						<indexterm><primary><varname>&lt;&lt;</varname></primary></indexterm>
-						<para>Is the first numeric or range value strictly left of the second one?</para>
-						<para><varname>{number, range} &lt;&lt; {number, range}</varname></para>
-						<programlisting>
-SELECT intrange '[15, 20)' &lt;&lt; 20;
--- true
-						</programlisting>
-					</listitem>
-
-					<listitem id="range_right">
-						<indexterm><primary><varname>&gt;&gt;</varname></primary></indexterm>
-						<para>Is the first numeric or range value strictly right of the second one?</para>
-						<para><varname>{number, range} &gt;&gt; {number, range}</varname></para>
-						<programlisting>
-SELECT intrange '[15, 20)' &gt;&gt; 10;
--- true
-						</programlisting>
-					</listitem>
-
-					<listitem id="range_overleft">
-						<indexterm><primary><varname>&amp;&lt;</varname></primary></indexterm>
-						<para>Is the first numeric or range value not to the right of the second one?</para>
-						<para><varname>{number, range} &amp;&lt; {number, range}</varname></para>
-						<programlisting>
-SELECT intrange '[15, 20)' &amp;&lt; 18;
--- false
-						</programlisting>
-					</listitem>
-
-					<listitem id="range_overright">
-						<indexterm><primary><varname>&amp;&gt;</varname></primary></indexterm>
-						<para>Is the first numeric or range value not to the left of the second one?</para>
-						<para><varname>{number, range} &amp;&gt; {number, range}</varname></para>
-						<programlisting>
-SELECT period '[2011-01-01, 2011-01-03)' &amp;&gt; period '[2011-01-01, 2011-01-05)';
--- true
-SELECT intrange '[15, 20)' &amp;&gt; 30;
--- true
-						</programlisting>
-					</listitem>
-
-					<listitem id="range_adjacent">
-						<indexterm><primary><varname>-|-</varname></primary></indexterm>
-						<para>Is the first numeric or range value adjacent to the second one?</para>
-						<para><varname>{number, range} -|- {number, range}</varname></para>
-						<programlisting>
-SELECT floatrange '[15, 20)' -|- 20;
--- true
-						</programlisting>
-					</listitem>
-
-					<listitem id="time_before">
-						<indexterm><primary><varname>&lt;&lt;#</varname></primary></indexterm>
-						<para>Is the first time value scritly before the second one?</para>
-						<para><varname>time &lt;&lt;# time</varname></para>
-						<programlisting>
-SELECT period '[2011-01-01, 2011-01-03)' &lt;&lt;# timestampset '{2011-01-03, 2011-01-05}';
--- true
-						</programlisting>
-					</listitem>
-
-					<listitem id="time_after">
-						<indexterm><primary><varname>#&gt;&gt;</varname></primary></indexterm>
-						<para>Is the first time value strictly after the second one?</para>
-						<para><varname>time #&gt;&gt; time</varname></para>
-						<programlisting>
-SELECT period '[2011-01-04, 2011-01-05)' #&gt;&gt; 
-	periodset '{[2011-01-01, 2011-01-04), [2011-01-05, 2011-01-06)}';
--- true
-						</programlisting>
-					</listitem>
-
-					<listitem id="time_overbefore">
-						<indexterm><primary><varname>&amp;&lt;#</varname></primary></indexterm>
-						<para>Is the first time value not after the second one?</para>
-						<para><varname>time &amp;&lt;# time</varname></para>
-						<programlisting>
-SELECT timestampset '{2011-01-02, 2011-01-05}' &amp;&lt;# period '[2011-01-01, 2011-01-05)';
--- false
-						</programlisting>
-					</listitem>
-
-					<listitem id="time_overafter">
-						<indexterm><primary><varname>#&amp;&gt;</varname></primary></indexterm>
-						<para>Is the first time value not before the second one?</para>
-						<para><varname>time #&amp;&gt; time</varname></para>
-						<programlisting>
-SELECT timestamp '2011-01-01' #&amp;&gt; period '[2011-01-01, 2011-01-05)';
--- true
-						</programlisting>
-					</listitem>
-				</itemizedlist>
-			</sect2>
-		</sect1>
-
-		<sect1 id ="indexing_time_types">
-			<title>Indexing of Time Types</title>
-			<para>GiST and SP-GiST indexes can be created for table columns of the <varname>timestampset</varname>, <varname>period</varname>, and <varname>periodset</varname> types. An example of creation of a GiST index in a column <varname>during</varname> of type <varname>period</varname> in a table <varname>reservation</varname> is as follows:
-					<programlisting>
-CREATE TABLE reservation (ReservationID integer PRIMARY KEY, RoomID integer, 
-	During period);
-CREATE INDEX reservation_during_idx ON reservation USING GIST(during);
-					</programlisting>
-			</para>
-			<para>A GiST or SP-GiST index can accelerate queries involving the following operators: <varname>=</varname>, <varname>&amp;&amp;</varname>, <varname>&lt;@</varname>, <varname>@&gt;</varname>, <varname>-|-</varname>, <varname>&lt;&lt;</varname>, <varname>&gt;&gt;</varname>, <varname>&amp;&lt;</varname>, and <varname>&amp;&gt;</varname>.</para>
-			<para>In addition, B-tree indexes can be created for table columns of a time type. For these index types, basically the only useful operation is equality. There is a B-tree sort ordering defined for values of time types, with corresponding <varname>&lt;</varname> and <varname>&gt;</varname> operators, but the ordering is rather arbitrary and not usually useful in the real world. The B-tree support is primarily meant to allow sorting internally in queries, rather than creation of actual indexes.</para>
-		</sect1>
-	</chapter>
-
-	<chapter id="temporal_types">
-		<title>Temporal Types</title>
-		<para>There are six built-in temporal types, <varname>tbool</varname>, <varname>tint</varname>, <varname>tfloat</varname>, <varname>ttext</varname>, <varname>tgeompoint</varname>, and <varname>tgeogpoint</varname>, which are, respectively, based on the base types <varname>bool</varname>, <varname>int</varname>, <varname>float</varname>, <varname>text</varname>, <varname>geometry</varname>, and <varname>geography</varname> (the last two types restricted to 2D or 3D points with Z dimension). 
-		</para>
-
-		<para>The <emphasis role="strong">interpolation</emphasis> of a temporal value states how the value evolves between successive instants. The interpolation is <emphasis role="strong">stepwise</emphasis> when the value remains constant between two successive instants. For example, the number of employees of a department may be represented with a temporal integer, which indicates that its value is constant between two time instants. On the other hand, the interpolation is <emphasis role="strong">linear</emphasis> when the value evolves linearly between two successive instants. For example, the temperature of a room may be represented with a temporal float, which indicates that the values are known at the two time instants but continuously evolve between them. Similarly, the location of a vehicule may be represented by a temporal point where the location between two consecutive GPS readings is obtained by linear interpolation. Temporal types based on discrete base types, that is the <varname>tbool</varname>, <varname>tint</varname>, or <varname>ttext</varname> evolve necesssarily in a stepwise manner. On the other hand, temporal types based on continuous base types, that is <varname>tfloat</varname>, <varname>tgeompoint</varname>, or <varname>tgeogpoint</varname> may evolve in a stepwise or linear manner.</para>
-
-		<para>The <emphasis role="strong">duration</emphasis> of a temporal value states the temporal extent at which the evolution of values is recorded. Temporal values come in four durations, namely, instant, instant set, sequence, and sequence set.</para>
-
-		<para>A temporal value of <emphasis role="strong">instant</emphasis> duration (briefly, an instant value) represents the value at a time instant, for example
-			<programlisting>
-SELECT tfloat '17@2018-01-01 08:00:00';
-			</programlisting>
-		</para>
-
-		<para>A temporal value of <emphasis role="strong">instant set</emphasis> duration (briefly, an instant set value) represents the evolution of the value at a set of time instants, where the values between these instants are unknown. An example is as follows:
-			<programlisting>
-SELECT tfloat '{17@2018-01-01 08:00:00, 17.5@2018-01-01 08:05:00, 18@2018-01-01 08:10:00}';
-			</programlisting>
-		</para>
-
-		<para>A temporal value of <emphasis role="strong">sequence</emphasis> duration (briefly, a sequence value) represents the evolution of the value during a sequence of time instants, where the values between these instants are interpolated using either a stepwise or a linear function (see below). An example is as follows:
-			<programlisting>
-SELECT tint '(10@2018-01-01 08:00:00, 20@2018-01-01 08:05:00, 15@2018-01-01 08:10:00]';
-			</programlisting>
-		</para>
-				
-		<para>As can be seen, a value of a type with sequence duration has a lower and an upper bound that can be inclusive (represented by &lsquo;<varname>[</varname>&rsquo; and &lsquo;<varname>]</varname>&rsquo;) or exclusive (represented by &lsquo;<varname>(</varname>' and &lsquo;<varname>)</varname>'). A temporal sequence value with a single instant such as
-			<programlisting>
-SELECT tint '[10@2018-01-01 08:00:00]';
-			</programlisting>
-		is called an <emphasis role="strong">instantaneous sequence</emphasis>. In that case, both bounds must be inclusive.
-		</para>
-				
-		<para>The value of a temporal sequence is interpreted by assuming that the period of time defined by every pair of consecutive values <varname>v1@t1</varname> and <varname>v2@t2</varname> is lower inclusive and upper exclusive, unless they are the first or the last instants of the sequence and in that case the bounds of the whole sequence apply. Furthermore, the value taken by the temporal sequence between two consecutive instants depends on whether the interpolation is stepwise or linear. For example, the temporal sequence above represents that the value is <varname>10</varname> during <varname>(2018-01-01 08:00:00, 2018-01-01 08:05:00)</varname>, <varname>20</varname> during <varname>[2018-01-01 08:05:00, 2018-01-01 08:10:00)</varname>, and <varname>15</varname> at the end instant <varname>2018-01-01 08:10:00</varname>. On the other hand, the following temporal sequence
-			<programlisting>
-SELECT tfloat '(10@2018-01-01 08:00:00, 20@2018-01-01 08:05:00, 15@2018-01-01 08:10:00]';
-			</programlisting>
-		represents that the value evolves linearly from <varname>10</varname> to <varname>20</varname> during <varname>(2018-01-01 08:00:00, 2018-01-01 08:05:00)</varname> and evolves from <varname>20</varname> to <varname>15</varname> during <varname>[2018-01-01 08:05:00, 2018-01-01 08:10:00]</varname>.</para>
-
-		<para>Finally, a temporal value of <emphasis role="strong">sequence set</emphasis> duration (briefly, a sequence set value) represents the evolution of the value at a set of sequences, where the values between these sequences are unknown. An example is as follows:
-			<programlisting>
-SELECT tfloat '{[17@2018-01-01 08:00:00, 17.5@2018-01-01 08:05:00],
-	[18@2018-01-01 08:10:00, 18@2018-01-01 08:15:00]}';
-			</programlisting>
-		</para>
-				
-		<para>Temporal values with instant or sequence duration are called <emphasis role="strong">temporal unit values</emphasis>, while temporal values with instant set or sequence set duration are called <emphasis role="strong">temporal set values</emphasis>. Temporal set values can be thought of as an array of the corresponding unit values. Temporal set values must be <emphasis role="strong">uniform</emphasis>, that is, they must be constructed from unit values of the same base type and the same duration.</para>
-
-			<para>Temporal sequence values are converted into a <emphasis role="strong">normal</emphasis> form so that equivalent values have identical representations. For this, consecutive instant values are merged when possible. For stepwise interpolation, three consecutive instant values can be merged into two if they have the same value. For linear interpolation, three consecutive instant values can be merged into two if the linear functions defining the evolution of values are the same. Examples of transformation into a normal form are as follows.
-				<programlisting>
-SELECT tint '[1@2001-01-01, 2@2001-01-03, 2@2001-01-04, 2@2001-01-05)';
--- "[1@2001-01-01 00:00:00+00, 2@2001-01-03 00:00:00+00, 2@2001-01-05 00:00:00+00)"
-SELECT tgeompoint '[Point(1 1)@2001-01-01 08:00:00, Point(1 1)@2001-01-01 08:05:00,
-	Point(1 1)@2001-01-01 08:10:00)';
--- "[Point(1 1)@2001-01-01 08:00:00, Point(1 1)@2001-01-01 08:10:00)"
-SELECT tfloats(ARRAY[tfloat '[1@2001-01-01, 2@2001-01-03, 3@2001-01-05]']);
--- "{[1@2001-01-01 00:00:00+00, 3@2001-01-05 00:00:00+00]}"
-SELECT tgeompoint '[Point(1 1)@2001-01-01 08:00:00, Point(2 2)@2001-01-01 08:05:00,
-	Point(3 3)@2001-01-01 08:10:00]';
--- "[Point(1 1)@2001-01-01 08:00:00, Point(3 3)@2001-01-01 08:10:00]"
-				</programlisting>
-			</para>
-
-			<para> Similary, temporal sequence set values are converted into a normal form. For this, consecutive sequence values are merged when possible. Examples of transformation into a normal form are as follows.
-				<programlisting>
-SELECT tints(ARRAY[tint '[1@2001-01-01, 1@2001-01-03)', '[2@2001-01-03, 2@2001-01-05)']);
--- '{[1@2001-01-01 00:00:00+00, 2@2001-01-03 00:00:00+00, 2@2001-01-05 00:00:00+00)}'
-SELECT tfloats(ARRAY[tfloat '[1@2001-01-01, 2@2001-01-03)', 
-	'[2@2001-01-03, 3@2001-01-05]']);
--- '{[1@2001-01-01 00:00:00+00, 3@2001-01-05 00:00:00+00]}'
-SELECT tfloats(ARRAY[tfloat '[1@2001-01-01, 3@2001-01-05)', '[3@2001-01-05]']);
--- '{[1@2001-01-01 00:00:00+00, 3@2001-01-05 00:00:00+00]}'
-SELECT tgeompoint '{[Point(0 0)@2001-01-01 08:00:00,
-	Point(1 1)@2001-01-01 08:05:00, Point(1 1)@2001-01-01 08:10:00),
-	[Point(1 1)@2001-01-01 08:10:00, Point(1 1)@2001-01-01 08:15:00)}';
--- "{[[Point(0 0)@2001-01-01 08:00:00, Point(1 1)@2001-01-01 08:05:00,
-	Point(1 1)@2001-01-01 08:15:00)}"
-SELECT tgeompoint '{[Point(1 1)@2001-01-01 08:00:00, Point(2 2)@2001-01-01 08:05:00),
-	[Point(2 2)@2001-01-01 08:05:00, Point(3 3)@2001-01-01 08:10:00]}';
--- "{[Point(1 1)@2001-01-01 08:00:00, Point(3 3)@2001-01-01 08:10:00]}"
-SELECT tgeompoint '{[Point(1 1)@2001-01-01 08:00:00, Point(3 3)@2001-01-01 08:10:00),
-	[Point(3 3)@2001-01-01 08:10:00]}';
--- "{[Point(1 1)@2001-01-01 08:00:00, Point(3 3)@2001-01-01 08:10:00]}"
-				</programlisting>
-			</para>
-
-		<para>Temporal types support <emphasis role="strong">type modifiers</emphasis> (or <varname>typmod</varname> in PostgreSQL terminology), which specify additional information for a column definition. For example, in the following table definition:
-			<programlisting>
-CREATE TABLE Department(DeptNo integer, DeptName varchar(25), NoEmps tint(Sequence));
-			</programlisting>
-		the type modifier for the type <varname>varchar</varname> is the value 25, which indicates the maximum length of the values of the column, while the type modifier for the type <varname>tint</varname> is the string <varname>Sequence</varname>, which restricts the duration of the values of the column to be sequences. In the case of temporal alphanumeric types (that is, <varname>tbool</varname>, <varname>tint</varname>, <varname>tfloat</varname>, and <varname>ttext</varname>), the possible values for the type modifier are <varname>Instant</varname>, <varname>InstantSet</varname>, <varname>Sequence</varname>, and <varname>SequenceSet</varname>. If no type modifier is specified for a column, values of any duration are allowed.</para>
-
-		<para>On the other hand, in the case of temporal point types (that is, <varname>tgeompoint</varname> or <varname>tgeogpoint</varname>) the type modifier may be used to specify specify the duration, the dimensionality, and/or the spatial reference identifier (SRID). For example, in the following table definition:
-			<programlisting>
-CREATE TABLE Flight(FlightNo integer, Route tgeogpoint(Sequence, PointZ, 4326));
-			</programlisting>
-		the type modifier for the type <varname>tgeogpoint</varname> is composed of three values, the first one indicating the duration as above, the second one the spatial type of the geographies composing the temporal point, and the last one the SRID of the composing geographies. For temporal points, the possible values for the first argument of the type modifier are as above, those for the second argument are either <varname>Point</varname> or <varname>PointZ</varname>, and those for the third argument are valid SRIDs. All the three arguments are optional and if any of them is not specified for a column, values of any duration, dimensionality, and/or SRID are allowed.</para>
-
-		<para>Each temporal type is associated to another type, referred to as its <emphasis role="strong">bounding box</emphasis>, which represent its extent in the value and/or the time dimension. The bounding box of the various temporal types are as follows:
-			<itemizedlist>
-				<listitem>
-					<para>The <varname>period</varname> type for the <varname>tbool</varname> and <varname>ttext</varname> types, where only the temporal extent is considered.</para>
-				</listitem>
-
-				<listitem>
-					<para>A <varname>tbox</varname> (temporal box) type for the <varname>tint</varname> and <varname>tfloat</varname> types, where the value extent is defined in the X dimension and the temporal extent in the T dimension.</para>
-				</listitem>
-
-				<listitem>
-					<para>A <varname>stbox</varname> (spatiotemporal box) type for the <varname>tgeompoint</varname> and <varname>tgeogpoint</varname> types, where the spatial extent is defined in the X, Y, and Z dimensions, and the temporal extent in the T dimension.</para>
-				</listitem>
-			</itemizedlist>
-		</para>
-
-		<para>A rich set of functions and operators is available to perform various operations on temporal types. They are explained in <xref linkend="manipulating_temporal_types" />. Some of these operations, in particular those related to indexes, manipulate bounding boxes for efficiency reasons.</para>
-
-		<sect1 id="examples_temporal_types">
-			<title>Examples of Temporal Types</title>
-			<para>Examples of usage of temporal alphanumeric types are given next.</para>
-			<programlisting>
-CREATE TABLE Department(DeptNo integer, DeptName varchar(25), NoEmps tint);
-INSERT INTO Department VALUES
-(10, 'Research', tint '[10@2012-01-01, 12@2012-04-01, 12@2012-08-01)'),
-(20, 'Human Resources', tint '[4@2012-02-01, 6@2012-06-01, 6@2012-10-01)');
-CREATE TABLE Temperature(RoomNo integer, Temp tfloat);
-INSERT INTO Temperature VALUES
-(1001, tfloat '{18.5@2012-01-01 08:00:00, 20.0@2012-01-01 08:10:00}'),
-(2001, tfloat '{19.0@2012-01-01 08:00:00, 22.5@2012-01-01 08:10:00}');
--- Value at a timestamp
-SELECT RoomNo, valueAtTimestamp(Temp, '2012-01-01 08:10:00')
-FROM temperature;
--- 1001;
--- 2001;22.5
--- Restriction to a value
-SELECT DeptNo, atValue(NoEmps, 10)
-FROM Department;
--- 10;"[10@2012-01-01 00:00:00+00, 10@2012-04-01 00:00:00+00)"
--- 20; NULL
--- Restriction to a period
-SELECT DeptNo, atPeriod(NoEmps, '[2012-01-01, 2012-04-01]')
-FROM Department;
--- 10;"[10@2012-01-01 00:00:00+00, 12@2012-04-01 00:00:00+00]"
--- 20;"[4@2012-02-01 00:00:00+00, 4@2012-04-01 00:00:00+00]"
--- Temporal comparison
-SELECT DeptNo, NoEmps #&lt;= 10
-FROM Department;
--- 10;"[t@2012-01-01 00:00:00+00, f@2012-04-01 00:00:00+00, f@2012-08-01 00:00:00+00)"
--- 20;"[t@2012-04-02 00:00:00+00, t@2012-10-01 00:00:00+00)"
--- Temporal aggregation
-SELECT tsum(NoEmps)
-FROM Department;
--- "{[10@2012-01-01 00:00:00+00, 14@2012-02-01 00:00:00+00, 16@2012-04-01 00:00:00+00,
- 18@2012-06-01 00:00:00+00, 6@2012-08-01 00:00:00+00, 6@2012-10-01 00:00:00+00)}"
-			</programlisting>
-			<para>Examples of usage of temporal point types are given next.</para>
-			<programlisting>
-CREATE TABLE Trips(CarId integer, TripId integer, Trip tgeompoint);
-INSERT INTO Trips VALUES
-(10, 1, tgeompoint '{[Point(0 0)@2012-01-01 08:00:00, Point(2 0)@2012-01-01 08:10:00,
-	Point(2 1)@2012-01-01 08:15:00)}'),
-(20, 1, tgeompoint '{[Point(0 0)@2012-01-01 08:05:00, Point(1 1)@2012-01-01 08:10:00,
-	Point(3 3)@2012-01-01 08:20:00)}');
--- Value at a given timestamp
-SELECT CarId, ST_AsText(valueAtTimestamp(Trip, timestamptz '2012-01-01 08:10:00'))
-FROM Trips;
--- 10;"POINT(2 0)"
--- 20;"POINT(1 1)"
--- Restriction to a given value
-SELECT CarId, asText(atValue(Trip, 'Point(2 0)'))
-FROM Trips;
--- 10;"{"[POINT(2 0)@2012-01-01 08:10:00+00]"}"
--- 20; NULL
--- Restriction to a period
-SELECT CarId, asText(atPeriod(Trip, '[2012-01-01 08:05:00,2012-01-01 08:10:00]'))
-FROM Trips;
--- 10;"{[POINT(1 0)@2012-01-01 08:05:00+00, POINT(2 0)@2012-01-01 08:10:00+00]}"
--- 20;"{[POINT(0 0)@2012-01-01 08:05:00+00, POINT(1 1)@2012-01-01 08:10:00+00]}"
--- Temporal distance
-SELECT T1.CarId, T2.CarId, T1.Trip &lt;-&gt; T2.Trip
-FROM Trips T1, Trips T2
-WHERE T1.CarId &lt; T2.CarId;
--- 10;20;"{[1@2012-01-01 08:05:00+00, 1.4142135623731@2012-01-01 08:10:00+00,
-	1@2012-01-01 08:15:00+00)}"
-			</programlisting>
-		</sect1>
-			
-		<sect1 id="validity_temporal_types">
-			<title>Validity of Temporal Types</title>
-
-			<para>Values of temporal types must satisfy several constraints so that they are well defined. These constraints are given next.
-			<itemizedlist>
-				<listitem>
-					<para>The constraints on the corresponding base type and <varname>timestamptz</varname> types must be satisfied.</para>
-				</listitem>
-
-				<listitem>
-					<para>A temporal sequence value must be composed of at least one instant value.</para>
-				</listitem>
-
-				<listitem>
-					<para>An instantaneous temporal sequence value must have inclusive lower and upper bounds.</para>
-				</listitem>
-
-				<listitem>
-					<para>In a temporal sequence value, the timestamps of the composing instants must be different and ordered.</para>
-				</listitem>
-
-				<listitem>
-					<para>In a temporal sequence value with stepwise interpolation, the last two values must be equal if upper bound is exclusive.</para>
-				</listitem>
-
-				<listitem>
-					<para>A temporal set value must be composed of at least one temporal unit value.</para>
-				</listitem>
-
-				<listitem>
-					<para>In a temporal instant set value, the composing instants must be different and ordered. This implies that the temporal extent of a temporal instant set value is an ordered set of <varname>timestamptz</varname> values without duplicates.</para>
-				</listitem>
-
-				<listitem>
-					<para>In a temporal sequence set value, the composing sequence values must be non overlapping and ordered. This implies that the temporal extent of a temporal sequence set value is an ordered set of disjoint periods.</para>
-				</listitem>
-			</itemizedlist>
-			An error is raised whenever one of these constraints are not satisfied. Examples of incorrect temporal values are as follows.
-				<programlisting>
--- incorrect value for base type
-SELECT tbool '1.5@2001-01-01 08:00:00';
--- base type is not a point
-SELECT tgeompoint 'Linestring(0 0,1 1)@2001-01-01 08:05:00';
--- incorrect timestamp
-SELECT tint '2@2001-02-31 08:00:00';
--- empty sequence
-SELECT tint '';
--- incorrect bounds for instantaneous sequence
-SELECT tint '[1@2001-01-01 09:00:00)';
--- duplicate timestamps
-SELECT tint '[1@2001-01-01 08:00:00, 2@2001-01-01 08:00:00]';
--- unordered timestamps
-SELECT tint '[1@2001-01-01 08:10:00, 2@2001-01-01 08:00:00]';
--- incorrect end value
-SELECT tint '[1@2001-01-01 08:00:00, 2@2001-01-01 08:10:00)';
--- empty temporal sequence set value
-SELECT tints(ARRAY[]);
--- duplicate timestamps
-SELECT tinti(ARRAY[tint '1@2001-01-01 08:00:00', '2@2001-01-01 08:00:00']);
--- overlapping periods
-SELECT tints(ARRAY[tint '[1@2001-01-01 08:00:00, 1@2001-01-01 10:00:00)',
-	'[2@2001-01-01 09:00:00, 2@2001-01-01 11:00:00)']);
-				</programlisting>
-			</para>
-		</sect1>
-	</chapter>
-
-	<chapter id="manipulating_box_types">
-		<title>Manipulating Box Types</title>
-
-		<sect1 id="input_output_box_tyes">
-			<title>Input/Output of Box Types</title>
-			<para>A <varname>tbox</varname> is composed of a numeric value and/or time dimensions. For each dimension, minimum and maximum values are given. Examples of input of <varname>tbox</varname> values are as follows:
-				<programlisting>
--- Both value and time dimensions
-SELECT tbox 'TBOX((1.0, 2000-01-01), (2.0, 2000-01-02))'; 
--- Only value dimension
-SELECT tbox 'TBOX((1.0,), (2.0,))'; 
--- Only time dimension
-SELECT tbox 'TBOX((, 2000-01-01), (, 2000-01-02))'; 
-				</programlisting>
-			</para>
-
-			<para>An <varname>stbox</varname> is composed of a spatial value and/or time dimensions, where the coordinates of the spatial value dimension may be 2D or 3D. For each dimension, minimum and maximum values are given. The coordinates may be Cartesian (planar) or geodetic (spherical). The SRID of the coordinates may be specified; if it is not the case, a value of 0 (unknown) and 4326 (corresponding to WGS84) is assumed, respectively, for planar and geodetic boxes. Examples of input of <varname>stbox</varname> values are as follows:
-				<programlisting>
--- Only value dimension with X and Y coordinates
-SELECT stbox 'STBOX((1.0, 2.0), (1.0, 2.0))';
--- Only value dimension with X, Y, and Z coordinates
-SELECT stbox 'STBOX Z((1.0, 2.0, 3.0), (1.0, 2.0, 3.0))';
--- Both value (with X and Y coordinates) and time dimensions
-SELECT stbox 'STBOX T((1.0, 2.0, 2001-01-03), (1.0, 2.0, 2001-01-03))';
--- Both value (with X, Y, and Z coordinates) and time dimensions
-SELECT stbox 'STBOX ZT((1.0, 2.0, 3.0, 2001-01-04), (1.0, 2.0, 3.0, 2001-01-04))';
--- Only time dimension
-SELECT stbox 'STBOX T(( , , 2001-01-03), ( , , 2001-01-03))';
--- Only value dimension with X, Y, and Z geodetic coordinates
-SELECT stbox 'GEODSTBOX((1.0, 2.0, 3.0), (1.0, 2.0, 3.0))';
--- Both value (with X, Y and Z geodetic coordinates) and time dimension
-SELECT stbox 'GEODSTBOX T((1.0, 2.0, 3.0, 2001-01-04), (1.0, 2.0, 3.0, 2001-01-04))';
--- Only time dimension for geodetic box
-SELECT stbox 'GEODSTBOX T(( , , 2001-01-03), ( , , 2001-01-03))';
--- SRID is given
-SELECT stbox 'SRID=5676;STBOX T((1.0, 2.0, 2001-01-04), (1.0, 2.0, 2001-01-04))';
-SELECT stbox 'SRID=4326;GEODSTBOX((1.0, 2.0, 3.0), (1.0, 2.0, 3.0))';
-				</programlisting>
-			</para>
-		</sect1>
-
-		<sect1 id="constructor_box_types">
-			<title>Constructor Functions</title>
-
-			<para>Type <varname>tbox</varname> has several constructor functions depending on whether the value and/or the time dimensions are given. These functions have two arguments for the minimum and maximum <varname>float</varname> values and/or two arguments for the minimum and maximum <varname>timestamptz</varname> values.
-			</para>
-
-			<itemizedlist>
-				<listitem id="tbox">
-					<indexterm><primary><varname>tbox</varname></primary></indexterm>
-					<para>Constructor for <varname>tbox</varname></para>
-					<para><varname>tbox(float, float): tbox</varname></para>
-					<para><varname>tboxt(timestamptz, timestamptz): tbox</varname></para>
-					<para><varname>tbox(float, timestamptz, float, timestamptz): tbox</varname></para>
-					<programlisting>
--- Both value and time dimensions
-SELECT tbox(1.0, '2001-01-01', 2.0, '2001-01-02');
--- Only value dimension
-SELECT tbox(1.0, 2.0);
--- Only time dimension
-SELECT tboxt('2001-01-01', '2001-01-02');
-					</programlisting>
-				</listitem>
-			</itemizedlist>
-
-			<para>Type <varname>stbox</varname> has several constructor functions depending on whether the coordinates and/or the time dimensions are given. Furthermore, the coordinates can be 2D or 3D and can be either Cartesian or geodetic. These functions have several arguments for the minimum and maximum coordinate values and/or two arguments for the minimum and maximum <varname>timestamptz</varname> values. The SRID can be specified in an optional last argument. If not given, a value 0 (respectively 4326) is assumed by default for planar (respectively geodetic) boxes.
-			</para>
-
-			<itemizedlist>
-				<listitem id="stbox">
-					<indexterm><primary><varname>stbox</varname></primary></indexterm>
-					<para>Constructor for <varname>stbox</varname></para>
-					<para><varname>stbox(float, float, float, float, integer): stbox</varname></para>
-					<para><varname>stbox(float, float, float, float, float, float, integer): stbox</varname></para>
-					<para><varname>stbox(float, float, float, timestamptz, float, float, float, timestamptz, integer): stbox</varname></para>
-					<para><varname>stboxt(timestamptz, timestamptz, integer): stbox</varname></para>
-					<para><varname>stbox(float, float, timestamptz, float, float, timestamptz, integer): stbox</varname></para>
-					<para><varname>stbox(geo, {timestamp, period}): stbox</varname></para>
-					<programlisting>
--- Only value dimension with X and Y coordinates
-SELECT stbox(1.0, 2.0, 1.0, 2.0);
--- Only value dimension with X, Y, and Z coordinates
-SELECT stbox(1.0, 2.0, 3.0, 1.0, 2.0, 3.0);
--- Only value dimension with X, Y, and Z coordinates and SRID
-SELECT stbox(1.0, 2.0, 3.0, 1.0, 2.0, 3.0);
--- Both value (with X and Y coordinates) and time dimensions
-SELECT stboxt(1.0, 2.0, '2001-01-03', 1.0, 2.0, '2001-01-03');
--- Both value (with X, Y, and Z coordinates) and time dimensions
-SELECT stbox(1.0, 2.0, 3.0, '2001-01-04', 1.0, 2.0, 3.0, '2001-01-04');
--- Only time dimension
-SELECT stboxt('2001-01-03', '2001-01-03');
--- Only value dimension with X, Y, and Z geodetic coordinates
-SELECT geodstbox(1.0, 2.0, 3.0, 1.0, 2.0, 3.0);
---  Both value (with X, Y, and Z geodetic coordinates) and time dimensions
-SELECT geodstbox(1.0, 2.0, 3.0, '2001-01-04', 1.0, 2.0, 3.0, '2001-01-03');
--- Only time dimension for geodetic box
-SELECT geodstboxt('2001-01-03', '2001-01-03');
-SELECT stbox(geometry 'Linestring(1 1 1,2 2 2)', period '[2012-01-03, 2012-01-05]');
--- "STBOX ZT((1,1,1,2012-01-03),(2,2,2,2012-01-05))"
-SELECT stbox(geography 'Linestring(1 1 1,2 2 2)', period '[2012-01-03, 2012-01-05]');
--- "GEODSTBOX T((0.99878198,0.017449748,0.017452406,2012-01-03),
-  (0.99969542,0.034878239,0.034899499,2012-01-05))"
-					</programlisting>
-				</listitem>
-			</itemizedlist>
-		</sect1>
-
-		<sect1 id="casting_box_types">
-			<title>Casting</title>
-	
-			<itemizedlist>
-				<listitem id="tbox_cast_to">
-					<indexterm><primary><varname>::</varname></primary></indexterm>
-					<para>Cast a <varname>tbox</varname> to another type</para>
-					<para><varname>tbox::{floatrange,period}</varname></para>
-					<programlisting>
-SELECT tbox 'TBOX((1,2000-01-01),(2,2000-01-02))'::floatrange;
--- "[1,2]"
-SELECT tbox 'TBOX((1,2000-01-01),(2,2000-01-02))'::period;
--- "[2000-01-01, 2000-01-02]"
-					</programlisting>
-				</listitem>
-
-				<listitem id="tbox_cast_from">
-					<indexterm><primary><varname>::</varname></primary></indexterm>
-					<para>Cast another type to a <varname>tbox</varname></para>
-					<para><varname>{int, float, numeric, intrange, floatrange}::tbox</varname>,</para>
-					<para><varname>{timestamptz, timestampset, period, periodset, tint, tfloat}::tbox</varname></para>
-					<programlisting>
-SELECT floatrange '(1.0, 2.0)'::tbox;
--- "TBOX((1,),(2,))"
-SELECT periodset '{(2001-01-01,2001-01-02), (2001-01-03,2001-01-04)}'::tbox;
--- "TBOX((,2001-01-01),(,2001-01-04))"
-					</programlisting>
-				</listitem>
-
-				<listitem id="stbox_cast_to">
-					<indexterm><primary><varname>::</varname></primary></indexterm>
-					<para>Cast an <varname>stbox</varname> to a another type</para>
-					<para><varname>stbox::{period, box2d, box3d}</varname></para>
-					<programlisting>
-SELECT stbox 'STBOX T((1.0, 2.0, 2001-01-01), (3.0, 4.0, 2001-01-03))'::period;
--- "[2000-01-01, 2000-01-03]"
-SELECT stbox 'STBOX Z((1 1 1),(3 3 3))'::box2d;
--- "BOX(1 1,3 3)"
-SELECT stbox 'STBOX Z((1 1 1),(3 3 3))'::box3d;
--- "BOX3D(1 1 1,3 3 3)"
-					</programlisting>
-				</listitem>
-
-				<listitem id="stbox_cast_from">
-					<indexterm><primary><varname>::</varname></primary></indexterm>
-					<para>Cast another type to an <varname>stbox</varname></para>
-					<para><varname>{geometry, geography, box2d, box3d}::stbox</varname></para>
-					<para><varname>{timestamptz, timestampset, period, periodset, tgeompoint, tgeogpoint}::stbox</varname></para>
-					<programlisting>
-select geometry 'Linestring(1 1,2 2)'::stbox;
--- "STBOX((1,1),(2,2))"
-SELECT periodset '{(2001-01-01,2001-01-02), (2001-01-03,2001-01-04)}'::stbox;
--- "STBOX T((,,2001-01-01),(,,2001-01-04))"
-					</programlisting>
-				</listitem>
-			</itemizedlist>
-		</sect1>
-
-		<sect1 id="accessor_box_types">
-			<title>Accessor Functions</title>
-
-			<itemizedlist>
-				<listitem id="Xmin">
-					<indexterm><primary><varname>Xmin</varname></primary></indexterm>
-					<para>Get the minimum X value</para>
-					<para><varname>Xmin({tbox, stbox}): float</varname></para>
-					<programlisting>
-SELECT Xmin(tbox 'TBOX((1.0, 2000-01-01), (3.0, 2000-01-03))');
--- 1
-SELECT Xmin(stbox 'STBOX((1.0, 2.0), (3.0, 4.0))');
--- 1
-					</programlisting>
-				</listitem>
-
-				<listitem id="Xmax">
-					<indexterm><primary><varname>Xmax</varname></primary></indexterm>
-					<para>Get the maximum X value</para>
-					<para><varname>Xmax({tbox, stbox}): float</varname></para>
-					<programlisting>
-SELECT Xmax(tbox 'TBOX((1.0, 2000-01-01), (3.0, 2000-01-03))');
--- 3
-SELECT Xmax(stbox 'STBOX((1.0, 2.0), (3.0, 4.0))');
--- 3
-					</programlisting>
-				</listitem>
-
-				<listitem id="Ymin">
-					<indexterm><primary><varname>Ymin</varname></primary></indexterm>
-					<para>Get the minimum Y value</para>
-					<para><varname>Ymin(stbox): float</varname></para>
-					<programlisting>
-SELECT Ymin(stbox 'STBOX((1.0, 2.0), (3.0, 4.0))');
--- 2
-					</programlisting>
-				</listitem>
-
-				<listitem id="Ymax">
-					<indexterm><primary><varname>Ymax</varname></primary></indexterm>
-					<para>Get the maximum Y value</para>
-					<para><varname>Ymax(stbox): float</varname></para>
-					<programlisting>
-SELECT Ymax(stbox 'STBOX((1.0, 2.0), (3.0, 4.0))');
--- 4
-					</programlisting>
-				</listitem>
-
-				<listitem id="Zmin">
-					<indexterm><primary><varname>Zmin</varname></primary></indexterm>
-					<para>Get the minimum Z value</para>
-					<para><varname>Zmin(stbox): float</varname></para>
-					<programlisting>
-SELECT Zmin(stbox 'STBOX Z((1.0, 2.0, 3.0), (4.0, 5.0, 6.0))');
--- 3
-					</programlisting>
-				</listitem>
-
-				<listitem id="Zmax">
-					<indexterm><primary><varname>Zmax</varname></primary></indexterm>
-					<para>Get the maximum Z value</para>
-					<para><varname>Zmax(stbox): float</varname></para>
-					<programlisting>
-SELECT Zmax(stbox 'STBOX Z((1.0, 2.0, 3.0), (4.0, 5.0, 6.0))');
--- 6
-					</programlisting>
-				</listitem>
-
-				<listitem id="Tmin">
-					<indexterm><primary><varname>Tmin</varname></primary></indexterm>
-					<para>Get the minimum timestamp</para>
-					<para><varname>Tmin({tbox, stbox}): timestamptz</varname></para>
-					<programlisting>
-SELECT Tmin(stbox 'GEODSTBOX T(( , , 2001-01-01), ( , , 2001-01-03))');
--- "2001-01-01"
-					</programlisting>
-				</listitem>
-
-				<listitem id="Tmax">
-					<indexterm><primary><varname>Tmax</varname></primary></indexterm>
-					<para>Get the maximum timestamp</para>
-					<para><varname>Tmax({tbox, stbox}): timestamptz</varname></para>
-					<programlisting>
-SELECT Tmax(stbox 'GEODSTBOX T(( , , 2001-01-01), ( , , 2001-01-03))');
--- "2001-01-03"
-					</programlisting>
-				</listitem>
-			</itemizedlist>
-		</sect1>
-
-		<sect1 id ="modification_box_tyes">
-				<title>Modification Functions</title>
-
-				<para>The functions given next expand the bounding boxes on the value and the time dimension or set the precision of the value dimension. These functions raise an error if the corresponding dimension is not present.
-				</para>
-				<itemizedlist>
-					<listitem id="expandValue">
-						<indexterm><primary><varname>expandValue</varname></primary></indexterm>
-						<para>Expand the numeric value dimension of the bounding box by a float value</para>
-						<para><varname>expandValue(tbox, float): tbox</varname></para>
-						<programlisting>
-SELECT expandValue(tbox 'TBOX((1,2012-01-01),(2,2012-01-03))', 1);
--- "TBOX((0,2012-01-01),(3,2012-01-03))"
-SELECT expandValue(tbox 'TBOX((,2012-01-01),(,2012-01-03))', 1);
--- The box must have value dimension
-						</programlisting>
-					</listitem>
-
-					<listitem id="expandSpatial">
-						<indexterm><primary><varname>expandSpatial</varname></primary></indexterm>
-						<para>Expand the spatial value dimension of the bounding box by a float value</para>
-						<para><varname>expandSpatial(stbox, float): stbox</varname></para>
-						<programlisting>
-SELECT expandSpatial(stbox 'STBOX ZT((1,1,1,2012-01-01),(2,2,2,2012-01-03))', 1);
--- "STBOX ZT((0,0,0,2012-01-01),(3,3,3,2012-01-03))"
-SELECT expandSpatial(stbox 'STBOX T((,2012-01-01),(,2012-01-03))', 1);
--- The box must have XY dimension
-						</programlisting>
-					</listitem>
-
-					<listitem id="expandTemporal">
-						<indexterm><primary><varname>expandTemporal</varname></primary></indexterm>
-						<para>Expand the temporal dimension of the bounding box by a time interval</para>
-						<para><varname>expandTemporal({tbox, stbox}, interval): {tbox, stbox}</varname></para>
-						<programlisting>
-	SELECT expandTemporal(tbox 'TBOX((1,2012-01-01),(2,2012-01-03))', interval '1 day');
-	-- "TBOX((1,2011-12-31),(2,2012-01-04))"
-	SELECT expandTemporal(stbox 'STBOX ZT((1,1,1,2012-01-01),(2,2,2,2012-01-03))',
-		interval '1 day');
-	-- "STBOX ZT((1,1,1,2011-12-31),(2,2,2,2012-01-04))"
-						</programlisting>
-					</listitem>
-
-					<listitem id="box_setPrecision">
-						<indexterm><primary><varname>setPrecision</varname></primary></indexterm>
-						<para>Round the value or the coordinates of the bounding box to a number of decimal places</para>
-						<para><varname>setPrecision({tbox, stbox}, int): {tbox, stbox}</varname></para>
-						<programlisting>
-	SELECT setPrecision(tbox 'TBOX((1.12345, 2000-01-01), (2.12345, 2000-01-02))', 2);
-	-- "TBOX((1.12,2000-01-01),(2.12,2000-01-02))"
-	SELECT setPrecision(stbox 'STBOX T((1.12345, 1.12345, 2000-01-01),
-		(2.12345, 2.12345, 2000-01-02))', 2);
-	-- "STBOX T((1.12,1.12,2000-01-01),(2.12,2.12,2000-01-02))"
-						</programlisting>
-					</listitem>
-
-				</itemizedlist>
-			</sect1>
-
-		<sect1 id ="srid_box_tyes">
-			<title>Spatial Reference System Functions</title>
-
-			<itemizedlist>
-				<listitem id="stbox_SRID">
-					<indexterm><primary><varname>SRID</varname></primary></indexterm>
-					<para>Get the spatial reference identifier</para>
-					<para><varname>SRID(stbox): int</varname></para>
-					<programlisting>
-SELECT SRID(stbox 'STBOX ZT((1.0, 2.0, 3.0, 2000-01-01), (4.0, 5.0, 6.0, 2000-01-02))');
--- 0
-SELECT SRID(stbox 'SRID=5676;STBOX T((1.0, 2.0, 2000-01-01), (4.0, 5.0, 2000-01-02))');
--- 5676
-SELECT SRID(geodstbox 'GEODSTBOX T((, , 2000-01-01), (, , 2000-01-02))');
--- 4326
-					</programlisting>
-				</listitem>
-
-				<listitem id="stbox_setSRID">
-					<indexterm><primary><varname>setSRID</varname></primary></indexterm>
-					<para>Set the spatial reference identifier</para>
-					<para><varname>setSRID(stbox): stbox</varname></para>
-					<programlisting>
-SELECT setSRID(stbox 'STBOX ZT((1.0, 2.0, 3.0, 2000-01-01),
-	(4.0, 5.0, 6.0, 2000-01-02))', 5676);
--- "SRID=5676;STBOX ZT((1,2,3,2000-01-01),(4,5,6,2000-01-02))"
-					</programlisting>
-					</listitem>
-
-				<listitem id="stbox_transform">
-					<indexterm><primary><varname>transform</varname></primary></indexterm>
-					<para>Transform to a different spatial reference</para>
-					<para><varname>transform(stbox, integer): stbox</varname></para>
-					<programlisting>
-SELECT transform(stbox 'SRID=4326;STBOX T((2.340088, 49.400250, 2000-01-01),
-	(6.575317, 51.553167, 2000-01-02))', 3812);
--- "SRID=3812;STBOX T((502773.429980817,511805.120401577,2000-01-01),
-	(803028.908264815,751590.742628986,2000-01-02))"
-					</programlisting>
-				</listitem>
-			</itemizedlist>
-		</sect1>
-
-		<sect1 id="comparison_box_types">
-			<title>Comparison Operators</title>
-
-			<para>The traditional comparison operators (<varname>=</varname>, <varname>&lt;</varname>, and so on) can be applied to box types. Excepted equality  and inequality, the other comparison operators are not useful in the real world but allow B-tree indexes to be constructed on bos types. These operators compare first the timestamps and if those are equal, compare the values.</para>
-
-			<itemizedlist>
-				<listitem id="box_eq">
-					<indexterm><primary><varname>=</varname></primary></indexterm>
-					<para>Are the bounding boxes equal?</para>
-					<para><varname>{tbox, stbox} = {tbox, stbox}: boolean</varname></para>
-					<programlisting>
-SELECT tbox 'TBOX((1, 2012-01-01), (1, 2012-01-04))' =
-	tbox 'TBOX((2, 2012-01-03), (2, 2012-01-05))';
--- false
-					</programlisting>
-				</listitem>
-
-				<listitem id="box_ne">
-					<indexterm><primary><varname>&lt;&gt;</varname></primary></indexterm>
-					<para>Are the bounding boxes different?</para>
-					<para><varname>{tbox, stbox} &lt;&gt; {tbox, stbox}: boolean</varname></para>
-					<programlisting>
-SELECT tbox 'TBOX((1, 2012-01-01), (1, 2012-01-04))' &lt;&gt;
-	tbox 'TBOX((2, 2012-01-03), (2, 2012-01-05))'
--- true
-					</programlisting>
-				</listitem>
-
-				<listitem id="box_lt">
-					<indexterm><primary><varname>&lt;</varname></primary></indexterm>
-					<para>Is the first bounding box less than the second one?</para>
-					<para><varname>{tbox, stbox} &lt; {tbox, stbox}: boolean</varname></para>
-					<programlisting>
-SELECT tbox 'TBOX((1, 2012-01-01), (1, 2012-01-04))' &lt;
-	tbox 'TBOX((1, 2012-01-03), (2, 2012-01-05))'
--- true
-					</programlisting>
-				</listitem>
-
-				<listitem id="box_gt">
-					<indexterm><primary><varname>&gt;</varname></primary></indexterm>
-					<para>Is the first bounding box greater than the second one?</para>
-					<para><varname>{tbox, stbox} &gt; {tbox, stbox}: boolean</varname></para>
-					<programlisting>
-SELECT tbox 'TBOX((1, 2012-01-03), (1, 2012-01-04))' &gt;
-	tbox 'TBOX((1, 2012-01-01), (2, 2012-01-05))'
--- true
-					</programlisting>
-				</listitem>
-
-				<listitem id="box_le">
-					<indexterm><primary><varname>&lt;=</varname></primary></indexterm>
-					<para>Is the first bounding box less than or equal to the second one?</para>
-					<para><varname>{tbox, stbox} &lt;= {tbox, stbox}: boolean</varname></para>
-					<programlisting>
-SELECT tbox 'TBOX((1, 2012-01-01), (1, 2012-01-04))' &lt;=
-	tbox 'TBOX((2, 2012-01-03), (2, 2012-01-05))'
--- true
-					</programlisting>
-				</listitem>
-
-				<listitem id="box_ge">
-					<indexterm><primary><varname>&gt;=</varname></primary></indexterm>
-					<para>Is the first bounding box greater than or equal to the second one?</para>
-					<para><varname>{tbox, stbox} &gt;= {tbox, stbox}: boolean</varname></para>
-					<programlisting>
-SELECT tbox 'TBOX((1, 2012-01-01), (1, 2012-01-04))' &gt;=
-	tbox 'TBOX((2, 2012-01-03), (2, 2012-01-05))'
--- false
-					</programlisting>
-				</listitem>
-			</itemizedlist>
-		</sect1>
-
-		<sect1 id="set_box_types">
-			<title>Set Operators</title>
-
-			<para>The set operators for box types are union (<varname>+</varname>) and intersection (<varname>*</varname>). In the case of union, the operands must have exactly the same dimensions, otherwise an error is raided. Furthermore, if the operands do not overlap on all the dimensions and error is raised, since in this would result in a box with disjoint values, which cannot be represented.  The operator computes the union on all dimensions that are present in both arguments. In the case of intersection, the operands must have at least one common dimension, otherwise an error is raised. The operator computes the intersection on all dimensions that are present in both arguments.</para>
-
-			<itemizedlist>
-				<listitem id="box_union">
-					<indexterm><primary><varname>+</varname></primary></indexterm>
-					<para>Union of the bounding boxes</para>
-					<para><varname>{tbox, stbox} + {tbox, stbox}: {tbox, stbox}</varname></para>
-					<programlisting>
-SELECT tbox 'TBOX((1,2001-01-01),(3,2001-01-03))' +
-	tbox 'TBOX((2,2001-01-02),(4,2001-01-04))';
--- "TBOX((1,2001-01-01),(4,2001-01-04))"
-SELECT stbox 'STBOX ZT((1,1,1,2001-01-01),(2,2,2,2001-01-02))' +
-	stbox 'STBOX T((2,2,2001-01-01),(3,3,2001-01-03))';
--- ERROR:  Boxes must be of the same dimensionality
-SELECT tbox 'TBOX((1,2001-01-01),(3,2001-01-02))' +
-	tbox 'TBOX((2,2001-01-03),(4,2001-01-04))';
--- ERROR:  Result of box union would not be contiguous
-					</programlisting>
-				</listitem>
-
-				<listitem id="box_intersection">
-					<indexterm><primary><varname>*</varname></primary></indexterm>
-					<para>Intersection of the bounding boxes</para>
-					<para><varname>{tbox, stbox} * {tbox, stbox}: {tbox, stbox}</varname></para>
-					<programlisting>
-SELECT tbox 'TBOX((1,2001-01-01),(3,2001-01-03))' *
-	tbox 'TBOX((,2001-01-02),(,2001-01-04))';
--- "TBOX((,2001-01-02),(,2001-01-03))"
-SELECT stbox 'STBOX ZT((1,1,1,2001-01-01),(3,3,3,2001-01-02))' *
-	stbox 'STBOX((2,2),(4,4))';
--- "STBOX((2,2),(3,3))"
-					</programlisting>
-				</listitem>
-			</itemizedlist>
-		</sect1>
-
-		<sect1 id="box_topo_operators">
-			<title>Topological Operators</title>
-
-			<para>There are five topological operators: overlaps (<varname>&amp;&amp;</varname>), contains (<varname>@&gt;</varname>), contained (<varname>&lt;@</varname>), same (<varname>~=</varname>), and adjacent (<varname>-|-</varname>). The operators verify the topological relationship between the bounding boxes taking into account the value and/or the time dimension for as many dimensions that are present on both arguments.</para>
-
-			<para>The topological operators for bounding boxes are given next.</para>
-
-			<itemizedlist>
-				<listitem id="box_overlap">
-					<indexterm><primary><varname>&amp;&amp;</varname></primary></indexterm>
-					<para>Do the bounding boxes overlap?</para>
-					<para><varname>{tbox, stbox} &amp;&amp; {tbox, stbox}: boolean</varname></para>
-					<programlisting>
-SELECT tbox 'TBOX((1,2001-01-01),(3,2001-01-03))' &amp;&amp;
-	tbox 'TBOX((2,2001-01-02),(4,2001-01-04))';
--- true
-SELECT stbox 'STBOX T((1,1,2001-01-01),(2,2,2001-01-02))'&amp;&amp;
-	stbox 'STBOX T((,2001-01-02),(,2001-01-02))';
--- true
-					</programlisting>
-				</listitem>
-
-				<listitem id="box_contains">
-					<indexterm><primary><varname>@&gt;</varname></primary></indexterm>
-					<para>Does the first bounding box contain the second one?</para>
-					<para><varname>{tbox, stbox} @&gt; {tbox, stbox}: boolean</varname></para>
-					<programlisting>
-SELECT tbox 'TBOX((1,2001-01-01),(4,2001-01-04))' @&gt;
-	tbox 'TBOX((2,2001-01-01),(3,2001-01-02))';
--- true
-SELECT stbox 'STBOX Z((1,1,1),(3,3,3))' @&gt;
-	stbox 'STBOX T((1,1,2001-01-01),(2,2,2001-01-02))';
--- true
-					</programlisting>
-				</listitem>
-
-				<listitem id="box_containedby">
-					<indexterm><primary><varname>&lt;@</varname></primary></indexterm>
-					<para>Is the first bounding box contained in the second one?</para>
-					<para><varname>{tbox, stbox} &lt;@ {tbox, stbox}: boolean</varname></para>
-					<programlisting>
-SELECT tbox 'TBOX((1,2001-01-01),(2,2001-01-02))' &lt;@
-	tbox 'TBOX((1,2001-01-01),(2,2001-01-02))';
--- true
-SELECT stbox 'STBOX T((1,1,2001-01-01),(2,2,2001-01-02))' &lt;@
-	stbox 'STBOX ZT((1,1,1,2001-01-01),(2,2,2,2001-01-02))';
--- true
-					</programlisting>
-				</listitem>
-
-				<listitem id="box_same">
-					<indexterm><primary><varname>~=</varname></primary></indexterm>
-					<para>Are the bounding boxes equal in their common dimensions?</para>
-					<para><varname>{tbox, stbox} ~= {tbox, stbox}: boolean</varname></para>
-					<programlisting>
-SELECT tbox 'TBOX((1,2001-01-01),(2,2001-01-02))' ~=
-	tbox 'TBOX((,2001-01-01),(,2001-01-02))';
--- true
-SELECT stbox 'STBOX T((1,1,2001-01-01),(3,3,2001-01-03))' ~=
-	stbox 'STBOX Z((1,1,1),(3,3,3))';
--- true
-					</programlisting>
-				</listitem>
-
-				<listitem id="box_adjacent">
-					<indexterm><primary><varname>-|-</varname></primary></indexterm>
-					<para>Are the bounding boxes adjacent?</para>
-					<para><varname>{tbox, stbox} -|- {tbox, stbox}: boolean</varname></para>
-					<para>Two boxes are adjacent if they share <emphasis>n</emphasis> dimensions and their intersection is at most of <emphasis>n</emphasis>-1 dimensions.</para>
-					<programlisting>
-SELECT tbox 'TBOX((1,2001-01-01),(2,2001-01-02))' -|-
-	tbox 'TBOX((,2001-01-02),(,2001-01-03))';
--- true
-SELECT stbox 'STBOX T((1,1,2001-01-01),(3,3,2001-01-03))' -|-
-	stbox 'STBOX T((2,2,2001-01-03),(4,4,2001-01-04))';
--- true
-					</programlisting>
-				</listitem>
-			</itemizedlist>
-		</sect1>
-
-		<sect1 id="box_relpos_operators">
-			<title>Relative Position Operators</title>
-
-			<para>These operators consider the relative position of the bounding boxes. The operators <varname>&lt;&lt;</varname>, <varname>&gt;&gt;</varname>, <varname>&amp;&lt;</varname>, and <varname>&amp;&gt;</varname> consider the X value for the <varname>tbox</varname> type and the X coordinates for the <varname>stbox</varname> type, the operators <varname>&lt;&lt;|</varname>, <varname>|&gt;&gt;</varname>, <varname>&amp;&lt;|</varname>, and <varname>|&amp;&gt;</varname> consider the Y coordinates for the <varname>stbox</varname> type, the operators <varname>&lt;&lt;/</varname>, <varname>/&gt;&gt;</varname>, <varname>&amp;&lt;/</varname>, and <varname>/&amp;&gt;</varname> consider the Z coordinates for the <varname>stbox</varname> type, and the operators <varname>&lt;&lt;#</varname>, <varname>#&gt;&gt;</varname>, <varname>#&amp;&lt;</varname>, and <varname>#&amp;&gt;</varname> consider the time dimension for the <varname>tbox</varname> and <varname>stbox</varname> types. The operators raise an error if both boxes do not have the required dimension.</para>
-
-			<para>The operators for the numeric value dimension of the <varname>tbox</varname> type are given next.</para>
-
-			<itemizedlist>
-				<listitem id="tbox_left">
-					<indexterm><primary><varname>&lt;&lt;</varname></primary></indexterm>
-					<para>Are the X values of the first bounding box strictly less than those of the second one?</para>
-					<para><varname>tbox &lt;&lt; tbox: boolean</varname></para>
-					<programlisting>
-SELECT tbox 'TBOX((1,2012-01-01),(2,2012-01-02))' &lt;&lt;
-	tbox 'TBOX((3,2012-01-03),(4,2012-01-04))';
--- true
-SELECT tbox 'TBOX((1,2012-01-01),(2,2012-01-02))' &lt;&lt;
-	tbox 'TBOX((,2012-01-03),(,2012-01-04))';
--- ERROR:  Boxes must have X dimension
-					</programlisting>
-				</listitem>
-
-				<listitem id="tbox_right">
-					<indexterm><primary><varname>&gt;&gt;</varname></primary></indexterm>
-					<para>Are the X values of the first bounding box strictly greater than those of the second one?</para>
-					<para><varname>tbox &gt;&gt; tbox: boolean</varname></para>
-					<programlisting>
-SELECT tbox 'TBOX((3,2012-01-03),(4,2012-01-04))' &gt;&gt;
-	tbox 'TBOX((1,2012-01-01),(2,2012-01-02))';
--- true
-					</programlisting>
-				</listitem>
-
-				<listitem id="tbox_overleft">
-					<indexterm><primary><varname>&amp;&lt;</varname></primary></indexterm>
-					<para>Are the X values of the first bounding box not greater than those of the second one?</para>
-					<para><varname>tbox &amp;&lt; tbox: boolean</varname></para>
-					<programlisting>
-SELECT tbox 'TBOX((1,2012-01-01),(4,2012-01-04))' &amp;&lt;
-	tbox 'TBOX((3,2012-01-03),(4,2012-01-04))';
--- true
-					</programlisting>
-				</listitem>
-
-				<listitem id="tbox_overright">
-					<indexterm><primary><varname>&amp;&gt;</varname></primary></indexterm>
-					<para>Are the X values of the first bounding box not less than those of the second one?</para>
-					<para><varname>tbox &amp;&gt; tbox: boolean</varname></para>
-					<programlisting>
-SELECT tbox 'TBOX((1,2012-01-01),(2,2012-01-02))' &amp;&gt;
-	tbox 'TBOX((1,2012-01-01),(4,2012-01-04))';
--- true
-					</programlisting>
-				</listitem>
-			</itemizedlist>
-			<para>The operators for the spatial value dimension of the <varname>stbox</varname> type are given next.</para>
-
-			<itemizedlist>
-				<listitem id="stbox_left">
-					<indexterm><primary><varname>&lt;&lt;</varname></primary></indexterm>
-					<para>Are the X values of the first bounding box strictly to the left of those of the second one?</para>
-					<para><varname>stbox &lt;&lt; stbox: boolean</varname></para>
-					<programlisting>
-SELECT stbox 'STBOX Z((1,1,1),(2,2,2))' &lt;&lt; stbox 'STBOX Z((3,3,3),(4,4,4))';
--- true
-					</programlisting>
-				</listitem>
-
-				<listitem id="stbox_right">
-					<indexterm><primary><varname>&gt;&gt;</varname></primary></indexterm>
-					<para>Are the X values of the first bounding box strictly to the right of those of the second one?</para>
-					<para><varname>stbox &gt;&gt; stbox: boolean</varname></para>
-					<programlisting>
-SELECT stbox 'STBOX Z((3,3,3),(4,4,4))' &gt;&gt; stbox 'STBOX Z((1,1,1),(2,2,2))';
--- true
-					</programlisting>
-				</listitem>
-
-				<listitem id="stbox_overleft">
-					<indexterm><primary><varname>&amp;&lt;</varname></primary></indexterm>
-					<para>Are the X values of the first bounding box not to the right of those of the second one?</para>
-					<para><varname>stbox &amp;&lt; stbox: boolean</varname></para>
-					<programlisting>
-SELECT stbox 'STBOX Z((1,1,1),(4,4,4))' &amp;&lt; stbox 'STBOX Z((3,3,3),(4,4,4))';
--- true
-					</programlisting>
-				</listitem>
-
-				<listitem id="stbox_overright">
-					<indexterm><primary><varname>&amp;&gt;</varname></primary></indexterm>
-					<para>Are the X values of the first bounding box not to the left of those of the second one?</para>
-					<para><varname>stbox &amp;&gt; stbox: boolean</varname></para>
-					<programlisting>
-SELECT stbox 'STBOX Z((3,3,3),(4,4,4))' &amp;&gt; stbox 'STBOX Z((1,1,1),(2,2,2))';
--- true
-					</programlisting>
-				</listitem>
-
-				<listitem id="stbox_below">
-					<indexterm><primary><varname>&lt;&lt;|</varname></primary></indexterm>
-					<para>Are the Y values of the first bounding box strictly below of those of the second one?</para>
-					<para><varname>stbox &lt;&lt;| stbox: boolean</varname></para>
-					<programlisting>
-SELECT stbox 'STBOX Z((1,1,1),(2,2,2))' &lt;&lt;| stbox 'STBOX Z((3,3,3),(4,4,4))';
--- true
-					</programlisting>
-				</listitem>
-
-				<listitem id="stbox_above">
-					<indexterm><primary><varname>|&gt;&gt;</varname></primary></indexterm>
-					<para>Are the Y values of the first bounding box strictly above of those of the second one?</para>
-					<para><varname>stbox |&gt;&gt; stbox: boolean</varname></para>
-					<programlisting>
-SELECT stbox 'STBOX Z((3,3,3),(4,4,4))' |&gt;&gt; stbox 'STBOX Z((1,1,1),(2,2,2))';
--- true
-					</programlisting>
-				</listitem>
-
-				<listitem id="stbox_overbelow">
-					<indexterm><primary><varname>&amp;&lt;|</varname></primary></indexterm>
-					<para>Are the Y values of the first bounding box not above of those of the second one?</para>
-					<para><varname>stbox &amp;&lt;| stbox: boolean</varname></para>
-					<programlisting>
-SELECT stbox 'STBOX Z((1,1,1),(4,4,4))' &amp;&lt;| stbox 'STBOX Z((3,3,3),(4,4,4))';
--- true
-					</programlisting>
-				</listitem>
-
-				<listitem id="stbox_overabove">
-					<indexterm><primary><varname>|&amp;&gt;</varname></primary></indexterm>
-					<para>Are the Y values of the first bounding box not below of those of the second one?</para>
-					<para><varname>stbox |&amp;&gt; stbox: boolean</varname></para>
-					<programlisting>
-SELECT stbox 'STBOX Z((3,3,3),(4,4,4))' |&amp;&gt; stbox 'STBOX Z((1,1,1),(2,2,2))';
--- false
-					</programlisting>
-				</listitem>
-
-				<listitem id="stbox_front">
-					<indexterm><primary><varname>&lt;&lt;/</varname></primary></indexterm>
-					<para>Are the Z values of the first bounding box strictly in front of those of the second one?</para>
-					<para><varname>stbox &lt;&lt;/ stbox: boolean</varname></para>
-					<programlisting>
-SELECT stbox 'STBOX Z((1,1,1),(2,2,2))' &lt;&lt;/ stbox 'STBOX Z((3,3,3),(4,4,4))';
-					</programlisting>
-				</listitem>
-
-				<listitem id="stbox_back">
-					<indexterm><primary><varname>/&gt;&gt;</varname></primary></indexterm>
-					<para>Are the Z values of the first bounding box strictly back of those of the second one?</para>
-					<para><varname>stbox /&gt;&gt; stbox: boolean</varname></para>
-					<programlisting>
-SELECT stbox 'STBOX Z((3,3,3),(4,4,4))' /&gt;&gt; stbox 'STBOX Z((1,1,1),(2,2,2))';
--- true
-					</programlisting>
-				</listitem>
-
-				<listitem id="stbox_overfront">
-					<indexterm><primary><varname>&amp;&lt;/</varname></primary></indexterm>
-					<para>Are the Z values of the first bounding box not back of those of the second one?</para>
-					<para><varname>stbox &amp;&lt;/ stbox: boolean</varname></para>
-					<programlisting>
-SELECT stbox 'STBOX Z((1,1,1),(4,4,4))' &amp;&lt;/ stbox 'STBOX Z((3,3,3),(4,4,4))';
--- true
-					</programlisting>
-				</listitem>
-
-				<listitem id="stbox_overback">
-					<indexterm><primary><varname>/&amp;&gt;</varname></primary></indexterm>
-					<para>Are the Z values of the first bounding box not in front of those of the second one?</para>
-					<para><varname>stbox /&amp;&gt; stbox: boolean</varname></para>
-					<programlisting>
-SELECT stbox 'STBOX Z((3,3,3),(4,4,4))' /&amp;&gt; stbox 'STBOX Z((1,1,1),(2,2,2))';
--- true
-					</programlisting>
-				</listitem>
-			</itemizedlist>
-
-			<para>The operators for the time dimension of the <varname>tbox</varname> and <varname>stbox</varname> types are as follows.</para>
-			<itemizedlist>
-				<listitem id="box_before">
-					<indexterm><primary><varname>&lt;&lt;#</varname></primary></indexterm>
-					<para>Are the T values of the first bounding box strictly before those of the second one?</para>
-					<para><varname>{tbox, stbox} &lt;&lt;# {tbox, stbox}: boolean</varname></para>
-					<programlisting>
-SELECT tbox 'TBOX((1,2000-01-01),(2,2000-01-02))' &lt;&lt;#
-	tbox 'TBOX((3,2000-01-03),(4,2000-01-04)))';
--- true
-					</programlisting>
-				</listitem>
-
-				<listitem id="box_after">
-					<indexterm><primary><varname>#&gt;&gt;</varname></primary></indexterm>
-					<para>Are the T values of the first bounding box strictly after those of the second one?</para>
-					<para><varname>{tbox, stbox} #&gt;&gt; {tbox, stbox}: boolean</varname></para>
-					<programlisting>
-SELECT stbox 'STBOX T((3,3,2000-01-03),(4,4,2000-01-04))'  #&gt;&gt;
-	stbox 'STBOX T((1,1,2000-01-01),(2,2,2000-01-02))';
--- true
-					</programlisting>
-				</listitem>
-
-				<listitem id="box_overbefore">
-					<indexterm><primary><varname>&amp;&lt;#</varname></primary></indexterm>
-					<para>Are the T values of the first bounding box not after those of the second one?</para>
-					<para><varname>{tbox, stbox} &amp;&lt;# {tbox, stbox}: boolean</varname></para>
-					<programlisting>
-SELECT tbox 'TBOX((1,2000-01-01),(4,2000-01-04))' &amp;&lt;#
-	tbox 'TBOX((3,2000-01-03),(4,2000-01-04)))';
--- true
-					</programlisting>
-				</listitem>
-
-				<listitem id="box_overafter">
-					<indexterm><primary><varname>#&amp;&gt;</varname></primary></indexterm>
-					<para>Are the T values of the first bounding box not before those of the second one?</para>
-					<para><varname>{tbox, stbox} #&amp;&gt; {tbox, stbox}: boolean</varname></para>
-					<programlisting>
-SELECT stbox 'STBOX T((1,1,2000-01-01),(3,3,2000-01-03))' #&amp;&gt;
-	stbox 'STBOX T((3,3,2000-01-03),(4,4,2000-01-04))';
--- true
-					</programlisting>
-				</listitem>
-			</itemizedlist>
-		</sect1>
-
-		<sect1 id ="indexing_box_types">
-			<title>Indexing of Box Types</title>
-			<para>GiST and SP-GiST indexes can be created for table columns of the <varname>tbox</varname> and <varname>stbox</varname> types. An example of creation of a GiST index in a column <varname>bbox</varname> of type <varname>stbox</varname> in a table <varname>Trips</varname> is as follows:
-					<programlisting>
-CREATE TABLE Trips(TripID integer PRIMARY KEY, Trip tgeompoint, bbox stbox);
-CREATE INDEX trips_bbox_idx ON Trips USING GIST(bbox);
-					</programlisting>
-			</para>
-			<para>A GiST or SP-GiST index can accelerate queries involving the following operators: <varname>&amp;&amp;</varname>, <varname>&lt;@</varname>, <varname>@&gt;</varname>, <varname>~=</varname>, <varname>-|-</varname>, <varname>&lt;&lt;</varname>, <varname>&gt;&gt;</varname>, <varname>&amp;&lt;</varname>, <varname>&amp;&gt;</varname>, <varname>&lt;&lt;|</varname>, <varname>|&gt;&gt;</varname>, <varname>&amp;&lt;|</varname>, <varname>|&amp;&gt;</varname>,  <varname>&lt;&lt;/</varname>, <varname>/&gt;&gt;</varname>, <varname>&amp;&lt;/</varname>, <varname>/&amp;&gt;</varname>, <varname>&lt;&lt;#</varname>, <varname>#&gt;&gt;</varname>, <varname>&amp;&lt;#</varname>, and <varname>#&amp;&gt;</varname>.</para>
-
-			<para>In addition, B-tree indexes can be created for table columns of a box type. For these index types, basically the only useful operation is equality. There is a B-tree sort ordering defined for values of time types, with corresponding <varname>&lt;</varname> and <varname>&gt;</varname> operators, but the ordering is rather arbitrary and not usually useful in the real world. The B-tree support is primarily meant to allow sorting internally in queries, rather than creation of actual indexes.</para>
-		</sect1>
-	</chapter>
-
-	<chapter id="manipulating_temporal_types">
-		<title>Manipulating Temporal Types</title>
-		<para>We present next the functions and operators for temporal types. These functions and operators are polymorphic, that is, their arguments may be of several types, and the result type may depend on the type of the arguments. To express this, we use the following notation:</para>
-
-		<itemizedlist>
-			<listitem>
-				<para><varname>ttype</varname> represents any temporal type,</para>
-			</listitem>
-
-			<listitem>
-				<para><varname>time</varname> represents any time type, that is, <varname>timestamptz</varname>, <varname>period</varname>, <varname>timestampset</varname>, or <varname>periodset</varname>,</para>
-			</listitem>
-
-			<listitem>
-				<para><varname>tnumber</varname> represents any temporal numeric type, that is, <varname>tint</varname> or <varname>tfloat</varname>,</para>
-			</listitem>
-
-			<listitem>
-				<para><varname>torder</varname> represents any temporal type whose base type has a total order defined, that is, <varname>tint</varname>, <varname>tfloat</varname>, or <varname>ttext</varname>,</para>
-			</listitem>
-
-			<listitem>
-				<para><varname>tpoint</varname> represents a temporal point type, that is, <varname>tgeompoint</varname> or <varname>tgeogpoint</varname>,</para>
-			</listitem>
-
-			<listitem>
-				<para><varname>ttypeinst</varname> represents any temporal type with instant duration,</para>
-			</listitem>
-
-			<listitem>
-				<para><varname>ttypei</varname> represents any temporal type with instant set duration,</para>
-			</listitem>
-
-			<listitem>
-				<para><varname>ttypeseq</varname> represents any temporal type with sequence duration,</para>
-			</listitem>
-
-			<listitem>
-				<para><varname>tdiscseq</varname> represents any temporal type with sequence duration and a discrete base type,</para>
-			</listitem>
-
-			<listitem>
-				<para><varname>tcontseq</varname> represents any temporal type with sequence duration and a continuous base type,</para>
-			</listitem>
-
-			<listitem>
-				<para><varname>ttypes</varname> represents any temporal type with sequence set duration,</para>
-			</listitem>
-
-			<listitem>
-				<para><varname>base</varname> represents any base type of a temporal type, that is, <varname>bool</varname>, <varname>int</varname>, <varname>float</varname>, <varname>text</varname>, <varname>geometry</varname>, or <varname>geography</varname>,</para>
-			</listitem>
-
-			<listitem>
-				<para><varname>number</varname> represents any numeric base type, that is, <varname>int</varname> or <varname>float</varname>,</para>
-			</listitem>
-
-			<listitem>
-				<para><varname>numrange</varname> represents any numeric range of values, that is, either <varname>intrange</varname> or <varname>floatrange</varname>,</para>
-			</listitem>
-
-			<listitem>
-				<para><varname>geo</varname> represents either <varname>geometry</varname> or <varname>geography</varname>,</para>
-			</listitem>
-
-			<listitem>
-				<para><varname>point</varname> represents a <varname>geometry</varname> or a <varname>geography</varname> restricted to a point.</para>
-			</listitem>
-
-			<listitem>
-				<para><varname>type[]</varname> represents an array of <varname>type</varname>.</para>
-			</listitem>
-		</itemizedlist>
-				
-		<para>A common way to generalize the traditional operations to the temporal types is to apply the operation at each instant, which yields a temporal value as result. In that case, the operation is only defined on the intersection of the emporal extents of the operands; if the temporal extents are disjoint, then the result is null. For example, the temporal comparison operators, such as <varname>#&lt;</varname>, test whether the values taken by their operands at each instant satisfy the condition and return a temporal Boolean. Examples of the various generalizations of the operators are given next.
-			<programlisting>
--- Temporal comparison
-SELECT tint '[2@2001-01-01, 2@2001-01-03)' #&lt; tfloat '[1@2001-01-01, 3@2001-01-03)';
--- "{[f@2001-01-01, f@2001-01-02], (t@2001-01-02, t@2001-01-03)}"
-SELECT tfloat '[1@2001-01-01, 3@2001-01-03)' #&lt; tfloat '[3@2001-01-03, 1@2001-01-05)';
--- NULL
--- Temporal addition
-SELECT tint '[1@2001-01-01, 1@2001-01-03)' + tint '[2@2001-01-02, 2@2001-01-05)';
--- "[3@2001-01-02, 3@2001-01-03)"
--- Temporal intersects
-SELECT tintersects(tgeompoint '[Point(0 1)@2001-01-01, Point(3 1)@2001-01-04)',
-	geometry 'Polygon((1 0,1 2,2 2,2 0,1 0))');
--- "{[f@2001-01-01, t@2001-01-02, t@2001-01-03], (f@2001-01-03, f@2001-01-04]}"
--- Temporal distance
-SELECT tgeompoint '[Point(0 0)@2001-01-01 08:00:00, Point(0 1)@2001-01-03 08:10:00)' &lt;-&gt;
-	tgeompoint '[Point(0 0)@2001-01-02 08:05:00, Point(1 1)@2001-01-05 08:15:00)';
--- "[0.5@2001-01-02 08:05:00+00, 0.745184033794557@2001-01-03 08:10:00+00)"
-			</programlisting>
-		</para>
-			
-		<para>Another common requirement is to determine whether the operands ever or always satisfy a condition with respect to an operation. These can be obtained by applying the ever/always comparison operators. These operators are denoted by prefixing the traditional comparison operators with, respectively, <varname>?</varname> (ever) and <varname>%</varname> (always). Examples of ever and always comparison operators are given next.
-			<programlisting>
--- Does the operands ever intersect?
-SELECT tintersects(tgeompoint '[Point(0 1)@2001-01-01, Point(3 1)@2001-01-04)',
-	geometry 'Polygon((1 0,1 2,2 2,2 0,1 0))') ?= true;
--- true
--- Does the operands always intersect?
-SELECT tintersects(tgeompoint '[Point(0 1)@2001-01-01, Point(3 1)@2001-01-04)',
-	geometry 'Polygon((0 0,0 2,4 2,4 0,0 0))') %= true;
--- true
--- Is the left operand ever less than the right one ?
-SELECT (tfloat '[1@2001-01-01, 3@2001-01-03)' #&lt;
-	tfloat '[3@2001-01-01, 1@2001-01-03)') ?= true;
--- true
--- Is the left operand always less than the right one ?
-SELECT (tfloat '[1@2001-01-01, 3@2001-01-03)' #&lt;
-	tfloat '[2@2001-01-01, 4@2001-01-03)') %= true;
--- true
-			</programlisting>
-		For efficiency reasons, some common operations with the ever or the always semantics are natively provided. For example, the <varname>intersects</varname> function determines whether there is an instant at which the two arguments spatially intersect.</para>
-
-		<para>We describe next the functions and operators for temporal types. For conciseness, in the examples we mostly use sequences composed of two instants.</para>
-
-		<sect1 id="input_output_temporal_tyes">
-			<title>Input/Output of Temporal Types</title>
-			<para>A temporal instant value is a couple of the form <varname>v@t</varname>, where <varname>v</varname> is a value of the base type and <varname>t</varname> is a <varname>timestamptz</varname> value. A temporal sequence value is a set of values <varname>v1@t1,...,vn@tn</varname> delimited by a lower and an upper bounds that can be inclusive (represented by &lsquo;<varname>[</varname>' and &lsquo;<varname>]</varname>') or exclusive (represented by &lsquo;<varname>(</varname>' and &lsquo;<varname>)</varname>'). Examples of input of temporal unit values are as follows:
-				<programlisting>
-SELECT tbool 'true@2001-01-01 08:00:00';
-SELECT tint '1@2001-01-01 08:00:00';
-SELECT tfloat '1.5@2001-01-01 08:00:00';
-SELECT ttext 'AAA@2001-01-01 08:00:00';
-SELECT tgeompoint 'Point(0 0)@2017-01-01 08:00:05';
-SELECT tgeogpoint 'Point(0 0)@2017-01-01 08:00:05';
-SELECT tbool '[true@2001-01-01 08:00:00, true@2001-01-03 08:00:00]';
-SELECT tint '[1@2001-01-01 08:00:00, 1@2001-01-03 08:00:00]';
-SELECT tfloat '[2.5@2001-01-01 08:00:00, 3@2001-01-03 08:00:00, 1@2001-01-04 08:00:00]';
-SELECT tfloat '[1.5@2001-01-01 08:00:00]';  -- Instant sequence
-SELECT ttext '[BBB@2001-01-01 08:00:00, BBB@2001-01-03 08:00:00]';
-SELECT tgeompoint '[Point(0 0)@2017-01-01 08:00:00, Point(0 0)@2017-01-01 08:05:00)';
-SELECT tgeogpoint '[Point(0 0)@2017-01-01 08:00:00, Point(0 1)@2017-01-01 08:05:00,
-	Point(0 0)@2017-01-01 08:10:00)';
-				</programlisting>
-			</para>
-			
-			<para>The temporal extent of a temporal instant value is a single instant while the temporal extent of temporal sequence value is a period defined by the first and last instants as well as the upper and lower bounds.</para>
-
-			<para>A temporal set value is a set <varname>{v1,...,vn}</varname> where every <varname>vi</varname> is a temporal unit value of the corresponding type. Examples of input of temporal set values are as follows:
-				<programlisting>
-SELECT tbool '{true@2001-01-01 08:00:00, false@2001-01-03 08:00:00}';
-SELECT tint '{1@2001-01-01 08:00:00, 2@2001-01-03 08:00:00}';
-SELECT tfloat '{1.0@2001-01-01 08:00:00, 2.0@2001-01-03 08:00:00}';
-SELECT ttext '{AAA@2001-01-01 08:00:00, BBB@2001-01-03 08:00:00}';
-SELECT tgeompoint '{Point(0 0)@2017-01-01 08:00:00, Point(0 1)@2017-01-02 08:05:00}';
-SELECT tgeogpoint '{Point(0 0)@2017-01-01 08:00:00, Point(0 1)@2017-01-02 08:05:00}';
-SELECT tbool '{[false@2001-01-01 08:00:00, false@2001-01-03 08:00:00),
-	[true@2001-01-03 08:00:00], (false@2001-01-04 08:00:00, false@2001-01-06 08:00:00]}';
-SELECT tint '{[1@2001-01-01 08:00:00, 1@2001-01-03 08:00:00),
-	[2@2001-01-04 08:00:00, 3@2001-01-05 08:00:00, 3@2001-01-06 08:00:00]}';
-SELECT tfloat '{[1@2001-01-01 08:00:00, 2@2001-01-03 08:00:00, 2@2001-01-04 08:00:00,
-	3@2001-01-06 08:00:00]}';
-SELECT ttext '{[AAA@2001-01-01 08:00:00, BBB@2001-01-03 08:00:00, BBB@2001-01-04 08:00:00),
-	[CCC@2001-01-05 08:00:00, CCC@2001-01-06 08:00:00]}';
-SELECT tgeompoint '{[Point(0 0)@2017-01-01 08:00:00, Point(0 1)@2017-01-01 08:05:00),
-	[Point(0 1)@2017-01-01 08:10:00, Point(1 1)@2017-01-01 08:15:00)}';
-SELECT tgeogpoint '{[Point(0 0)@2017-01-01 08:00:00, Point(0 1)@2017-01-01 08:05:00),
-	[Point(0 1)@2017-01-01 08:10:00, Point(1 1)@2017-01-01 08:15:00)}';
-				</programlisting>
-			The temporal extent of a temporal instant set value is a set of instants while the temporal extent of temporal sequence set value is a set of periods.</para>
-
-			<para>Temporal values of sequence or sequence set duration whose base type is continuous may specify that the interpolation is stepwise. If this is not specified, it is supposed that the interpolation is linear by default.
-				<programlisting>
--- Linear interpolation by default				
-SELECT tfloat '[2.5@2001-01-01, 3@2001-01-03, 1@2001-01-04]';
-SELECT tgeompoint '{[Point(2.5 2.5)@2001-01-01, Point(3 3)@2001-01-03],
-	[Point(1 1)@2001-01-04, Point(1 1)@2001-01-04]}';
--- Stepwise interpolation
-SELECT tfloat 'Interp=Stepwise;[2.5@2001-01-01, 3@2001-01-03, 1@2001-01-04]';
-SELECT tgeompoint 'Interp=Stepwise;{[Point(2.5 2.5)@2001-01-01, Point(3 3)@2001-01-03],
-	[Point(1 1)@2001-01-04, Point(1 1)@2001-01-04]}';
-				</programlisting>
-			For temporal values of sequence set duration all component sequences are supposed to be in the same interpolation, either stepwise or linear, as in the examples above.
-			</para>
-
-			<para>For temporal points, it is possible to specify the spatial reference identifier (SRID) using the Extended Well-Known text (EWKT) representation as follows: 
-				<programlisting>
-SELECT tgeompoint 'SRID=5435;[Point(0 0)@2000-01-01,Point(0 1)@2000-01-02]'
-				</programlisting>
-			All components geometries will then be of the given SRID. Furthermore, each component geometry can specify its SRID with the EWKT format as in the following example
-				<programlisting>
-SELECT tgeompoint '[SRID=5435;Point(0 0)@2000-01-01,SRID=5435;Point(0 1)@2000-01-02]'
-				</programlisting>
-			An error is raised if the component geometries are not all in the same SRID or if the SRID of a component geometry is different from the one of the temporal point
-				<programlisting>
-SELECT tgeompoint '[SRID=5435;Point(0 0)@2000-01-01,SRID=4326;Point(0 1)@2000-01-02]';
-ERROR: Geometry SRID (4326) does not match temporal type SRID (5435)
-SELECT tgeompoint 'SRID=5435;[SRID=4326;Point(0 0)@2000-01-01,
-	SRID=4326;Point(0 1)@2000-01-02]'
-ERROR: Geometry SRID (4326) does not match temporal type SRID (5435)
-				</programlisting>
-			</para>
-		</sect1>
-
-		<sect1 id="constructor_temporal_tyes">
-			<title>Constructor Functions</title>
-
-			<para>Each temporal type has constructor functions with the same name as the type and with a suffix for the duration, where the suffix &lsquo;<varname>inst</varname>&rsquo;, &lsquo;<varname>i</varname>&rsquo;, &lsquo;<varname>seq</varname>&rsquo;, and &lsquo;<varname>s</varname>&rsquo; correspond, respectively, to the durations instant, instant set, sequence, and sequence set. Examples are <varname>tintseq</varname> or <varname>tgeompoints</varname>. Using the constructor function is frequently more convenient than writing a literal constant.
-			</para>
-
-			<itemizedlist>
-				<listitem>
-					<para>A first set of constructor functions have two arguments, a base type and a time type, where the latter is a <varname>timestamptz</varname>, a <varname>timestampset</varname>, a <varname>period</varname>, or a <varname>periodset</varname> value for constructing, respectively, a temporal instant, instant set, sequence, or sequence set value. The constructors for temporal sequence or sequence set values with continuous base type have in addition an optional third argument which is a Boolean for stating whether the resulting temporal value has linear interpolation or not. By default this argument is true if it is not specified.</para>
-				</listitem>
-
-				<listitem>
-					<para>Another set of constructor functions for temporal instant set values have a single argument, which is an array of values of the corresponding instant values.</para>
-				</listitem>
-			
-				<listitem>
-					<para>Another set of constructor functions for temporal sequence values have one argument for the array of values of the corresponding instant duration and two optional Boolean arguments stating, respectively, whether the left and right bounds are inclusive or exclusive. It the these arguments are not specified they are assumed to be true by default. In addition, the constructor functions for temporal sequence values with continuous base type have an additional Boolean argument stating whether the interpolation is linear or not. It this argument is not specified it is assumed to be true by default.</para>
-				</listitem>
-			
-				<listitem>
-					<para>Another set of constructor functions for temporal sequence set values have a single argument, which is an array of values of the corresponding sequence values. For temporal sequence values with continuous base type, the interpolation of the resulting temporal value depends on the interpolation of the composing sequences. An error is raised if the sequences composing the array have different interpolation.</para>
-				</listitem>
-			</itemizedlist>
-			
-			<para>We give next the constructor functions for the various durations.</para>
-			
-			<itemizedlist>
-				<listitem id="ttypeinst">
-					<indexterm><primary><varname>ttypeinst</varname></primary></indexterm>
-					<para>Constructor for temporal types of instant duration</para>
-					<para><varname>ttypeinst(base, timestamptz): ttypeinst</varname></para>
-					<programlisting>
-SELECT tboolinst(true, '2001-01-01');
-SELECT tfloatinst(1.5, '2001-01-01');
-SELECT tgeompointinst('Point(0 0)', '2001-01-01');
-					</programlisting>
-				</listitem>
-
-				<listitem id="ttypei">
-					<indexterm><primary><varname>ttypei</varname></primary></indexterm>
-					<para>Constructor for temporal types of instant set duration</para>
-					<para><varname>ttypei(base, timestampset): ttypei</varname></para>
-					<para><varname>ttypei(ttypeinst[]]): ttypei</varname></para>
-					<programlisting>
-SELECT tinti(2, '{2001-01-01, 2001-01-02, 2001-01-03}');
-SELECT tgeompointi('Point(0 0)', '{2001-01-01, 2001-01-02}');
-SELECT tbooli(ARRAY[tbool 'true@2001-01-01 08:00:00', 'false@2001-01-01 08:05:00']);
-SELECT tinti(ARRAY[tint '1@2001-01-01 08:00:00', '2@2001-01-01 08:05:00']);
-SELECT tfloati(ARRAY[tfloat '1.0@2001-01-01 08:00:00', '2.0@2001-01-01 08:05:00']);
-SELECT ttexti(ARRAY[ttext 'AAA@2001-01-01 08:00:00', 'BBB@2001-01-01 08:05:00']);
-SELECT tgeompointi(ARRAY[tgeompoint 'Point(0 0)@2001-01-01 08:00:00',
-	'Point(0 1)@2001-01-01 08:05:00', 'Point(1 1)@2001-01-01 08:10:00']);
-SELECT tgeogpointi(ARRAY[tgeogpoint 'Point(1 1)@2001-01-01 08:00:00',
-	'Point(2 2)@2001-01-01 08:05:00']);
-					</programlisting>
-				</listitem>
-
-				<listitem id="ttypeseq">
-					<indexterm><primary><varname>ttypeseq</varname></primary></indexterm>
-					<para>Constructor for temporal types of sequence duration</para>
-					<para><varname>tdiscseq(base, period): tdiscseq</varname></para>
-					<para><varname>tdiscseq(ttypeinst[], left_inc = true, right_inc = true}): tdiscseq</varname></para>
-					<para><varname>tcontseq(base, period, linear = true): tcontseq</varname></para>
-					<para><varname>tcontseq(ttypeinst[], left_inc = true, right_inc = true, linear = true}): tcontseq</varname></para>
-					<programlisting>
-SELECT tfloatseq(1.5, '[2001-01-01, 2001-01-02]');
-SELECT tfloatseq(2.0, '[2001-01-01, 2001-01-02]', false);
-SELECT tboolseq(ARRAY[tbool 'true@2001-01-01 08:00:00', 'true@2001-01-03 08:05:00'],
-	true, true);
-SELECT tintseq(ARRAY[tintinst(2,'2001-01-01 08:00:00'),
-	tintinst(2,'2001-01-01 08:10:00')], true, false);
-SELECT tfloatseq(ARRAY[tfloat '2.0@2001-01-01 08:00:00', '3@2001-01-03 08:05:00',
-	'1@2001-01-03 08:10:00'], true, false);
-SELECT tfloatseq(ARRAY[tfloat '2.0@2001-01-01 08:00:00', '3@2001-01-03 08:05:00',
-	'1@2001-01-03 08:10:00'], true, true, false);
-SELECT ttextseq(ARRAY[ttextinst('AAA', '2001-01-01 08:00:00'),
-	ttextinst('BBB', '2001-01-03 08:05:00'), ttextinst('BBB', '2001-01-03 08:10:00')]);
-SELECT tgeompointseq(ARRAY[tgeompoint 'Point(0 0)@2001-01-01 08:00:00',
-	'Point(0 1)@2001-01-03 08:05:00', 'Point(1 1)@2001-01-03 08:10:00']);
-SELECT tgeogpointseq(ARRAY[tgeogpoint 'Point(0 0)@2001-01-01 08:00:00',
-	'Point(0 0)@2001-01-03 08:05:00'], true, true, false);
-					</programlisting>
-				</listitem>
-
-				<listitem id="ttypes">
-					<indexterm><primary><varname>ttypes</varname></primary></indexterm>
-					<para>Constructors for temporal types of sequence set duration</para>
-					<para><varname>tdiscs(base, periodset): tdiscs</varname></para>
-					<para><varname>tconts(base, periodset, linear = true): tconts</varname></para>
-					<para><varname>ttypes(ttypeseq[]): ttypes</varname></para>
-					<programlisting>
-SELECT ttexts('AAA', '{[2001-01-01, 2001-01-02], [2001-01-03, 2001-01-04]}');
-SELECT tgeogpointseq('Point(1 1)', '[2001-01-01, 2001-01-02]', false);
-SELECT tbools(ARRAY[tbool '[false@2001-01-01 08:00:00, false@2001-01-01 08:05:00)',
-	'[true@2001-01-01 08:05:00]','(false@2001-01-01 08:05:00, false@2001-01-01 08:10:00)']);
-SELECT tints(ARRAY[tint '[1@2001-01-01 08:00:00, 2@2001-01-01 08:05:00,
-	2@2001-01-01 08:10:00, 2@2001-01-01 08:15:00)']);
-SELECT tfloats(ARRAY[tfloat '[1.0@2001-01-01 08:00:00, 2.0@2001-01-01 08:05:00,
-	2.0@2001-01-01 08:10:00]', '[2.0@2001-01-01 08:15:00, 3.0@2001-01-01 08:20:00)']);
-SELECT tfloats(ARRAY[tfloat 'Interp=Stepwise;[1.0@2001-01-01 08:00:00,
-	2.0@2001-01-01 08:05:00, 2.0@2001-01-01 08:10:00]',
-	'Interp=Stepwise;[3.0@2001-01-01 08:15:00, 3.0@2001-01-01 08:20:00)']);
-SELECT ttexts(ARRAY[ttext '[AAA@2001-01-01 08:00:00, AAA@2001-01-01 08:05:00)',
-	'[BBB@2001-01-01 08:10:00, BBB@2001-01-01 08:15:00)']);
-SELECT tgeompoints(ARRAY[tgeompoint '[Point(0 0)@2001-01-01 08:00:00,
-	Point(0 1)@2001-01-01 08:05:00, Point(0 1)@2001-01-01 08:10:00)',
-	'[Point(0 1)@2001-01-01 08:15:00, Point(0 0)@2001-01-01 08:20:00)']);
-SELECT tgeogpoints(ARRAY[tgeogpoint
-	'Interp=Stepwise;[Point(0 0)@2001-01-01 08:00:00, Point(0 0)@2001-01-01 08:05:00)',
-	'Interp=Stepwise;[Point(1 1)@2001-01-01 08:10:00, Point(1 1)@2001-01-01 08:15:00)']);
-SELECT tfloats(ARRAY[tfloat 'Interp=Stepwise;[1.0@2001-01-01 08:00:00,
-	2.0@2001-01-01 08:05:00, 2.0@2001-01-01 08:10:00]',
-	'[3.0@2001-01-01 08:15:00, 3.0@2001-01-01 08:20:00)']);
--- ERROR:  Input sequences must have the same interpolation
-					</programlisting>
-				</listitem>
-			</itemizedlist>
-		</sect1>
-
-		<sect1 id="casting_temporal_types">
-			<title>Casting</title>
-
-			<para>A temporal value can be converted into a temporal value of a compatible type. This can be done using the notation <varname>CAST(ttype1 AS ttype2)</varname> or <varname>ttype1::ttype2</varname>.</para>
-			<itemizedlist>
-				<listitem id="tint_tfloat">
-					<indexterm><primary><varname>::</varname></primary></indexterm>
-					<para>Cast a temporal integer to a temporal float</para>
-					<para><varname>tint::tfloat</varname></para>
-					<programlisting>
-SELECT tint '[1@2001-01-01, 2@2001-01-03]'::tfloat;
--- "[1@2001-01-01 00:00:00+00, 2@2001-01-03 00:00:00+00]"
-SELECT tint '[1@2000-01-01, 2@2000-01-03, 3@2000-01-05]'::tfloat;
--- "Interp=Stepwise;[1@2000-01-01 00:00:00+01, 2@2000-01-03 00:00:00+01, 3@2000-01-05 00:00:00+01]"
-					</programlisting>
-				</listitem>
-
-				<listitem id="tfloat_tint">
-					<indexterm><primary><varname>::</varname></primary></indexterm>
-					<para>Cast a temporal float to a temporal integer</para>
-					<para><varname>tfloat::tint</varname></para>
-					<programlisting>
-SELECT tfloat 'Interp=Stepwise;[1.5@2001-01-01, 2.5@2001-01-03]'::tint;
--- "[1@2001-01-01 00:00:00+00, 2@2001-01-03 00:00:00+00]"
-SELECT tfloat '[1.5@2001-01-01, 2.5@2001-01-03]'::tint;
--- ERROR:  Cannot cast temporal float with linear interpolation to temporal integer
-					</programlisting>
-				</listitem>
-
-				<listitem id="tgeompoint_tgeogpoint">
-					<indexterm><primary><varname>::</varname></primary></indexterm>
-					<para>Cast a temporal geometry point to a temporal geography point</para>
-					<para><varname>tgeompoint::tgeogpoint</varname></para>
-					<programlisting>
-SELECT asText((tgeogpoint 'Point(0 0)@2001-01-01')::tgeompoint);
--- "{POINT(0 0)@2001-01-01}"
-					</programlisting>
-				</listitem>
-
-				<listitem id="tgeogpoint_tgeompoint">
-					<indexterm><primary><varname>::</varname></primary></indexterm>
-					<para>Cast a temporal geography point to a temporal geometry point</para>
-					<para><varname>tgeogpoint::tgeompoint</varname></para>
-					<programlisting>
-SELECT asText((tgeompoint '[Point(0 0)@2001-01-01, Point(0 1)@2001-01-02)')::tgeogpoint);
--- "{[POINT(0 0)@2001-01-01, POINT(0 1)@2001-01-02)}"
-					</programlisting>
-				</listitem>
-
-			</itemizedlist>
-
-			<para>A common way to store temporal points in PostGIS is to represent them as geometries of type <varname>LINESTRING M</varname> and abuse the M dimension to encode timestamps as seconds since 1970-01-01 00:00:00. These time-enhanced geometries, called trajectories, can be validated with the function <varname>ST_IsValidTrajectory</varname> to verify that the M value is growing from each vertex to the next. Trajectories can be manipulated with the functions <varname>ST_ClosestPointOfApproach</varname>, <varname>ST_DistanceCPA</varname>, and <varname>ST_CPAWithin</varname>. Temporal point values can be converted to/from PostGIS trajectories.</para>
-
-			<itemizedlist>
-				<listitem id="tgeompoint_geometry">
-					<indexterm><primary><varname>::</varname></primary></indexterm>
-					<para>Cast a temporal point to a PostGIS trajectory</para>
-					<para><varname>tgeompoint::geometry</varname></para>
-					<para><varname>tgeogpoint::geography</varname></para>
-					<programlisting>
-SELECT ST_AsText((tgeompoint 'Point(0 0)@2001-01-01')::geometry);
--- "POINT M (0 0 978307200)"
-SELECT ST_AsText((tgeompoint '{Point(0 0)@2001-01-01, Point(1 1)@2001-01-02,
-	Point(1 1)@2001-01-03}')::geometry);
--- "MULTIPOINT M (0 0 978307200,1 1 978393600,1 1 978480000)"
-SELECT ST_AsText((tgeompoint '[Point(0 0)@2001-01-01, Point(1 1)@2001-01-02)')::geometry);
--- "LINESTRING M (0 0 978307200,1 1 978393600)"
-SELECT ST_AsText((tgeompoint '{[Point(0 0)@2001-01-01, Point(1 1)@2001-01-02),
-	[Point(1 1)@2001-01-03, Point(1 1)@2001-01-04),
-	[Point(1 1)@2001-01-05, Point(0 0)@2001-01-06)}')::geometry);
--- "MULTILINESTRING M ((0 0 978307200,1 1 978393600),(1 1 978480000,1 1 978566400),
-(1 1 978652800,0 0 978739200))"
-SELECT ST_AsText((tgeompoint '{[Point(0 0)@2001-01-01, Point(1 1)@2001-01-02),
-	[Point(1 1)@2001-01-03],
-	[Point(1 1)@2001-01-05, Point(0 0)@2001-01-06)}')::geometry);
--- "GEOMETRYCOLLECTION M (LINESTRING M (0 0 978307200,1 1 978393600),
-POINT M (1 1 978480000),LINESTRING M (1 1 978652800,0 0 978739200))"
-					</programlisting>
-				</listitem>
-
-				<listitem id="geometry_tgeompoint">
-					<indexterm><primary><varname>::</varname></primary></indexterm>
-					<para>Cast a PostGIS trajectory to a temporal point</para>
-					<para><varname>geometry::tgeompoint</varname></para>
-					<para><varname>geography::tgeogpoint</varname></para>
-					<programlisting>
-SELECT asText(geometry 'LINESTRING M (0 0 978307200,0 1 978393600,
-	1 1 978480000)'::tgeompoint);
--- "[POINT(0 0)@2001-01-01, POINT(0 1)@2001-01-02, POINT(1 1)@2001-01-03]";
-SELECT asText(geometry 'GEOMETRYCOLLECTION M (LINESTRING M (0 0 978307200,1 1 978393600),
-	POINT M (1 1 978480000),LINESTRING M (1 1 978652800,0 0 978739200))'::tgeompoint);
--- "{[POINT(0 0)@2001-01-01, POINT(1 1)@2001-01-02], [POINT(1 1)@2001-01-03],
-	[POINT(1 1)@2001-01-05, POINT(0 0)@2001-01-06]}"
-					</programlisting>
-				</listitem>
-			</itemizedlist>
-		</sect1>
-
-		<sect1 id="transformation_functions">
-			<title>Transformation Functions</title>
-			<para>A temporal value can be transformed to another duration. An error is raised if the durations are incompatible.</para>
-			<itemizedlist>
-				<listitem id="ttype_transform">
-					<indexterm><primary><varname>ttypeinst</varname></primary></indexterm>
-					<indexterm><primary><varname>ttypei</varname></primary></indexterm>
-					<indexterm><primary><varname>ttypeseq</varname></primary></indexterm>
-					<indexterm><primary><varname>ttypes</varname></primary></indexterm>
-					<para>Transform a temporal value to another duration</para>
-					<para><varname>ttypeinst(ttype): ttypeinst</varname></para>
-					<para><varname>ttypei(ttype): ttypei</varname></para>
-					<para><varname>ttypeseq(ttype): ttypeseq</varname></para>
-					<para><varname>ttypes(ttype): ttypes</varname></para>
-					<programlisting>
-SELECT tboolinst(tbool '{[true@2001-01-01]}');
--- "t@2001-01-01 00:00:00+00"
-SELECT tboolinst(tbool '{[true@2001-01-01, true@2001-01-02]}');
--- ERROR: Cannot transform input to a temporal instant
-SELECT tbooli(tbool 'true@2001-01-01');
--- "{t@2001-01-01}"
-SELECT tintseq(tint '1@2001-01-01');
--- "[1@2001-01-01]"
-SELECT tfloats(tfloat '2.5@2001-01-01');
--- "{[2.5@2001-01-01]}"
-SELECT tfloats(tfloat '{2.5@2001-01-01, 1.5@2001-01-02, 3.5@2001-01-02}');
--- "{[2.5@2001-01-01],[1.5@2001-01-02],[3.5@2001-01-03]}"
-					</programlisting>
-				</listitem>
-
-				<listitem id="toLinear">
-					<indexterm><primary><varname>toLinear</varname></primary></indexterm>
-					<para>Transform a temporal value with continuous base type from stepwise to linear interpolation</para>
-					<para><varname>toLinear(ttype) : ttype</varname></para>
-				<programlisting>
-SELECT toLinear(tfloat 'Interp=Stepwise;[1@2000-01-01, 2@2000-01-02,
-	1@2000-01-03, 2@2000-01-04]');
--- "{[1@2000-01-01, 1@2000-01-02), [2@2000-01-02, 2@2000-01-03), 
-	[1@2000-01-03, 1@2000-01-04), [2@2000-01-04]}"
-SELECT asText(toLinear(tgeompoint 'Interp=Stepwise;{[Point(1 1)@2000-01-01,
-	Point(2 2)@2000-01-02], [Point(3 3)@2000-01-05, Point(4 4)@2000-01-06]}'));
--- "{[POINT(1 1)@2000-01-01, POINT(1 1)@2000-01-02), [POINT(2 2)@2000-01-02], 
-	[POINT(3 3)@2000-01-05, POINT(3 3)@2000-01-06), [POINT(4 4)@2000-01-06]}"
-				</programlisting>
-				</listitem>
-
-				<listitem id="appendInstant">
-					<indexterm><primary><varname>appendInstant</varname></primary></indexterm>
-					<para>Append a temporal instant to a temporal value</para>
-					<para><varname>appendInstant(ttype, ttypeinst) : ttype</varname></para>
-				<programlisting>
-SELECT appendInstant(tint '1@2000-01-01', tint '1@2000-01-02');
--- "{1@2000-01-01, 1@2000-01-02}"
-SELECT appendInstant(tintseq(tint '1@2000-01-01'), tint '1@2000-01-02');
--- "[1@2000-01-01, 1@2000-01-02]"
-SELECT asText(appendInstant(tgeompoint '{[Point(1 1 1)@2000-01-01, 
-	Point(2 2 2)@2000-01-02], [Point(3 3 3)@2000-01-04, Point(3 3 3)@2000-01-05]}', 
-	tgeompoint 'Point(1 1 1)@2000-01-06'));
--- "{[POINT Z (1 1 1)@2000-01-01, POINT Z (2 2 2)@2000-01-02], 
-	[POINT Z (3 3 3)@2000-01-04, POINT Z (3 3 3)@2000-01-05, POINT Z (1 1 1)@2000-01-06]}"
-				</programlisting>
-				</listitem>
-
-				<listitem id="merge">
-					<indexterm><primary><varname>merge</varname></primary></indexterm>
-					<para>Merge temporal values</para>
-					<para><varname>merge(ttype, ttype) : ttype</varname></para>
-					<para><varname>merge(ttype[]) : ttype</varname></para>
-					<para>The values may share a single timestamp, in that case the temporal values are joined in the result if their value at the common timestamp is the same, otherwise an error is raised.</para>
-					<programlisting>
-SELECT merge(tint '1@2000-01-01', tint '1@2000-01-02');
--- "{1@2000-01-01, 1@2000-01-02}"
-SELECT merge(tint '[1@2000-01-01, 2@2000-01-02]', tint '[2@2000-01-02, 1@2000-01-03]');
--- "[1@2000-01-01, 2@2000-01-02, 1@2000-01-03]"
-SELECT merge(tint '[1@2000-01-01, 2@2000-01-02]', tint '[3@2000-01-03, 1@2000-01-04]');
--- "{[1@2000-01-01, 2@2000-01-02], [3@2000-01-03, 1@2000-01-04]}"
-SELECT merge(tint '[1@2000-01-01, 2@2000-01-02]', tint '[1@2000-01-02, 2@2000-01-03]');
--- ERROR:  Both arguments have different value at their overlapping timestamp
-SELECT asText(merge(tgeompoint '{[Point(1 1 1)@2000-01-01,
-	Point(2 2 2)@2000-01-02], [Point(3 3 3)@2000-01-04, Point(3 3 3)@2000-01-05]}',
-	tgeompoint '{[Point(3 3 3)@2000-01-05, Point(1 1 1)@2000-01-06]}'));
--- "{[POINT Z (1 1 1)@2000-01-01, POINT Z (2 2 2)@2000-01-02],
-	[POINT Z (3 3 3)@2000-01-04, POINT Z (3 3 3)@2000-01-05, POINT Z (1 1 1)@2000-01-06]}"
-
-SELECT merge(ARRAY[tint '1@2000-01-01', '1@2000-01-02']);
--- "{1@2000-01-01, 1@2000-01-02}"
-SELECT merge(ARRAY[tint '{1@2000-01-01, 2@2000-01-02}', '{2@2000-01-02, 3@2000-01-03}']);
--- "{1@2000-01-01, 2@2000-01-02, 3@2000-01-03}"
-SELECT merge(ARRAY[tint '{1@2000-01-01, 2@2000-01-02}', '{3@2000-01-03, 4@2000-01-04}']);
--- "{1@2000-01-01, 2@2000-01-02, 3@2000-01-03, 4@2000-01-04}"
-SELECT merge(ARRAY[tint '[1@2000-01-01, 2@2000-01-02]', '[2@2000-01-02, 1@2000-01-03]']);
--- "[1@2000-01-01, 2@2000-01-02, 1@2000-01-03]"
-SELECT merge(ARRAY[tint '[1@2000-01-01, 2@2000-01-02]', '[3@2000-01-03, 4@2000-01-04]']);
--- "{[1@2000-01-01, 2@2000-01-02], [3@2000-01-03, 4@2000-01-04]}"
-SELECT merge(ARRAY[tgeompoint '{[Point(1 1)@2000-01-01, Point(2 2)@2000-01-02],
-	[Point(3 3)@2000-01-03, Point(4 4)@2000-01-04]}', '{[Point(4 4)@2000-01-04,
-	Point(3 3)@2000-01-05], [Point(6 6)@2000-01-06, Point(7 7)@2000-01-07]}']);
--- "{[Point(1 1)@2000-01-01, Point(2 2)@2000-01-02], [Point(3 3)@2000-01-03,
-	Point(4 4)@2000-01-04, Point(3 3)@2000-01-05],
-	[Point(6 6)@2000-01-06, Point(7 7)@2000-01-07]}"
-SELECT merge(ARRAY[tgeompoint '{[Point(1 1)@2000-01-01, Point(2 2)@2000-01-02]}',
-	'{[Point(2 2)@2000-01-02, Point(1 1)@2000-01-03]}']);
--- "[Point(1 1)@2000-01-01, Point(2 2)@2000-01-02, Point(1 1)@2000-01-03]"
-					</programlisting>
-				</listitem>
-
-			</itemizedlist>
-		</sect1>
-
-		<sect1>
-			<title>Accessor Functions</title>
-			<itemizedlist>
-
-				<listitem id="ttype_memSize">
-					<indexterm><primary><varname>memSize</varname></primary></indexterm>
-					<para>Get the memory size in bytes</para>
-					<para><varname>memSize(ttype): integer</varname></para>
-					<programlisting>
-SELECT memSize(tint '{1@2012-01-01, 2@2012-01-02, 3@2012-01-03}');
--- 280
-					</programlisting>
-				</listitem>
-
-				<listitem id="duration">
-					<indexterm><primary><varname>duration</varname></primary></indexterm>
-					<para>Get the duration</para>
-					<para><varname>duration(ttype): {'Instant', 'InstantSet', 'Sequence', 'SequenceSet'}</varname></para>
-					<programlisting>
-SELECT duration(tint '[1@2012-01-01, 2@2012-01-02, 3@2012-01-03]');
--- "Sequence"
-					</programlisting>
-				</listitem>
-
-				<listitem id="interpolation">
-					<indexterm><primary><varname>interpolation</varname></primary></indexterm>
-					<para>Get the interpolation</para>
-					<para><varname>interpolation(ttype): {'Discrete', 'Stepwise', 'Linear'}</varname></para>
-					<programlisting>
-SELECT interpolation(tfloat '{1@2012-01-01, 2@2012-01-02, 3@2012-01-03}');
--- "Discrete"
-SELECT interpolation(tint '[1@2012-01-01, 2@2012-01-02, 3@2012-01-03]');
--- "Stepwise"
-SELECT interpolation(tfloat '[1@2012-01-01, 2@2012-01-02, 3@2012-01-03]');
--- "Linear"
-SELECT interpolation(tfloat 'Interp=Stepwise;[1@2012-01-01, 2@2012-01-02, 3@2012-01-03]');
--- "Stepwise"
-SELECT interpolation(tgeompoint 'Interp=Stepwise;[Point(1 1)@2012-01-01, Point(2 2)@2012-01-02, Point(3 3)@2012-01-03]');
--- "Stepwise"
-					</programlisting>
-				</listitem>
-
-				<listitem id="getValue">
-					<indexterm><primary><varname>getValue</varname></primary></indexterm>
-					<para>Get the value</para>
-					<para><varname>getValue(ttypeinst): base</varname></para>
-					<programlisting>
-SELECT getValue(tint '1@2012-01-01');
--- 1
-SELECT ST_AsText(getValue(tgeompoint 'Point(0 0)@2012-01-01'));
--- "POINT(0 0)"
-					</programlisting>
-				</listitem>
-
-				<listitem id="getValues">
-					<indexterm><primary><varname>getValues</varname></primary></indexterm>
-					<para>Get the values</para>
-					<para><varname>getValues(ttype): {base[], floatrange[], geo}</varname></para>
-					<programlisting>
-SELECT getValues(tint '[1@2012-01-01, 2@2012-01-03]');
--- "{1,2}"
-SELECT getValues(tfloat '[1@2012-01-01, 2@2012-01-03)');
--- "{[1,2)}"
-SELECT getValues(tfloat '{[1@2012-01-01, 2@2012-01-03), [3@2012-01-03, 4@2012-01-05)}');
--- "{[1,2),[3,4)}"
-SELECT getValues(tfloat 'Interp=Stepwise;{[1@2012-01-01, 2@2012-01-02],
-	[3@2012-01-03, 4@2012-01-05]}');
--- "{"[1,1]","[2,2]","[3,3]","[4,4]"}"
-SELECT ST_AsText(getValues(tgeompoint '{[Point(0 0)@2012-01-01, Point(0 1)@2012-01-02),
-	[Point(0 1)@2012-01-03, Point(1 1)@2012-01-04)}'));
--- "LINESTRING(0 0,0 1,1 1)"
-SELECT ST_AsText(getValues(tgeompoint '{[Point(0 0)@2012-01-01, Point(0 1)@2012-01-02),
-	[Point(1 1)@2012-01-03, Point(2 2)@2012-01-04)}'));
--- "MULTILINESTRING((0 0,0 1),(1 1,2 2)"
-SELECT ST_AsText(getValues(tgeompoint 'Interp=Stepwise;{[Point(0 0)@2012-01-01,
-	Point(0 1)@2012-01-02], [Point(0 1)@2012-01-03, Point(1 1)@2012-01-04]}'));
--- "GEOMETRYCOLLECTION(MULTIPOINT(0 0,0 1),MULTIPOINT(0 1,1 1))"
-SELECT ST_AsText(getValues(tgeompoint '{Point(0 0)@2012-01-01, Point(0 1)@2012-01-02}'));
--- "MULTIPOINT(0 0,0 1)"
-SELECT ST_AsText(getValues(tgeompoint '{[Point(0 0)@2012-01-01, Point(0 1)@2012-01-02),
-	[Point(1 1)@2012-01-03, Point(1 1)@2012-01-04), 
-	[Point(2 1)@2012-01-05, Point(2 2)@2012-01-06)}'));
--- "GEOMETRYCOLLECTION(POINT(1 1),LINESTRING(0 0,0 1),LINESTRING(2 1,2 2))"
-					</programlisting>
-				</listitem>
-
-				<listitem id="startValue">
-					<indexterm><primary><varname>startValue</varname></primary></indexterm>
-					<para>Get the start value</para>
-					<para><varname>startValue(ttype): base</varname></para>
-					<para>The function does not take into account whether the bounds are inclusive or not.</para>
-					<programlisting>
-SELECT startValue(tfloat '(1@2012-01-01, 2@2012-01-03)');
--- 1
-					</programlisting>
-				</listitem>
-
-				<listitem id="endValue">
-					<indexterm><primary><varname>endValue</varname></primary></indexterm>
-					<para>Get the end value</para>
-					<para><varname>endValue(ttype): base</varname></para>
-					<para>The function does not take into account whether the bounds are inclusive or not.</para>
-					<programlisting>
-SELECT endValue(tfloat '{[1@2012-01-01, 2@2012-01-03), [3@2012-01-03, 5@2012-01-05)}');
--- 5
-					</programlisting>
-				</listitem>
-
-				<listitem id="minValue">
-					<indexterm><primary><varname>minValue</varname></primary></indexterm>
-					<para>Get the minimum value</para>
-					<para><varname>minValue(torder): base</varname></para>
-					<para>The function does not take into account whether the bounds are inclusive or not.</para>
-					<programlisting>
-SELECT minValue(tfloat '{1@2012-01-01, 2@2012-01-03, 3@2012-01-05}');
--- 1
-					</programlisting>
-				</listitem>
-
-				<listitem id="maxValue">
-					<indexterm><primary><varname>maxValue</varname></primary></indexterm>
-					<para>Get the maximum value</para>
-					<para><varname>maxValue(torder): base</varname></para>
-					<para>The function does not take into account whether the bounds are inclusive or not.</para>
-					<programlisting>
-SELECT maxValue(tfloat '{[1@2012-01-01, 2@2012-01-03), [3@2012-01-03, 5@2012-01-05)}');
--- 5
-					</programlisting>
-				</listitem>
-
-				<listitem id="valueRange">
-					<indexterm><primary><varname>valueRange</varname></primary></indexterm>
-					<para>Get the value range</para>
-					<para><varname>valueRange(tnumber): numrange</varname></para>
-					<para>The function does not take into account whether the bounds are inclusive or not.</para>
-					<programlisting>
-SELECT valueRange(tfloat '{[2@2012-01-01, 1@2012-01-03), [4@2012-01-03, 6@2012-01-05)}');
--- "[1,6]"
-SELECT valueRange(tfloat '{1@2012-01-01, 2@2012-01-03, 3@2012-01-05}');
--- "[1,3])"
-					</programlisting>
-				</listitem>
-
-				<listitem id="valueAtTimestamp">
-					<indexterm><primary><varname>valueAtTimestamp</varname></primary></indexterm>
-					<para>Get the value at a timestamp</para>
-					<para><varname>valueAtTimestamp(ttype, timestamptz): base</varname></para>
-					<programlisting>
-SELECT valueAtTimestamp(tfloat '[1@2012-01-01, 4@2012-01-04)', '2012-01-02');
--- "2"
-					</programlisting>
-				</listitem>
-
-				<listitem id="getTimestamp">
-					<indexterm><primary><varname>getTimestamp</varname></primary></indexterm>
-					<para>Get the timestamp</para>
-					<para><varname>getTimestamp(ttypeinst): timestamptz</varname></para>
-					<programlisting>
-SELECT getTimestamp(tint '1@2012-01-01');
--- "2012-01-01"
-					</programlisting>
-				</listitem>
-
-				<listitem id="getTime">
-					<indexterm><primary><varname>getTime</varname></primary></indexterm>
-					<para>Get the time</para>
-					<para><varname>getTime(ttype): periodset</varname></para>
-					<programlisting>
-SELECT getTime(tint '[1@2012-01-01, 1@2012-01-15)');
--- "{[2012-01-01, 2012-01-15)}"
-					</programlisting>
-				</listitem>
-
-				<listitem id="timespan">
-					<indexterm><primary><varname>timespan</varname></primary></indexterm>
-					<para>Get the timespan</para>
-					<para><varname>timespan(ttype): interval</varname></para>
-					<programlisting>
-SELECT timespan(tfloat '{[1@2012-01-01, 2@2012-01-03), [2@2012-01-04, 2@2012-01-05)}');
--- "3 days"
-					</programlisting>
-				</listitem>
-
-				<listitem id="ttype_period">
-					<indexterm><primary><varname>period</varname></primary></indexterm>
-					<para>Get the period on which the temporal value is defined ignoring the potential time gaps</para>
-					<para><varname>period(ttype): period</varname></para>
-					<programlisting>
-SELECT period(tint '{1@2012-01-01, 2@2012-01-03, 3@2012-01-05}');
--- "[2012-01-01, 2012-01-05]"
-SELECT period(tfloat '{[1@2012-01-01, 1@2012-01-02), [2@2012-01-03, 3@2012-01-04)}');
--- "[2012-01-01, 2012-01-04)"
-					</programlisting>
-				</listitem>
-
-				<listitem id="numInstants">
-					<indexterm><primary><varname>numInstants</varname></primary></indexterm>
-					<para>Get the number of different instants</para>
-					<para><varname>numInstants(ttype): int</varname></para>
-					<programlisting>
-SELECT numInstants(tfloat '{[1@2000-01-01, 2@2000-01-02), (2@2000-01-02, 3@2000-01-03)}');
--- 3
-					</programlisting>
-				</listitem>
-
-				<listitem id="startInstant">
-					<indexterm><primary><varname>startInstant</varname></primary></indexterm>
-					<para>Get the start instant</para>
-					<para><varname>startInstant(ttype): ttypeinst</varname></para>
-					<para>The function does not take into account whether the bounds are inclusive or not.</para>
-					<programlisting>
-SELECT startInstant(tfloat '{[1@2000-01-01, 2@2000-01-02), 
-	(2@2000-01-02, 3@2000-01-03)}');
--- "1@2000-01-01"
-					</programlisting>
-				</listitem>
-
-				<listitem id="endInstant">
-					<indexterm><primary><varname>endInstant</varname></primary></indexterm>
-					<para>Get the end instant</para>
-					<para><varname>endInstant(ttype): ttypeinst</varname></para>
-					<para>The function does not take into account whether the bounds are inclusive or not.</para>
-					<programlisting>
-SELECT endInstant(tfloat '{[1@2000-01-01, 2@2000-01-02), (2@2000-01-02, 3@2000-01-03)}');
--- "3@2000-01-03"
-					</programlisting>
-				</listitem>
-
-				<listitem id="instantN">
-					<indexterm><primary><varname>instantN</varname></primary></indexterm>
-					<para>Get the n-th different instant</para>
-					<para><varname>instantN(ttype, int): ttypeinst</varname></para>
-					<programlisting>
-SELECT instantN(tfloat '{[1@2000-01-01, 2@2000-01-02), (2@2000-01-02, 3@2000-01-03)}', 3);
--- "3@2000-01-03"
-					</programlisting>
-				</listitem>
-
-				<listitem id="instants">
-					<indexterm><primary><varname>instants</varname></primary></indexterm>
-					<para>Get the different instants</para>
-					<para><varname>instants(ttype): ttypeinst[]</varname></para>
-					<programlisting>
-SELECT instants(tfloat '{[1@2000-01-01, 2@2000-01-02), (2@2000-01-02, 3@2000-01-03)}');
--- "{"1@2000-01-01","2@2000-01-02","3@2000-01-03"}"
-					</programlisting>
-				</listitem>
-
-				<listitem id="ttype_numTimestamps">
-					<indexterm><primary><varname>numTimestamps</varname></primary></indexterm>
-					<para>Get the number of different timestamps</para>
-					<para><varname>numTimestamps(ttype): int</varname></para>
-					<programlisting>
-SELECT numTimestamps(tfloat '{[1@2012-01-01, 2@2012-01-03), 
-	[3@2012-01-03, 5@2012-01-05)}');
--- 3
-					</programlisting>
-				</listitem>
-
-				<listitem id="ttype_startTimestamp">
-					<indexterm><primary><varname>startTimestamp</varname></primary></indexterm>
-					<para>Get the start timestamp</para>
-					<para>The function does not take into account whether the bounds are inclusive or not.</para>
-					<para><varname>startTimestamp(ttype): timestamptz</varname></para>
-					<programlisting>
-SELECT startTimestamp(tfloat '[1@2012-01-01, 2@2012-01-03)');
--- "2012-01-01"
-					</programlisting>
-				</listitem>
-
-				<listitem id="ttype_endTimestamp">
-					<indexterm><primary><varname>endTimestamp</varname></primary></indexterm>
-					<para>Get the end timestamp</para>
-					<para><varname>endTimestamp(ttype): timestamptz</varname></para>
-					<para>The function does not take into account whether the bounds are inclusive or not.</para>
-					<programlisting>
-SELECT endTimestamp(tfloat '{[1@2012-01-01, 2@2012-01-03), 
-	[3@2012-01-03, 5@2012-01-05)}');
--- "2012-01-05"
-					</programlisting>
-				</listitem>
-
-				<listitem id="ttype_timestampN">
-					<indexterm><primary><varname>timestampN</varname></primary></indexterm>
-					<para>Get the n-th different timestamp</para>
-					<para><varname>timestampN(ttype, int): timestamptz</varname></para>
-					<programlisting>
-SELECT timestampN(tfloat '{[1@2012-01-01, 2@2012-01-03), 
-	[3@2012-01-03, 5@2012-01-05)}', 3);
--- "2012-01-05"
-					</programlisting>
-				</listitem>
-
-				<listitem id="ttype_timestamps">
-					<indexterm><primary><varname>timestamps</varname></primary></indexterm>
-					<para>Get the different timestamps</para>
-					<para><varname>timestamps(ttype): timestamptz[]</varname></para>
-					<programlisting>
-SELECT timestamps(tfloat '{[1@2012-01-01, 2@2012-01-03), [3@2012-01-03, 5@2012-01-05)}');
--- "{"2012-01-01", "2012-01-03", "2012-01-05"}"
-					</programlisting>
-				</listitem>
-
-				<listitem id="numSequences">
-					<indexterm><primary><varname>numSequences</varname></primary></indexterm>
-					<para>Get the number of sequences</para>
-					<para><varname>numSequences({ttypeseq,ttypes}): int</varname></para>
-					<programlisting>
-SELECT numSequences(tfloat '{[1@2012-01-01, 2@2012-01-03), 
-	[3@2012-01-03, 5@2012-01-05)}');
--- 2
-					</programlisting>
-				</listitem>
-
-				<listitem id="startSequence">
-					<indexterm><primary><varname>startSequence</varname></primary></indexterm>
-					<para>Get the start sequence</para>
-					<para><varname>startSequence({ttypeseq,ttypes}): ttypeseq</varname></para>
-					<programlisting>
-SELECT startSequence(tfloat '{[1@2012-01-01, 2@2012-01-03), 
-	[3@2012-01-03, 5@2012-01-05)}');
--- "[1@2012-01-01, 2@2012-01-03)"
-					</programlisting>
-				</listitem>
-
-				<listitem id="endSequence">
-					<indexterm><primary><varname>endSequence</varname></primary></indexterm>
-					<para>Get the end sequence</para>
-					<para><varname>endSequence({ttypeseq,ttypes}): ttypeseq</varname></para>
-					<programlisting>
-SELECT endSequence(tfloat '{[1@2012-01-01, 2@2012-01-03), [3@2012-01-03, 5@2012-01-05)}');
--- "[3@2012-01-03, 5@2012-01-05)"
-					</programlisting>
-				</listitem>
-
-				<listitem id="sequenceN">
-					<indexterm><primary><varname>sequenceN</varname></primary></indexterm>
-					<para>Get the n-th sequence</para>
-					<para><varname>sequenceN({ttypeseq,ttypes}, int): ttypeseq</varname></para>
-					<programlisting>
-SELECT sequenceN(tfloat '{[1@2012-01-01, 2@2012-01-03), 
-	[3@2012-01-03, 5@2012-01-05)}', 2);
--- "[3@2012-01-03, 5@2012-01-05)"
-					</programlisting>
-				</listitem>
-
-				<listitem id="sequences">
-					<indexterm><primary><varname>sequences</varname></primary></indexterm>
-					<para>Get the sequences</para>
-					<para><varname>sequences({ttypeseq,ttypes}): ttypeseq[]</varname></para>
-					<programlisting>
-SELECT sequences(tfloat '{[1@2012-01-01, 2@2012-01-03), [3@2012-01-03, 5@2012-01-05)}');
--- "{"[1@2012-01-01, 2@2012-01-03)", "[3@2012-01-03, 5@2012-01-05)"}"
-					</programlisting>
-				</listitem>
-
-				<listitem id="ttype_shift">
-					<indexterm><primary><varname>shift</varname></primary></indexterm>
-					<para>Shift the temporal value by an interval</para>
-					<para><varname>shift(ttype): ttype</varname></para>
-					<programlisting>
-SELECT shift(tint '{1@2001-01-01, 2@2001-01-03, 1@2001-01-05}', '1 day'::interval);
--- "{1@2001-01-02, 2@2001-01-04, 1@2001-01-06}"
-SELECT shift(tfloat '[1@2001-01-01, 2@2001-01-03]', '1 day'::interval);
--- "[1@2001-01-02, 2@2001-01-04]"
-SELECT asText(shift(tgeompoint '{[Point(1 1)@2001-01-01, Point(2 2)@2001-01-03], 
-	[Point(2 2)@2001-01-04, Point(1 1)@2001-01-05]}', '1 day'::interval));
--- "{[POINT(1 1)@2001-01-02, POINT(2 2)@2001-01-04], [
-	POINT(2 2)@2001-01-05, POINT(1 1)@2001-01-06]}"
-					</programlisting>
-				</listitem>
-
-				<listitem id="intersectsTimestamp">
-					<indexterm><primary><varname>intersectsTimestamp</varname></primary></indexterm>
-					<para>Does the temporal value intersect the timestamp?</para>
-					<para><varname>intersectsTimestamp(ttype, timestamptz): boolean</varname></para>
-					<programlisting>
-SELECT intersectsTimestamp(tint '[1@2012-01-01, 1@2012-01-15)', timestamptz '2012-01-03');
--- true
-					</programlisting>
-				</listitem>
-
-				<listitem id="intersectsTimestampSet">
-					<indexterm><primary><varname>intersectsTimestampSet</varname></primary></indexterm>
-					<para>Does the temporal value intersect the timestamp set?</para>
-					<para><varname>intersectsTimestampSet(ttype, timestampset): boolean</varname></para>
-					<programlisting>
-SELECT intersectsTimestampSet(tint '[1@2012-01-01, 1@2012-01-15)',
-	timestampset '{2012-01-01, 2012-01-03}');
--- true
-					</programlisting>
-				</listitem>
-
-				<listitem id="intersectsPeriod">
-					<indexterm><primary><varname>intersectsPeriod</varname></primary></indexterm>
-					<para>Does the temporal value intersect the period?</para>
-					<para><varname>intersectsPeriod(ttype, period): boolean</varname></para>
-					<programlisting>
-SELECT intersectsPeriod(tint '[1@2012-01-01, 1@2012-01-04)',
-	period '[2012-01-01,2012-01-05)');
--- true
-					</programlisting>
-				</listitem>
-
-				<listitem id="intersectsPeriodSet">
-					<indexterm><primary><varname>intersectsPeriodSet</varname></primary></indexterm>
-					<para>Does the temporal value intersect the period set?</para>
-					<para><varname>intersectsPeriodSet(ttype, periodset): boolean</varname></para>
-					<programlisting>
-SELECT intersectsPeriodSet(tbool '[t@2012-01-01, f@2012-01-15]',
-	periodset '{[2012-01-01, 2012-01-03), [2012-01-05, 2012-01-07)}');
--- true
-					</programlisting>
-				</listitem>
-
-				<listitem id="twAvg">
-					<indexterm><primary><varname>twAvg</varname></primary></indexterm>
-					<para>Get the time-weighted average</para>
-					<para><varname>twAvg(tnumber): float</varname></para>
-					<programlisting>
-SELECT twAvg(tfloat '{[1@2012-01-01, 2@2012-01-03), [2@2012-01-04, 2@2012-01-06)}');
--- 1.75
-					</programlisting>
-				</listitem>
-			</itemizedlist>
-		</sect1>
-
-		<sect1>
-			<title>Spatial Functions</title>
-			<para>In the following, we specify with the symbol &Z_support; that the function supports 3D points and with the symbol &geography_support; that the function is available for geographies.</para>
-
-			<itemizedlist>
-				<listitem id="asText">
-					<indexterm><primary><varname>asText</varname></primary></indexterm>
-					<para>Get the Well-Known Text (WKT) representation &Z_support; &geography_support;</para>
-					<para><varname>asText({tpoint, tpoint[], geo[]}): {text, text[]}</varname></para>
-					<programlisting>
-SELECT asText(tgeompoint 'SRID=4326;[Point(0 0 0)@2012-01-01, Point(1 1 1)@2012-01-02)');
--- "[POINT Z (0 0 0)@2012-01-01 00:00:00+00, POINT Z (1 1 1)@2012-01-02 00:00:00+00)"
-SELECT asText(ARRAY[geometry 'Point(0 0)', 'Point(1 1)']);
--- "{"POINT(0 0)","POINT(1 1)"}"
-					</programlisting>
-				</listitem>
-
-				<listitem id="asEWKT">
-					<indexterm><primary><varname>asEWKT</varname></primary></indexterm>
-					<para>Get the Extended Well-Known Text (EWKT) representation &Z_support; &geography_support;</para>
-					<para><varname>asEWKT({tpoint, tpoint[], geo[]}): {text, text[]}</varname></para>
-					<programlisting>
-SELECT asEWKT(tgeompoint 'SRID=4326;[Point(0 0 0)@2012-01-01, Point(1 1 1)@2012-01-02)');
--- "SRID=4326;[POINT Z (0 0 0)@2012-01-01 00:00:00+00, 
-	POINT Z (1 1 1)@2012-01-02 00:00:00+00)"
-SELECT asEWKT(ARRAY[geometry 'SRID=5676;Point(0 0)', 'SRID=5676;Point(1 1)']);
--- "{"SRID=5676;POINT(0 0)","SRID=5676;POINT(1 1)"}"
-					</programlisting>
-				</listitem>
-
-				<listitem id="asMFJSON">
-					<indexterm><primary><varname>asMFJSON</varname></primary></indexterm>
-					<para>Get the Moving Features JSON representation &Z_support; &geography_support;</para>
-					<para><varname>asMFJSON(tpoint, maxdecdigits int4 DEFAULT 15, options int4 DEFAULT 0): bytea</varname></para>
-					<para>The last <varname>options</varname> argument could be used to add BBOX and/or CRS in MFJSON output:</para>
-					<itemizedlist>
-						<listitem><para>0: means no option (default value)</para></listitem>
-						<listitem><para>1: MFJSON BBOX</para></listitem>
-						<listitem><para>2: MFJSON Short CRS (e.g EPSG:4326)</para></listitem>
-						<listitem><para>4: MFJSON Long CRS (e.g urn:ogc:def:crs:EPSG::4326)</para></listitem>
-					</itemizedlist>
-					<programlisting>
-SELECT asMFJSON(tgeompoint 'Point(1 2)@2019-01-01 18:00:00.15+02');
--- "{"type":"MovingPoint","coordinates":[1,2],"datetimes":"2019-01-01T17:00:00.15+01",
-	"interpolations":["Discrete"]}"
-SELECT asMFJSON(tgeompoint 'SRID=4326;
-	Point(50.813810 4.384260)@2019-01-01 18:00:00.15+02', 2, 3);
--- "{"type":"MovingPoint","crs":{"type":"name","properties":{"name":"EPSG:4326"}},
-	"stBoundedBy":{"bbox":[50.81,4.38,50.81,4.38],
-	"period":{"begin":"2019-01-01 17:00:00.15+01","end":"2019-01-01 17:00:00.15+01"}},
-	"coordinates":[50.81,4.38],"datetimes":"2019-01-01T17:00:00.15+01",
-	"interpolations":["Discrete"]}"
-					</programlisting>
-				</listitem>
-
-				<listitem id="asBinary">
-					<indexterm><primary><varname>asBinary</varname></primary></indexterm>
-					<para>Get the Well-Known Binary (WKB) representation &Z_support; &geography_support;</para>
-					<para><varname>asBinary(tpoint, text default 'NDR'): bytea</varname></para>
-					<para>The result is encoded using either the little-endian (NDR) or the big-endian (XDR) encoding. If no encoding is specified, then NDR is used.</para>
-					<programlisting>
-SELECT asBinary(tgeompoint 'SRID=4326;Point(1 2 3)@2012-01-01');
--- "\001\001\000\000\000\000\000\000\360?\000\000\000\000\000\000\000@\000\000\000\000\000\000\010@\000\374\340\023jX\001\000"
-					</programlisting>
-				</listitem>
-
-				<listitem id="asEWKB">
-					<indexterm><primary><varname>asEWKB</varname></primary></indexterm>
-					<para>Get the Extended Well-Known Binary (EWKB) representation &Z_support; &geography_support;</para>
-					<para><varname>asEWKB(tpoint, text default 'NDR'): bytea</varname></para>
-					<para>The result is encoded using either the little-endian (NDR) or the big-endian (XDR) encoding. If no encoding is specified, then NDR is used.</para>
-					<programlisting>
-SELECT asEWKB(tgeompoint 'SRID=4326;Point(1 2 3)@2012-01-01');
--- "\0011\346\020\000\000\000\000\000\000\000\000\360?\000\000\000\000\000\000\000@\000\000\000\000\000\000\010@\000\374\340\023jX\001\000"
-					</programlisting>
-				</listitem>
-
-				<listitem id="asHexEWKB">
-					<indexterm><primary><varname>asHexEWKB</varname></primary></indexterm>
-					<para>Get the Hexadecimal Extended Well-Known Binary (EWKB) representation as text &Z_support; &geography_support;</para>
-					<para><varname>asHexEWKB(tpoint, text default 'NDR'): text</varname></para>
-					<para>The result is encoded using either the little-endian (NDR) or the big-endian (XDR) encoding. If no encoding is specified, then NDR is used.</para>
-					<programlisting>
-SELECT asHexEWKB(tgeompoint 'SRID=4326;Point(1 2 3)@2012-01-01');
--- "0131E6100000000000000000F03F0000000000000040000000000000084000FCE0136A580100"					
-					</programlisting>
-				</listitem>
-
-				<listitem id="fromMFJSON">
-					<indexterm><primary><varname>fromMFJSON</varname></primary></indexterm>
-					<para>Input a temporal point from a Moving Features JSON representation &Z_support; &geography_support;</para>
-					<para><varname>fromMFJSON(text): tpoint</varname></para>
-					<programlisting>
-SELECT asEWKT(fromMFJSON(text '{"type":"MovingPoint","crs":{"type":"name",
-"properties":{"name":"EPSG:4326"}},"coordinates":[50.81,4.38],
-"datetimes":"2019-01-01T17:00:00.15+01","interpolations":["Discrete"]}'));
--- "SRID=4326;POINT(50.81 4.38)@2019-01-01 17:00:00.15+01"
-					</programlisting>
-				</listitem>
-
-				<listitem id="fromEWKB">
-					<indexterm><primary><varname>fromEWKB</varname></primary></indexterm>
-					<para>Input a temporal point from an Extended Well-Known Binary (EWKB) representation &Z_support; &geography_support;</para>
-					<para><varname>fromEWKB(bytea): tpoint</varname></para>
-					<programlisting>
-SELECT asEWKT(fromEWKB(bytea 
-'\0011\346\020\000\000\000\000\000\000\000\000\360?\000\000\000\000\000\000\000@\000\000\000\000\000\000\010@\000\374\340\023jX\001\000'));
--- "SRID=4326;POINT Z (1 2 3)@2012-01-01 00:00:00+01"
-					</programlisting>
-				</listitem>
-
-				<listitem id="tpoint_SRID">
-					<indexterm><primary><varname>SRID</varname></primary></indexterm>
-					<para>Get the spatial reference identifier &Z_support; &geography_support;</para>
-					<para><varname>SRID(tpoint): integer</varname></para>
-					<programlisting>
-SELECT SRID(tgeompoint 'Point(0 0)@2012-01-01');
--- 0
-					</programlisting>
-				</listitem>
-
-				<listitem id="tpoint_setSRID">
-					<indexterm><primary><varname>setSRID</varname></primary></indexterm>
-					<para>Set the spatial reference identifier &Z_support; &geography_support;</para>
-					<para><varname>setSRID(tpoint): tpoint</varname></para>
-					<programlisting>
-SELECT asEWKT(setSRID(tgeompoint '[Point(0 0)@2012-01-01, Point(1 1)@2012-01-02)', 4326));
--- "SRID=4326;[POINT(0 0)@2012-01-01 00:00:00+00, POINT(1 1)@2012-01-02 00:00:00+00)"
-					</programlisting>
-					</listitem>
-
-				<listitem id="tpoint_transform">
-					<indexterm><primary><varname>transform</varname></primary></indexterm>
-					<para>Transform to a different spatial reference &Z_support; &geography_support;</para>
-					<para><varname>transform(tpoint, integer): tpoint</varname></para>
-					<programlisting>
-SELECT asEWKT(transform(tgeompoint 'SRID=4326;Point(4.35 50.85)@2012-01-01', 3812));
--- "SRID=3812;POINT(648679.018035303 671067.055638114)@2012-01-01 00:00:00+00"
-					</programlisting>
-				</listitem>
-
-				<listitem id="tpoint_setPrecision">
-					<indexterm><primary><varname>setPrecision</varname></primary></indexterm>
-					<para>Round the coordinate values to a number of decimal places &Z_support; &geography_support;</para>
-					<para><varname>setPrecision(tpoint, int): tpoint</varname></para>
-					<programlisting>
-SELECT asText(setPrecision(tgeompoint '{Point(1.12345 1.12345 1.12345)@2000-01-01, 
-	Point(2 2 2)@2000-01-02, Point(1.12345 1.12345 1.12345)@2000-01-03}', 2));
--- "{POINT Z (1.12 1.12 1.12)@2000-01-01, POINT Z (2 2 2)@2000-01-02, 
-	POINT Z (1.12 1.12 1.12)@2000-01-03}"
-SELECT asText(setPrecision(tgeogpoint 'Point(1.12345 1.12345)@2000-01-01', 2));
--- "POINT(1.12 1.12)@2000-01-01"
-					</programlisting>
-				</listitem>
-
-				<listitem id="length">
-					<indexterm><primary><varname>length</varname></primary></indexterm>
-					<para>Get the length traversed by the temporal point &Z_support; &geography_support;</para>
-					<para><varname>length(tpoint): float</varname></para>
-					<programlisting>
-SELECT length(tgeompoint '[Point(0 0 0)@2000-01-01, Point(1 1 1)@2000-01-02]');
--- 1.73205080756888
-SELECT length(tgeompoint '[Point(0 0 0)@2000-01-01, Point(1 1 1)@2000-01-02,
-	Point(0 0 0)@2000-01-03]');
--- 3.46410161513775
-SELECT length(tgeompoint 'Interp=Stepwise;[Point(0 0 0)@2000-01-01, Point(1 1 1)@2000-01-02,
-	Point(0 0 0)@2000-01-03]');
--- 0
-					</programlisting>
-				</listitem>
-
-				<listitem id="cumulativeLength">
-					<indexterm><primary><varname>cumulativeLength</varname></primary></indexterm>
-					<para>Get the cumulative length traversed by the temporal point &Z_support; &geography_support;</para>
-					<para><varname>cumulativeLength(tpoint): tfloatseq</varname></para>
-					<programlisting>
-SELECT cumulativeLength(tgeompoint
-	'{[Point(0 0)@2000-01-01, Point(1 1)@2000-01-02, Point(1 0)@2000-01-03],
-	[Point(1 0)@2000-01-04, Point(0 0)@2000-01-05]}');
--- "{[0@2000-01-01, 1.4142135623731@2000-01-02, 2.41421356237309@2000-01-03],
-	[2.41421356237309@2000-01-04, 3.41421356237309@2000-01-05]}"
-SELECT cumulativeLength(tgeompoint 'Interp=Stepwise;[Point(0 0 0)@2000-01-01, Point(1 1 1)@2000-01-02,
-	Point(0 0 0)@2000-01-03]');
--- "Interp=Stepwise;[0@2000-01-01, 0@2000-01-02, 0@2000-01-03]"
-					</programlisting>
-				</listitem>
-
-				<listitem id="speed">
-					<indexterm><primary><varname>speed</varname></primary></indexterm>
-					<para>Get the speed of the temporal point in units per second &Z_support; &geography_support;</para>
-					<para><varname>speed(tpoint): tfloats</varname></para>
-					<programlisting>
-SELECT speed(tgeompoint '{[Point(0 0)@2000-01-01, Point(1 1)@2000-01-02, Point(1 0)@2000-01-03],
-	[Point(1 0)@2000-01-04, Point(0 0)@2000-01-05]}') * 3600 * 24;
--- "Interp=Stepwise;{[1.4142135623731@2000-01-01, 1@2000-01-02, 1@2000-01-03], [1@2000-01-04, 1@2000-01-05]}"
-SELECT speed(tgeompoint 'Interp=Stepwise;[Point(0 0)@2000-01-01, Point(1 1)@2000-01-02, Point(1 0)@2000-01-03]') * 3600 * 24;
--- "Interp=Stepwise;[0@2000-01-01 00:00:00+01, 0@2000-01-03 00:00:00+01]"
-					</programlisting>
-				</listitem>
-
-				<listitem id="twCentroid">
-					<indexterm><primary><varname>twCentroid</varname></primary></indexterm>
-					<para>Get the time-weighted centroid &Z_support;</para>
-					<para><varname>twCentroid(tgeompoint): point</varname></para>
-					<programlisting>
-SELECT ST_AsText(twCentroid(tgeompoint '{[Point(0 0 0)@2012-01-01, 
-	Point(0 1 1)@2012-01-02, Point(0 1 1)@2012-01-03, Point(0 0 0)@2012-01-04)}'));
--- "POINT Z (0 0.666666666666667 0.666666666666667)"
-					</programlisting>
-				</listitem>
-
-				<listitem id="azimuth">
-					<indexterm><primary><varname>azimuth</varname></primary></indexterm>
-					<para>Get the temporal azimuth &Z_support; &geography_support;</para>
-					<para><varname>azimuth(tpoint): tfloat</varname></para>
-					<programlisting>
-SELECT degrees(azimuth(tgeompoint '[Point(0 0 0)@2012-01-01, Point(1 1 1)@2012-01-02,
-	Point(1 1 1)@2012-01-03, Point(0 0 0)@2012-01-04)'));
--- "Interp=Stepwise;{[45@2012-01-01, 45@2012-01-02], [225@2012-01-03, 225@2012-01-04)}"
-					</programlisting>
-				</listitem>
-
-				<listitem id="nearestApproachInstant">
-					<indexterm><primary><varname>nearestApproachInstant</varname></primary></indexterm>
-					<para>Get the instant of the first temporal point at which the two arguments are at the nearest distance &Z_support; &geography_support;</para>
-					<para><varname>nearestApproachInstant({geo, tpoint}, {geo, tpoint}): tpoint</varname></para>
-					<para>The function will only return the first instant that it finds if there are more than one. The resulting instant may be at an exclusive bound.</para>
-					<programlisting>
-SELECT asText(NearestApproachInstant(tgeompoint '(Point(1 1)@2000-01-01, 
-	Point(3 1)@2000-01-03]', geometry 'Linestring(1 3,2 2,3 3)'));
--- "POINT(2 1)@2000-01-02"
-SELECT asText(NearestApproachInstant(tgeompoint 'Interp=Stepwise;(Point(1 1)@2000-01-01,
-	Point(3 1)@2000-01-03]', geometry 'Linestring(1 3,2 2,3 3)'));
--- "POINT(1 1)@2000-01-01"
-SELECT asText(NearestApproachInstant(tgeompoint '(Point(1 1)@2000-01-01,
-	Point(2 2)@2000-01-03]', tgeompoint '(Point(1 1)@2000-01-01, Point(4 1)@2000-01-03]'));
--- "POINT(1 1)@2000-01-01"
-SELECT asText(nearestApproachInstant(
-	tgeompoint '[Point(0 0 0)@2012-01-01, Point(1 1 1)@2012-01-03,
-	Point(0 0 0)@2012-01-05)', tgeompoint '[Point(2 0 0)@2012-01-02,
-	Point(1 1 1)@2012-01-04, Point(2 2 2)@2012-01-06)'));
--- "POINT Z (0.75 0.75 0.75)@2012-01-03 12:00:00+00"
-					</programlisting>
-					<para>Function <varname>nearestApproachInstant</varname> generalizes the PostGIS function <varname>ST_ClosestPointOfApproach</varname>. First, the latter function requires both arguments to be trajectories. Second, function <varname>nearestApproachInstant</varname> returns both the point and the timestamp of the nearest point of approach while the PostGIS function only provides the timestamp as shown next.</para>
-					<programlisting>
-SELECT to_timestamp(ST_ClosestPointOfApproach(
-	tgeompoint '[Point(0 0 0)@2012-01-01, Point(1 1 1)@2012-01-03, 
-		Point(0 0 0)@2012-01-05)'::geometry,
-	tgeompoint '[Point(2 0 0)@2012-01-02, Point(1 1 1)@2012-01-04, 
-		Point(2 2 2)@2012-01-06)'::geometry));
--- "2012-01-03 12:00:00+00"
-					</programlisting>
-				</listitem>
-
-				<listitem id="nearestApproachDistance">
-					<indexterm><primary><varname>nearestApproachDistance</varname></primary></indexterm>
-					<para>Get the smallest distance ever &Z_support; &geography_support;</para>
-					<para><varname>nearestApproachDistance({geo, tpoint}, {geo, tpoint}): float</varname></para>
-					<programlisting>
-
-SELECT NearestApproachDistance(tgeompoint '(Point(1 1)@2000-01-01, 
-	Point(3 1)@2000-01-03]', geometry 'Linestring(1 3,2 2,3 3)');
--- 1
-SELECT NearestApproachDistance(tgeompoint 'Interp=Stepwise;(Point(1 1)@2000-01-01,
-	Point(3 1)@2000-01-03]', geometry 'Linestring(1 3,2 2,3 3)');
--- 1.4142135623731
-SELECT nearestApproachDistance(
-	tgeompoint '[Point(0 0 0)@2012-01-01, Point(1 1 1)@2012-01-03, 
-		Point(0 0 0)@2012-01-05)',
-	tgeompoint '[Point(2 0 0)@2012-01-02, Point(1 1 1)@2012-01-04, 
-		Point(2 2 2)@2012-01-06)');
--- "0.5"
-					</programlisting>
-					<para>Function <varname>nearestApproachDistance</varname> has an associated operator <varname>|=|</varname> that can be used for doing nearest neightbor searches using a GiST index (see <xref linkend="operators_temporal_types" />). This function corresponds to the function <varname>ST_DistanceCPA</varname> provided by PostGIS, altough the latter requires both arguments to be a trajectory.</para>
-					<programlisting>
-SELECT ST_DistanceCPA(
-	tgeompoint '[Point(0 0 0)@2012-01-01, Point(1 1 1)@2012-01-03, 
-		Point(0 0 0)@2012-01-05)'::geometry,
-	tgeompoint '[Point(2 0 0)@2012-01-02, Point(1 1 1)@2012-01-04, 
-		Point(2 2 2)@2012-01-06)'::geometry);
--- "0.5"
-					</programlisting>
-				</listitem>
-
-				<listitem id="shortestLine">
-					<indexterm><primary><varname>shortestLine</varname></primary></indexterm>
-					<para>Get the line connecting the nearest approach point &Z_support; &geography_support;</para>
-					<para><varname>shortestLine({geo, tpoint}, {geo, tpoint}): geo</varname></para>
-					<para>The function will only return the first line that it finds if there are more than one.</para>
-					<programlisting>
-SELECT ST_AsText(shortestLine(tgeompoint '(Point(1 1)@2000-01-01, 
-	Point(3 1)@2000-01-03]', geometry 'Linestring(1 3,2 2,3 3)'));
--- "LINESTRING(2 1,2 2)"
-SELECT ST_AsText(shortestLine(tgeompoint 'Interp=Stepwise;(Point(1 1)@2000-01-01,
-	Point(3 1)@2000-01-03]', geometry 'Linestring(1 3,2 2,3 3)'));
--- "LINESTRING(1 1,2 2)"
-SELECT ST_AsText(shortestLine(
-	tgeompoint '[Point(0 0 0)@2012-01-01, Point(1 1 1)@2012-01-03, 
-		Point(0 0 0)@2012-01-05)',
-	tgeompoint '[Point(2 0 0)@2012-01-02, Point(1 1 1)@2012-01-04, 
-		Point(2 2 2)@2012-01-06)'));
--- "LINESTRING Z (0.75 0.75 0.75,1.25 0.75 0.75)"
-					</programlisting>
-					<para>Function <varname>shortestLine</varname> can be used to obtain the result provided by the PostGIS function <varname>ST_CPAWithin</varname> when both arguments are trajectories as shown next.</para>
-					<programlisting>
-SELECT ST_Length(shortestLine(
-	tgeompoint '[Point(0 0 0)@2012-01-01, Point(1 1 1)@2012-01-03, 
-		Point(0 0 0)@2012-01-05)',
-	tgeompoint '[Point(2 0 0)@2012-01-02, Point(1 1 1)@2012-01-04, 
-		Point(2 2 2)@2012-01-06)')) &lt;= 0.5;
--- true
-SELECT ST_CPAWithin(
-	tgeompoint '[Point(0 0 0)@2012-01-01, Point(1 1 1)@2012-01-03, 
-		Point(0 0 0)@2012-01-05)'::geometry,
-	tgeompoint '[Point(2 0 0)@2012-01-02, Point(1 1 1)@2012-01-04, 
-		Point(2 2 2)@2012-01-06)'::geometry, 0.5);
--- true
-					</programlisting>
-				</listitem>
-
-				<listitem id="simplify">
-					<indexterm><primary><varname>simplify</varname></primary></indexterm>
-					<para>Simplify a temporal point using a generalization of the Douglas-Peucker algorithm &Z_support;</para>
-					<para><varname>simplify(tpoint, float): tpoint</varname></para>
-					<para><varname>simplify(tpoint, float, float): tpoint</varname></para>
-					<para>The first version remove points that are less than the distance passed as second argument, which is specified in the units of the coordinate system. The second version remove points that are less than the distance passed as second argument provided that the speed difference between the point and the corresponding point in the simplified version is less than the speed passed as third argument, which is specified in units per second. Notice that simplification applies only to temporal sequences or sequence sets with linear interpolation. In all other cases, a copy of the given temporal point is returned.</para>
-
-					<programlisting>
--- Only distance specified
-SELECT ST_AsText(trajectory(simplify(tgeompoint '[Point(0 4)@2000-01-01,
-	Point(1 1)@2000-01-02, Point(2 3)@2000-01-03, Point(3 1)@2000-01-04,
-	Point(4 3)@2000-01-05, Point(5 0)@2000-01-06, Point(6 4)@2000-01-07]', 1.5)));
--- "LINESTRING(0 4,1 1,4 3,5 0,6 4)"
-SELECT ST_AsText(trajectory(simplify(tgeompoint '[Point(0 4)@2000-01-01,
-	Point(1 1)@2000-01-02, Point(2 3)@2000-01-03, Point(3 1)@2000-01-04,
-	Point(4 3)@2000-01-05, Point(5 0)@2000-01-06, Point(6 4)@2000-01-07]', 2)));
--- "LINESTRING(0 4,5 0,6 4)"
-SELECT ST_AsText(trajectory(simplify(tgeompoint '[Point(0 4)@2000-01-01,
-	Point(1 1)@2000-01-02, Point(2 3)@2000-01-03, Point(3 1)@2000-01-04,
-	Point(4 3)@2000-01-05, Point(5 0)@2000-01-06, Point(6 4)@2000-01-07]', 4)));
--- "LINESTRING(0 4,6 4)"
-
--- Speed of the temporal point
-SELECT round(speed(tgeompoint '[Point(0 4)@2000-01-01, Point(1 1)@2000-01-02,
-Point(2 3)@2000-01-03, Point(3 1)@2000-01-04, Point(4 3)@2000-01-05,
-Point(5 0)@2000-01-06, Point(6 4)@2000-01-07]') * 1e5, 2);
--- "Interp=Stepwise;[3.66@2000-01-01, 2.59@2000-01-02, 3.66@2000-01-05,
-	4.77@2000-01-06, 4.77@2000-01-07]"
-
--- Both distance and delta speed specified
-SELECT ST_AsText(trajectory(simplify(tgeompoint '[Point(0 4)@2000-01-01,
-	Point(1 1)@2000-01-02, Point(2 3)@2000-01-03, Point(3 1)@2000-01-04,
-	Point(4 3)@2000-01-05, Point(5 0)@2000-01-06, Point(6 4)@2000-01-07]', 4, 1 / 1e5)));
--- "LINESTRING(0 4,1 1,2 3,3 1,4 3,5 0,6 4)"
-SELECT ST_AsText(trajectory(simplify(tgeompoint '[Point(0 4)@2000-01-01,
-	Point(1 1)@2000-01-02, Point(2 3)@2000-01-03, Point(3 1)@2000-01-04,
-	Point(4 3)@2000-01-05, Point(5 0)@2000-01-06, Point(6 4)@2000-01-07]', 4, 2 / 1e5)));
--- "LINESTRING(0 4,1 1,5 0,6 4)"
-SELECT ST_AsText(trajectory(simplify(tgeompoint '[Point(0 4)@2000-01-01,
-	Point(1 1)@2000-01-02, Point(2 3)@2000-01-03, Point(3 1)@2000-01-04,
-	Point(4 3)@2000-01-05, Point(5 0)@2000-01-06, Point(6 4)@2000-01-07]', 4, 3 / 1e5)));
--- "LINESTRING(0 4,6 4)"
-					</programlisting>
-					<para>A typical use for the <varname>simplify</varname> function is to reduce the size of a dataset, in particular for visualization purposes.</para>
-				</listitem>
-
-				<listitem id="geoMeasure">
-					<indexterm><primary><varname>geoMeasure</varname></primary></indexterm>
-					<para>Construct a geometry/geography with M measure from a temporal point and a temporal float &Z_support; &geography_support;</para>
-					<para><varname>geoMeasure(tpoint, tfloat, segmentize = false): geo</varname></para>
-					<para>The last <varname>segmentize</varname> argument states whether a resulting Linestring M value is transformed into a MultiLinestring M, where each component is a segment of two points.</para>
-
-					<programlisting>
-SELECT st_astext(geoMeasure(tgeompoint '{Point(1 1 1)@2000-01-01,
-	Point(2 2 2)@2000-01-02}', '{5@2000-01-01, 5@2000-01-02}'));
--- "MULTIPOINT ZM (1 1 1 5,2 2 2 5)"
-SELECT st_astext(geoMeasure(tgeogpoint '{[Point(1 1)@2000-01-01, Point(2 2)@2000-01-02],
-	[Point(1 1)@2000-01-03, Point(1 1)@2000-01-04]}',
-	'{[5@2000-01-01, 5@2000-01-02],[7@2000-01-03, 7@2000-01-04]}'));
--- "GEOMETRYCOLLECTION M (LINESTRING M (1 1 5,2 2 5),POINT M (1 1 7))"
-SELECT st_astext(geoMeasure(tgeompoint '[Point(1 1)@2000-01-01,
-	Point(2 2)@2000-01-02, Point(1 1)@2000-01-03]', '[5@2000-01-01, 7@2000-01-02, 5@2000-01-03]', true));
--- "MULTILINESTRING M ((1 1 5,2 2 5),(2 2 7,1 1 7))"
-					</programlisting>
-					<para>A typical visualization for mobility data is to show on a map the trajectory of the moving object using different colors according to the speed. <xref linkend="figspeed" /> shows the result of the query below using a color ramp in QGIS.</para>
-					<programlisting>
-WITH Temp(t) AS (
-	SELECT tgeompoint '[Point(0 0)@2012-01-01, Point(1 1)@2012-01-05,
-			Point(2 0)@2012-01-08, Point(3 1)@2012-01-10, Point(4 0)@2012-01-11]'
-)
-SELECT ST_AsText(geoMeasure(t,  round(speed(t) * 3600 * 24, 2), true))
-FROM Temp;
--- "MULTILINESTRING M ((0 0 0.35,1 1 0.35),(1 1 0.47,2 0 0.47),(2 0 0.71,3 1 0.71),
-	(3 1 1.41,4 0 1.41))"
-					</programlisting>
-					<para>The following expression is used in QGIS to achieve this. The <varname>scale_linear</varname> function transforms the M value of each composing segment to the range [0, 1]. This value is then passed to the <varname>ramp_color</varname> function.</para>
-					<programlisting>
-ramp_color(
-	'RdYlBu',
-	scale_linear(
-		m(start_point(geometry_n($geometry,@geometry_part_num))),
-		0, 2, 0, 1
-	)
-)
-				</programlisting>
-					<figure id="figspeed" float="start"><title>Visualizing the speed of a moving object using a color ramp in QGIS.</title>
-						<mediaobject>
-							<imageobject><imagedata scale='30' fileref='images/speed.png' /></imageobject>
-						</mediaobject>
-					</figure>
-				</listitem>
-
-			</itemizedlist>
-		</sect1>
-
-		<sect1>
-			<title>Restriction Functions</title>
-			<para>These functions restrict the temporal value with respect to a value extent or a time extent.</para>
-
-			<itemizedlist>
-				<listitem id="atValue">
-					<indexterm><primary><varname>atValue</varname></primary></indexterm>
-					<para>Restrict to a value</para>
-					<para><varname>atValue(ttype, base): ttype</varname></para>
-					<programlisting>
-SELECT atValue(tint '[1@2012-01-01, 1@2012-01-15)', 1);
--- "[1@2012-01-01, 1@2012-01-15)"
-SELECT asText(atValue(tgeompoint '[Point(0 0 0)@2012-01-01, Point(2 2 2)@2012-01-03)',
-	'Point(1 1 1)'));
--- "{[POINT Z (1 1 1)@2012-01-02]}"
-					</programlisting>
-				</listitem>
-
-				<listitem id="atValues">
-					<indexterm><primary><varname>atValues</varname></primary></indexterm>
-					<para>Restrict to an array of values</para>
-					<para><varname>atValues(ttype, base[]): ttype</varname></para>
-					<programlisting>
-SELECT atValues(tfloat '[1@2012-01-01, 4@2012-01-4)', ARRAY[1, 3, 5]);
--- "{[1@2012-01-01], [3@2012-01-03]}"
-SELECT asText(atValues(tgeompoint '[Point(0 0)@2012-01-01, Point(2 2)@2012-01-03)',
-	ARRAY[geometry 'Point(0 0)', 'Point(1 1)']));
--- "{[POINT(0 0)@2012-01-01 00:00:00+00], [POINT(1 1)@2012-01-02 00:00:00+00]}"
-					</programlisting>
-				</listitem>
-
-				<listitem id="atRange">
-					<indexterm><primary><varname>atRange</varname></primary></indexterm>
-					<para>Restrict to a range</para>
-					<para><varname>atRange(tnumber, numrange): ttype</varname></para>
-					<programlisting>
-SELECT atRange(tfloat '[1@2012-01-01, 4@2012-01-4)', floatrange '[1,3]');
--- "[1@2012-01-01, 3@2012-01-03]"
-					</programlisting>
-				</listitem>
-
-				<listitem id="atRanges">
-					<indexterm><primary><varname>atRanges</varname></primary></indexterm>
-					<para>Restrict to an array of ranges</para>
-					<para><varname>atRanges(tnumber, numrange[]): ttype</varname></para>
-					<programlisting>
-SELECT atRanges(tfloat '[1@2012-01-01, 5@2012-01-05)', 
-	ARRAY[floatrange '[1,2]', '[3,4]']);
--- "{[1@2012-01-01, 2@2012-01-02],[3@2012-01-03, 4@2012-01-04]}"
-					</programlisting>
-				</listitem>
-
-				<listitem id="atMin">
-					<indexterm><primary><varname>atMin</varname></primary></indexterm>
-					<para>Restrict to the minimum value</para>
-					<para><varname>atMin(torder): torder</varname></para>
-					<para>The function returns null if the minimum value only happens at exclusive bounds.</para>
-					<programlisting>
-SELECT atMin(tint '{1@2012-01-01, 2@2012-01-03, 1@2012-01-05}');
--- "{1@2012-01-01, 1@2012-01-05}"
-SELECT atMin(tint '(1@2012-01-01, 3@2012-01-03]');
--- "{(1@2012-01-01, 1@2012-01-03)}"
-SELECT atMin(tfloat '(1@2012-01-01, 3@2012-01-03]');
--- NULL
-SELECT atMin(ttext '{(AA@2012-01-01, AA@2012-01-03), (BB@2012-01-03, AA@2012-01-05]}');
--- "{(AA@2012-01-01, AA@2012-01-03), [AA@2012-01-05]}"
-					</programlisting>
-				</listitem>
-
-				<listitem id="atMax">
-					<indexterm><primary><varname>atMax</varname></primary></indexterm>
-					<para>Restrict to the maximum value</para>
-					<para><varname>atMax(torder): torder</varname></para>
-					<para>The function returns null if the maximum value only happens at exclusive bounds.</para>
-					<programlisting>
-SELECT atMax(tint '{1@2012-01-01, 2@2012-01-03, 3@2012-01-05}');
--- "{3@2012-01-05}"
-SELECT atMax(tfloat '(1@2012-01-01, 3@2012-01-03)');
--- NULL
-SELECT atMax(tfloat '{(2@2012-01-01, 1@2012-01-03), [2@2012-01-03, 2@2012-01-05)}');
--- "{[2@2012-01-03, 2@2012-01-05]}"
-SELECT atMax(ttext '{(AA@2012-01-01, AA@2012-01-03), (BB@2012-01-03, AA@2012-01-05]}');
--- "{("BB"@2012-01-03, "BB"@2012-01-05)}"
-					</programlisting>
-				</listitem>
-
-				<listitem id="atGeometry">
-					<indexterm><primary><varname>atGeometry</varname></primary></indexterm>
-					<para>Restrict to a geometry</para>
-					<para><varname>atGeometry(tgeompoint, geometry): tgeompoint</varname></para>
-					<programlisting>
-SELECT asText(atGeometry(tgeompoint '[Point(0 0)@2012-01-01, Point(3 3)@2012-01-04)',
-	geometry 'Polygon((1 1,1 2,2 2,2 1,1 1))'));
--- "{"[POINT(1 1)@2012-01-02, POINT(2 2)@2012-01-03]"}"
-					</programlisting>
-				</listitem>
-
-				<listitem id="atTimestamp">
-					<indexterm><primary><varname>atTimestamp</varname></primary></indexterm>
-					<para>Restrict to a timestamp</para>
-					<para><varname>atTimestamp(ttype, timestamptz): ttypeinst</varname></para>
-					<programlisting>
-SELECT atTimestamp(tfloat '[1@2012-01-01, 5@2012-01-05)', '2012-01-02');
--- "2@2012-01-02"
-					</programlisting>
-				</listitem>
-
-				<listitem id="atTimestampSet">
-					<indexterm><primary><varname>atTimestampSet</varname></primary></indexterm>
-					<para>Restrict to a timestamp set</para>
-					<para><varname>atTimestampSet(ttype, timestampset): {ttypeinst, ttypei}</varname></para>
-					<programlisting>
-SELECT atTimestampSet(tint '[1@2012-01-01, 1@2012-01-15)',
-	timestampset '{2012-01-01, 2012-01-03}');
--- "{1@2012-01-01, 1@2012-01-03}"
-					</programlisting>
-				</listitem>
-
-				<listitem id="atPeriod">
-					<indexterm><primary><varname>atPeriod</varname></primary></indexterm>
-					<para>Restrict to a period</para>
-					<para><varname>atPeriod(ttype, period): ttype</varname></para>
-					<programlisting>
-SELECT atPeriod(tfloat '{[1@2012-01-01, 3@2012-01-03), [3@2012-01-04, 1@2012-01-06)}',
-	'[2012-01-02,2012-01-05)');
--- "{[2@2012-01-02, 3@2012-01-03), [3@2012-01-04, 2@2012-01-05)}"
-					</programlisting>
-				</listitem>
-
-				<listitem id="atPeriodSet">
-					<indexterm><primary><varname>atPeriodSet</varname></primary></indexterm>
-					<para>Restrict to a period set</para>
-					<para><varname>atPeriodSet(ttype, periodset): ttype</varname></para>
-					<programlisting>
-SELECT atPeriodSet(tint '[1@2012-01-01, 1@2012-01-15)',
-	periodset '{[2012-01-01, 2012-01-03), [2012-01-04, 2012-01-05)}');
--- "{[1@2012-01-01, 1@2012-01-03),[1@2012-01-04, 1@2012-01-05)}"
-					</programlisting>
-				</listitem>
-
-				<listitem id="atTbox">
-					<indexterm><primary><varname>atTbox</varname></primary></indexterm>
-					<para>Restrict to a <varname>tbox</varname></para>
-					<para><varname>atTbox(tnumber, tbox): tnumber</varname></para>
-					<programlisting>
-SELECT atTbox(tfloat '[0@2012-01-01, 3@2012-01-04)',
-	tbox 'TBOX((0, 2012-01-02), (2, 2012-01-04))');
--- "{[1@2012-01-02, 2@2012-01-03]}"
-					</programlisting>
-				</listitem>
-
-				<listitem id="atStbox">
-					<indexterm><primary><varname>atStbox</varname></primary></indexterm>
-					<para>Restrict to an <varname>stbox</varname></para>
-					<para><varname>atStbox(tgeompoint, stbox): tgeompoint</varname></para>
-					<programlisting>
-SELECT asText(atStbox(tgeompoint '[Point(0 0)@2012-01-01, Point(3 3)@2012-01-04)',
-	stbox 'STBOX T((0, 0, 2012-01-02), (2, 2, 2012-01-04))'));
--- "{[POINT(1 1)@2012-01-02, POINT(2 2)@2012-01-03]}"
-					</programlisting>
-				</listitem>
-			</itemizedlist>
-		</sect1>
-
-		<sect1>
-			<title>Difference Functions</title>
-			<para>These functions restrict the temporal value with respect to the complement of a value/range or a time extent.</para>
-			<itemizedlist>
-				<listitem id="minusValue">
-					<indexterm><primary><varname>minusValue</varname></primary></indexterm>
-					<para>Difference with a value</para>
-					<para><varname>minusValue(ttype, base): ttype</varname></para>
-					<programlisting>
-SELECT minusValue(tint '[1@2012-01-01, 2@2012-01-02, 2@2012-01-03)', 1);
--- "{[2@2012-01-02, 2@2012-01-03)}"
-SELECT asText(minusValue(tgeompoint '[Point(0 0 0)@2012-01-01, Point(2 2 2)@2012-01-03)',
-	'Point(1 1 1)'));
--- "{[POINT Z (0 0 0)@2012-01-01, POINT Z (1 1 1)@2012-01-02),
-(POINT Z (1 1 1)@2012-01-02, POINT Z (2 2 2)@2012-01-03)}"
-					</programlisting>
-				</listitem>
-
-				<listitem id="minusValues">
-					<indexterm><primary><varname>minusValues</varname></primary></indexterm>
-					<para>Difference with an array of values</para>
-					<para><varname>minusValues(ttype, base[]): ttype</varname></para>
-					<programlisting>
-SELECT minusValues(tfloat '[1@2012-01-01, 4@2012-01-4)', ARRAY[2, 3]);
--- "{[1@2012-01-01, 2@2012-01-02), (2@2012-01-02, 3@2012-01-03), 
-	(3@2012-01-03, 4@2012-01-04)}"
-SELECT asText(minusValues(tgeompoint '[Point(0 0 0)@2012-01-01, Point(3 3 3)@2012-01-04)',
-	ARRAY[geometry 'Point(1 1 1)', 'Point(2 2 2)']));
--- "{[POINT Z (0 0 0)@2012-01-01, POINT Z (1 1 1)@2012-01-02),
-	(POINT Z (1 1 1)@2012-01-02, POINT Z (2 2 2)@2012-01-03),
-	(POINT Z (2 2 2)@2012-01-03, POINT Z (3 3 3)@2012-01-04)}"
-					</programlisting>
-				</listitem>
-
-				<listitem id="minusRange">
-					<indexterm><primary><varname>minusRange</varname></primary></indexterm>
-					<para>Difference with a range</para>
-					<para><varname>minusRange(tnumber, numrange): ttype</varname></para>
-					<programlisting>
-SELECT minusRange(tfloat '[1@2012-01-01, 4@2012-01-4)', floatrange '[2,3]');
--- "{[1@2012-01-01, 2@2012-01-02), (3@2012-01-03, 4@2012-01-04)}"
-					</programlisting>
-				</listitem>
-
-				<listitem id="minusRanges">
-					<indexterm><primary><varname>minusRanges</varname></primary></indexterm>
-					<para>Difference with an array of ranges</para>
-					<para><varname>minusRanges(tnumber, numrange[]): ttype</varname></para>
-					<programlisting>
-SELECT minusRanges(tfloat '[1@2012-01-01, 5@2012-01-05)', 
-	ARRAY[floatrange '[1,2]', '[3,4]']);
--- "{(2@2012-01-02, 3@2012-01-03), (4@2012-01-04, 5@2012-01-05)}"
-					</programlisting>
-				</listitem>
-
-				<listitem id="minusMin">
-					<indexterm><primary><varname>minusMin</varname></primary></indexterm>
-					<para>Difference with the minimum value</para>
-					<para><varname>minusMin(torder): torder</varname></para>
-					<programlisting>
-SELECT minusMin(tint '{1@2012-01-01, 2@2012-01-03, 1@2012-01-05}');
--- "{2@2012-01-03}"
-SELECT minusMin(tfloat '[1@2012-01-01, 3@2012-01-03]');
--- "{(1@2012-01-01, 3@2012-01-03]}"
-SELECT minusMin(tfloat '(1@2012-01-01, 3@2012-01-03)');
--- "{(1@2012-01-01, 3@2012-01-03)}"
-SELECT minusMin(tint '{[1@2012-01-01, 1@2012-01-03), (1@2012-01-03, 1@2012-01-05)}');
--- NULL
-					</programlisting>
-				</listitem>
-
-				<listitem id="minusMax">
-					<indexterm><primary><varname>minusMax</varname></primary></indexterm>
-					<para>Difference with the maximum value</para>
-					<para><varname>minusMax(torder): torder</varname></para>
-					<programlisting>
-SELECT minusMax(tint '{1@2012-01-01, 2@2012-01-03, 3@2012-01-05}');
--- "{1@2012-01-01, 2@2012-01-03}"
-SELECT minusMax(tfloat '[1@2012-01-01, 3@2012-01-03]');
--- "{[1@2012-01-01, 3@2012-01-03)}"
-SELECT minusMax(tfloat '(1@2012-01-01, 3@2012-01-03)');
--- "{(1@2012-01-01, 3@2012-01-03)}"
-SELECT minusMax(tfloat '{[2@2012-01-01, 1@2012-01-03), [2@2012-01-03, 2@2012-01-05)}');
--- "{(2@2012-01-01, 1@2012-01-03)}"
-SELECT minusMax(tfloat '{[1@2012-01-01, 3@2012-01-03), (3@2012-01-03, 1@2012-01-05)}');
--- "{[1@2012-01-01, 3@2012-01-03), (3@2012-01-03, 1@2012-01-05)}"
-					</programlisting>
-				</listitem>
-
-				<listitem id="minusGeometry">
-					<indexterm><primary><varname>minusGeometry</varname></primary></indexterm>
-					<para>Difference with a geometry</para>
-					<para><varname>minusGeometry(tgeompoint, geometry): tgeompoint</varname></para>
-					<programlisting>
-SELECT asText(minusGeometry(tgeompoint '[Point(0 0)@2012-01-01, Point(3 3)@2012-01-04)',
-	geometry 'Polygon((1 1,1 2,2 2,2 1,1 1))'));
- -- "{[POINT(0 0)@2012-01-01, POINT(1 1)@2012-01-02), (POINT(2 2)@2012-01-03,
-POINT(3 3)@2012-01-04)}"
-					</programlisting>
-				</listitem>
-
-				<listitem id="minusTimestamp">
-					<indexterm><primary><varname>minusTimestamp</varname></primary></indexterm>
-					<para>Difference with a timestamp</para>
-					<para><varname>minusTimestamp(ttype, timestamptz): ttype</varname></para>
-					<programlisting>
-SELECT minusTimestamp(tfloat '[1@2012-01-01, 5@2012-01-05)', '2012-01-02');
--- "{[1@2012-01-01, 2@2012-01-02), (2@2012-01-02, 5@2012-01-05)}"
-					</programlisting>
-				</listitem>
-
-				<listitem id="minusTimestampSet">
-					<indexterm><primary><varname>minusTimestampSet</varname></primary></indexterm>
-					<para>Difference with a timestamp set</para>
-					<para><varname>minusTimestampSet(ttype, timestampset): ttype</varname></para>
-					<programlisting>
-SELECT minusTimestampSet(tint '[1@2012-01-01, 1@2012-01-15)',
-	timestampset '{2012-01-02, 2012-01-03}');
--- "{[1@2012-01-01, 1@2012-01-02), (1@2012-01-02, 1@2012-01-03), 
-	(1@2012-01-03, 1@2012-01-15)}"
-					</programlisting>
-				</listitem>
-
-				<listitem id="minusPeriod">
-					<indexterm><primary><varname>minusPeriod</varname></primary></indexterm>
-					<para>Difference with a period</para>
-					<para><varname>minusPeriod(ttype, period): ttype</varname></para>
-					<programlisting>
-SELECT minusPeriod(tfloat '{[1@2012-01-01, 3@2012-01-03), [3@2012-01-04, 1@2012-01-06)}',
-	'[2012-01-02,2012-01-05)');
--- "{[1@2012-01-01, 2@2012-01-02), [2@2012-01-05, 1@2012-01-06)}"
-					</programlisting>
-				</listitem>
-
-				<listitem id="minusPeriodSet">
-					<indexterm><primary><varname>minusPeriodSet</varname></primary></indexterm>
-					<para>Difference with a period set</para>
-					<para><varname>minusPeriodSet(ttype, periodset): ttype</varname></para>
-					<programlisting>
-SELECT minusPeriodSet(tint '[1@2012-01-01, 1@2012-01-15)',
-	periodset '{[2012-01-02, 2012-01-03), [2012-01-04, 2012-01-05)}');
--- "{[1@2012-01-01, 1@2012-01-02), [1@2012-01-03, 1@2012-01-04), 
-	[1@2012-01-05, 1@2012-01-15)}"
-					</programlisting>
-				</listitem>
-
-				<listitem id="minusTbox">
-					<indexterm><primary><varname>minusTbox</varname></primary></indexterm>
-					<para>Difference with a <varname>tbox</varname></para>
-					<para><varname>minusTbox(tnumber, tbox): tnumber</varname></para>
-					<programlisting>
-SELECT minusTbox(tfloat '[0@2012-01-01, 3@2012-01-04)',
-	tbox 'TBOX((0, 2012-01-02), (2, 2012-01-04))');
--- "{[0@2012-01-01, 1@2012-01-02), (2@2012-01-03, 3@2012-01-04)}"
-					</programlisting>
-				</listitem>
-
-				<listitem id="minusStbox">
-					<indexterm><primary><varname>minusStbox</varname></primary></indexterm>
-					<para>Difference with an <varname>stbox</varname></para>
-					<para><varname>minusStbox(tgeompoint, stbox): tgeompoint</varname></para>
-					<programlisting>
-SELECT asText(minusStbox(tgeompoint '[Point(0 0)@2012-01-01, Point(3 3)@2012-01-04)',
-	stbox 'STBOX T((0, 0, 2012-01-02), (2, 2, 2012-01-04))'));
--- "{[POINT(0 0)@2012-01-01, POINT(1 1)@2012-01-02),
-	(POINT(2 2)@2012-01-03, POINT(3 3)@2012-01-04)}"
-					</programlisting>
-				</listitem>
-			</itemizedlist>
-		</sect1>
-
-		<sect1 id="operators_temporal_types">
-			<title>Comparison Operators</title>
-
-			<para>The traditional comparison operators (<varname>=</varname>, <varname>&lt;</varname>, and so on) require that the left and right operands be of the same base type. Excepted equality  and inequality, the other comparison operators are not useful in the real world but allow B-tree indexes to be constructed on temporal types. These operators compare the bounding boxes (see <xref linkend="comparison_box_types" />) and if those are equal, then the comparison depends on the duration. For temporal instant values, they compare first the timestamps and if those are equal, compare the values. For temporal instant set and sequence values, they compare the first N instants, where N is the minimum of the number of composing instants of both values. Finally, for temporal sequence set values, they compare the first N sequence values, where N is the minimum of the number of composing sequences of both values.</para>
-
-			<para>The equality and inequality operators consider the equivalent representation for different durations as shown next.
-				<programlisting>
-SELECT tint '1@2001-01-01' = tint '{1@2001-01-01}';
--- true
-SELECT tfloat '1.5@2001-01-01' = tfloat '[1.5@2001-01-01]';
--- true
-SELECT ttext 'AAA@2001-01-01' = ttext '{[AAA@2001-01-01]}';
--- true
-SELECT tgeompoint '{Point(1 1)@2001-01-01, Point(2 2)@2001-01-02}' =
-	tgeompoint '{[Point(1 1)@2001-01-01], [Point(2 2)@2001-01-02]}';
--- true
-SELECT tgeogpoint '[Point(1 1 1)@2001-01-01, Point(2 2 2)@2001-01-02]' =
-	tgeogpoint '{[Point(1 1 1)@2001-01-01], [Point(2 2 2)@2001-01-02]}';
--- true
-				</programlisting>
-			</para>
-
-			<itemizedlist>
-				<listitem id="ttype_eq">
-					<indexterm><primary><varname>=</varname></primary></indexterm>
-					<para>Are the temporal values equal?</para>
-					<para><varname>ttype = ttype: boolean</varname></para>
-					<programlisting>
-SELECT tint '[1@2012-01-01, 1@2012-01-04)' = tint '[2@2012-01-03, 2@2012-01-05)';
--- false
-					</programlisting>
-				</listitem>
-
-				<listitem id="ttype_ne">
-					<indexterm><primary><varname>&lt;&gt;</varname></primary></indexterm>
-					<para>Are the temporal values different?</para>
-					<para><varname>ttype &lt;&gt; ttype: boolean</varname></para>
-					<programlisting>
-SELECT tint '[1@2012-01-01, 1@2012-01-04)' &lt;&gt; tint '[2@2012-01-03, 2@2012-01-05)'
--- true
-					</programlisting>
-				</listitem>
-
-				<listitem id="ttype_lt">
-					<indexterm><primary><varname>&lt;</varname></primary></indexterm>
-					<para>Is the first temporal value less than the second one?</para>
-					<para><varname>ttype &lt; ttype: boolean</varname></para>
-					<programlisting>
-SELECT tint '[1@2012-01-01, 1@2012-01-04)' &lt; tint '[2@2012-01-03, 2@2012-01-05)'
--- true
-					</programlisting>
-				</listitem>
-
-				<listitem id="ttype_gt">
-					<indexterm><primary><varname>&gt;</varname></primary></indexterm>
-					<para>Is the first temporal value greater than the second one?</para>
-					<para><varname>ttype &gt; ttype: boolean</varname></para>
-					<programlisting>
-SELECT tint '[1@2012-01-01, 1@2012-01-04)' &gt; tint '[2@2012-01-03, 2@2012-01-05)'
--- false
-					</programlisting>
-				</listitem>
-
-				<listitem id="ttype_le">
-					<indexterm><primary><varname>&lt;=</varname></primary></indexterm>
-					<para>Is the first temporal value less than or equal to the second one?</para>
-					<para><varname>ttype &lt;= ttype: boolean</varname></para>
-					<programlisting>
-SELECT tint '[1@2012-01-01, 1@2012-01-04)' &lt;= tint '[2@2012-01-03, 2@2012-01-05)'
--- true
-					</programlisting>
-				</listitem>
-
-				<listitem id="ttype_ge">
-					<indexterm><primary><varname>&gt;=</varname></primary></indexterm>
-					<para>Is the first temporal value greater than or equal to the second one?</para>
-					<para><varname>ttype &gt;= ttype: boolean</varname></para>
-					<programlisting>
-SELECT tint '[1@2012-01-01, 1@2012-01-04)' &gt;= tint '[2@2012-01-03, 2@2012-01-05)'
--- false
-					</programlisting>
-				</listitem>
-			</itemizedlist>
-		</sect1>
-
-		<sect1>
-			<title>Ever and Always Comparison Operators</title>
-			<para>A possible generalization of the traditional comparison operators (<varname>=</varname>, <varname>&lt;&gt;</varname>, <varname>&lt;</varname>, <varname>&lt;=</varname>,  etc.) to temporal types, is to determine whether the comparison is ever or always true. In this case, the result is a Boolean value. MobilityDB provides operators to test whether the comparison of a temporal value and a value of the base type is ever or always true. These operators are denoted by prefixing the traditional comparison operators with, respectively, <varname>?</varname> (ever) and <varname>%</varname> (always). Some examples are <varname>?=</varname>, <varname>%&lt;&gt;</varname>, or <varname>?&lt;=</varname>. Ever/always equality and non-equality are available for all temporal types, while ever/always inequalities are only available for temporal types whose base type has a total order defined, that is, <varname>tint</varname>, <varname>tfloat</varname>, or <varname>ttext</varname>. The ever and always comparisons are inverse operators: for example, <varname>?=</varname> is the inverse of <varname>%&lt;&gt;</varname>, and <varname>?&gt;</varname> is the inverse of <varname>%&lt;=</varname>.</para>
-			<itemizedlist>
-				<listitem id="ttype_eveq">
-					<indexterm><primary><varname>?=</varname></primary></indexterm>
-					<para>Is the temporal value ever equal to the value?</para>
-					<para><varname>ttype ?= base: bool</varname></para>
-					<para>The function does not take into account whether the bounds are inclusive or not.</para>
-					<programlisting>
-SELECT tfloat '[1@2012-01-01, 3@2012-01-04)' ?= 2;
--- true
-SELECT tfloat '[1@2012-01-01, 3@2012-01-04)' ?= 3;
--- true
-SELECT tgeompoint '[Point(0 0)@2012-01-01, Point(2 2)@2012-01-04)' ?= 
-	geometry 'Point(1 1)';
--- true
-					</programlisting>
-				</listitem>
-
-				<listitem id="ttype_evne">
-					<indexterm><primary><varname>?&lt;&gt;</varname></primary></indexterm>
-					<para>Is the temporal value ever different from the value?</para>
-					<para><varname>ttype ?&lt;&gt; base: bool</varname></para>
-					<programlisting>
-SELECT tfloat '[1@2012-01-01, 3@2012-01-04)' ?&lt;&gt; 2;
--- false
-SELECT tfloat '[2@2012-01-01, 2@2012-01-04)' ?&lt;&gt; 2;
--- true
-SELECT tgeompoint '[Point(1 1)@2012-01-01, Point(1 1)@2012-01-04)' ?&lt;&gt; 
-	geometry 'Point(1 1)';
--- true
-					</programlisting>
-				</listitem>
-
-				<listitem id="ttype_evlt">
-					<indexterm><primary><varname>?&lt;</varname></primary></indexterm>
-					<para>Is the temporal value ever less than the value?</para>
-					<para><varname>tnumber ?&lt; number: bool</varname></para>
-					<programlisting>
-SELECT tfloat '[1@2012-01-01, 4@2012-01-04)' ?&lt; 2;
--- "{[t@2012-01-01, f@2012-01-02, f@2012-01-04)}"
-SELECT tint '[2@2012-01-01, 2@2012-01-05)' ?&lt; tfloat '[1@2012-01-03, 3@2012-01-05)';
--- "{[f@2012-01-03, f@2012-01-04], (t@2012-01-04, t@2012-01-05)}"
-					</programlisting>
-				</listitem>
-
-				<listitem id="ttype_evgt">
-					<indexterm><primary><varname>?&gt;</varname></primary></indexterm>
-					<para>Is the temporal value ever greater than the value?</para>
-					<para><varname>tnumber ?&gt; number: bool</varname></para>
-					<programlisting>
-SELECT tint '[1@2012-01-03, 1@2012-01-05)' ?&gt; 1;
--- "[f@2012-01-03, f@2012-01-05)"
-					</programlisting>
-				</listitem>
-
-				<listitem id="ttype_evle">
-					<indexterm><primary><varname>?&lt;=</varname></primary></indexterm>
-					<para>Is the temporal value ever less than or equal to the value?</para>
-					<para><varname>tnumber ?&lt;= number: bool</varname></para>
-					<programlisting>
-SELECT tint '[1@2012-01-01, 1@2012-01-05)' ?&lt;= tfloat '{2@2012-01-03, 3@2012-01-04}';
--- "{t@2012-01-03, t@2012-01-04}"
-					</programlisting>
-				</listitem>
-
-				<listitem id="ttype_evge">
-					<indexterm><primary><varname>?&gt;=</varname></primary></indexterm>
-					<para>Is the temporal value ever greater than or equal to the value?</para>
-					<para><varname>tnumber ?&gt;= number: bool</varname></para>
-					<programlisting>
-SELECT 'AAA'::text ?&gt; ttext '{[AAA@2012-01-01, AAA@2012-01-03), 
-	[BBB@2012-01-04, BBB@2012-01-05)}';
--- "{[f@2012-01-01, f@2012-01-03), [t@2012-01-04, t@2012-01-05)}"
-					</programlisting>
-				</listitem>
-
-				<listitem id="ttype_aleq">
-					<indexterm><primary><varname>%=</varname></primary></indexterm>
-					<para>Is the temporal value always equal to the value?</para>
-					<para><varname>ttype %= base: bool</varname></para>
-					<para>The function does not take into account whether the bounds are inclusive or not.</para>
-					<programlisting>
-SELECT tfloat '[1@2012-01-01, 3@2012-01-04)' %= 2;
--- true
-SELECT tfloat '[1@2012-01-01, 3@2012-01-04)' %= 3;
--- true
-SELECT tgeompoint '[Point(0 0)@2012-01-01, Point(2 2)@2012-01-04)' %= 
-	geometry 'Point(1 1)';
--- true
-					</programlisting>
-				</listitem>
-
-				<listitem id="ttype_alne">
-					<indexterm><primary><varname>%&lt;&gt;</varname></primary></indexterm>
-					<para>Is the temporal value always different to the value?</para>
-					<para><varname>ttype %&lt;&gt; base: bool</varname></para>
-					<programlisting>
-SELECT tfloat '[1@2012-01-01, 3@2012-01-04)' %&lt;&gt; 2;
--- false
-SELECT tfloat '[2@2012-01-01, 2@2012-01-04)' %&lt;&gt; 2;
--- true
-SELECT tgeompoint '[Point(1 1)@2012-01-01, Point(1 1)@2012-01-04)' %&lt;&gt;
-	geometry 'Point(1 1)';
--- true
-					</programlisting>
-				</listitem>
-
-				<listitem id="ttype_allt">
-					<indexterm><primary><varname>%&lt;</varname></primary></indexterm>
-					<para>Is the temporal value always less than the value?</para>
-					<para><varname>tnumber %&lt; number: bool</varname></para>
-					<programlisting>
-SELECT tfloat '[1@2012-01-01, 4@2012-01-04)' %&lt; 2;
--- "{[t@2012-01-01, f@2012-01-02, f@2012-01-04)}"
-SELECT tint '[2@2012-01-01, 2@2012-01-05)' %&lt; tfloat '[1@2012-01-03, 3@2012-01-05)';
--- "{[f@2012-01-03, f@2012-01-04], (t@2012-01-04, t@2012-01-05)}"
-					</programlisting>
-				</listitem>
-
-				<listitem id="ttype_algt">
-					<indexterm><primary><varname>%&gt;</varname></primary></indexterm>
-					<para>Is the temporal value always greater than the value?</para>
-					<para><varname>tnumber %&gt; number: bool</varname></para>
-					<programlisting>
-SELECT tint '[1@2012-01-03, 1@2012-01-05)' %&gt; 1;
--- "[f@2012-01-03, f@2012-01-05)"
-					</programlisting>
-				</listitem>
-
-				<listitem id="ttype_alle">
-					<indexterm><primary><varname>%&lt;=</varname></primary></indexterm>
-					<para>Is the temporal value always less than or equal to the value?</para>
-					<para><varname>tnumber %&lt;= number: bool</varname></para>
-					<programlisting>
-SELECT tint '[1@2012-01-01, 1@2012-01-05)' %&lt;= tfloat '{2@2012-01-03, 3@2012-01-04}';
--- "{t@2012-01-03, t@2012-01-04}"
-					</programlisting>
-				</listitem>
-
-				<listitem id="ttype_alge">
-					<indexterm><primary><varname>%&gt;=</varname></primary></indexterm>
-					<para>Is the temporal value always greater than or equal to the value?</para>
-					<para><varname>tnumber %&gt;= number: bool</varname></para>
-					<programlisting>
-SELECT 'AAA'::text %&gt; ttext '{[AAA@2012-01-01, AAA@2012-01-03), 
-	[BBB@2012-01-04, BBB@2012-01-05)}';
--- "{[f@2012-01-01, f@2012-01-03), [t@2012-01-04, t@2012-01-05)}"
-					</programlisting>
-				</listitem>
-			</itemizedlist>
-		</sect1>
-
-		<sect1>
-			<title>Temporal Comparison Operators</title>
-			<para>Another possible generalization of the traditional comparison operators (<varname>=</varname>, <varname>&lt;&gt;</varname>, <varname>&lt;</varname>, <varname>&lt;=</varname>,  etc.) to temporal types, is to determine whether the comparison is true or false at each instant. In this case, the result is a temporal Boolean. The temporal comparison operators are denoted by prefixing the traditional comparison operators with <varname>#</varname>. Some examples are <varname>#=</varname>  or <varname>#&lt;=</varname>. Temporal equality and non-equality are available for all temporal types, while temporal inequalities are only available for temporal types whose base type has a total order defined, that is, <varname>tint</varname>, <varname>tfloat</varname>, or <varname>ttext</varname>.</para>
-
-			<itemizedlist>
-				<listitem id="ttype_teq">
-					<indexterm><primary><varname>#=</varname></primary></indexterm>
-					<para>Temporal equal</para>
-					<para><varname>{base, ttype} #= {base, ttype}: tbool</varname></para>
-					<programlisting>
-SELECT tfloat '[1@2012-01-01, 2@2012-01-04)' #= 3;
--- "{[f@2012-01-01, f@2012-01-04)}"
-SELECT tfloat '[1@2012-01-01, 4@2012-01-04)' #= tint '[1@2012-01-01, 1@2012-01-04)';
--- "{[t@2012-01-01], (f@2012-01-01, f@2012-01-04)}"
-SELECT tfloat '[1@2012-01-01, 4@2012-01-04)' #= tfloat '[4@2012-01-02, 1@2012-01-05)';
--- "{[f@2012-01-02, t@2012-01-03], (f@2012-01-03, f@2012-01-04)}"
-SELECT tgeompoint '[Point(0 0)@2012-01-01, Point(2 2)@2012-01-03)' #= 
-	geometry 'Point(1 1)';
--- "{[f@2012-01-01, t@2012-01-02], (f@2012-01-02, f@2012-01-03)}"
-SELECT tgeompoint '[Point(0 0)@2012-01-01, Point(2 2)@2012-01-03)' #=
-	tgeompoint '[Point(0 2)@2012-01-01, Point(2 0)@2012-01-03)';
--- "{[f@2012-01-01], (t@2012-01-01, t@2012-01-03)}"
-					</programlisting>
-				</listitem>
-
-				<listitem id="ttype_tne">
-					<indexterm><primary><varname>#&lt;&gt;</varname></primary></indexterm>
-					<para>Temporal different</para>
-					<para><varname>{base, ttype} #&lt;&gt; {base, ttype}: tbool</varname></para>
-					<programlisting>
-SELECT tfloat '[1@2012-01-01, 4@2012-01-04)' #&lt;&gt; 2;
--- "{[t@2012-01-01, f@2012-01-02], (t@2012-01-02, 2012-01-04)}"
-SELECT tfloat '[1@2012-01-01, 4@2012-01-04)' #&lt;&gt; tint '[2@2012-01-02, 2@2012-01-05)';
--- "{[f@2012-01-02], (t@2012-01-02, t@2012-01-04)}"
-					</programlisting>
-				</listitem>
-
-				<listitem id="ttype_tlt">
-					<indexterm><primary><varname>#&lt;</varname></primary></indexterm>
-					<para>Temporal less than</para>
-					<para><varname>{base, torder} #&lt; {base, torder}: tbool</varname></para>
-					<programlisting>
-SELECT tfloat '[1@2012-01-01, 4@2012-01-04)' #&lt; 2;
--- "{[t@2012-01-01, f@2012-01-02, f@2012-01-04)}"
-SELECT tint '[2@2012-01-01, 2@2012-01-05)' #&lt; tfloat '[1@2012-01-03, 3@2012-01-05)';
--- "{[f@2012-01-03, f@2012-01-04], (t@2012-01-04, t@2012-01-05)}"
-					</programlisting>
-				</listitem>
-
-				<listitem id="ttype_tgt">
-					<indexterm><primary><varname>#&gt;</varname></primary></indexterm>
-					<para>Temporal greater than</para>
-					<para><varname>{base, torder} #&gt; {base, torder}: tbool</varname></para>
-					<programlisting>
-SELECT 1 #&gt; tint '[1@2012-01-03, 1@2012-01-05)';
--- "[f@2012-01-03, f@2012-01-05)"
-					</programlisting>
-				</listitem>
-
-				<listitem id="ttype_tle">
-					<indexterm><primary><varname>#&lt;=</varname></primary></indexterm>
-					<para>Temporal less than or equal to</para>
-					<para><varname>{base, torder} #&lt;= {base, torder}: tbool</varname></para>
-					<programlisting>
-SELECT tint '[1@2012-01-01, 1@2012-01-05)' #&lt;= tfloat '{2@2012-01-03, 3@2012-01-04}';
--- "{t@2012-01-03, t@2012-01-04}"
-					</programlisting>
-				</listitem>
-
-				<listitem id="ttype_tge">
-					<indexterm><primary><varname>#&gt;=</varname></primary></indexterm>
-					<para>Temporal greater than or equal to</para>
-					<para><varname>{base, torder} #&gt;= {base, torder}: tbool</varname></para>
-					<programlisting>
-SELECT 'AAA'::text #&gt; ttext '{[AAA@2012-01-01, AAA@2012-01-03), 
-	[BBB@2012-01-04, BBB@2012-01-05)}';
--- "{[f@2012-01-01, f@2012-01-03), [t@2012-01-04, t@2012-01-05)}"
-					</programlisting>
-				</listitem>
-			</itemizedlist>
-		</sect1>
-				
-		<sect1>
-			<title>Mathematical Functions and Operators</title>
-
-			<itemizedlist>
-				<listitem id="tnumber_add">
-					<indexterm><primary><varname>+</varname></primary></indexterm>
-					<para>Temporal addition</para>
-					<para><varname>{number, tnumber} + {number, tnumber}: tnumber</varname></para>
-					<programlisting>
-SELECT tint '[2@2012-01-01, 2@2012-01-04)' + 1.5;
--- "[3.5@2012-01-01, 3.5@2012-01-04)"
-SELECT tint '[2@2012-01-01, 2@2012-01-04)' + tfloat '[1@2012-01-01, 4@2012-01-04)';
--- "[3@2012-01-01, 6@2012-01-04)"
-SELECT tfloat '[1@2012-01-01, 4@2012-01-04)' +
-	tfloat '{[1@2012-01-01, 2@2012-01-02), [1@2012-01-02, 2@2012-01-04)}';
--- "{[2@2012-01-01, 4@2012-01-04), [3@2012-01-02, 6@2012-01-04)}"
-					</programlisting>
-				</listitem>
-
-				<listitem id="tnumber_sub">
-					<indexterm><primary><varname>-</varname></primary></indexterm>
-					<para>Temporal subtraction</para>
-					<para><varname>{number, tnumber} - {number, tnumber}: tnumber</varname></para>
-					<programlisting>
-SELECT tint '[1@2012-01-01, 1@2012-01-04)' - tint '[2@2012-01-03, 2@2012-01-05)';
--- "[-1@2012-01-03, -1@2012-01-04)"
-SELECT tfloat '[3@2012-01-01, 6@2012-01-04)' - tint '[2@2012-01-01, 2@2012-01-04)';
--- "[1@2012-01-01, 4@2012-01-04)"
-					</programlisting>
-				</listitem>
-
-				<listitem id="tnumber_mult">
-					<indexterm><primary><varname>*</varname></primary></indexterm>
-					<para>Temporal multiplication</para>
-					<para><varname>{number, tnumber} * {number, tnumber}: tnumber</varname></para>
-					<programlisting>
-SELECT tfloat '[1@2012-01-01, 4@2012-01-04)' * 2;
--- "[2@2012-01-01, 8@2012-01-04)"
-SELECT tfloat '[1@2012-01-01, 4@2012-01-04)' * tint '[2@2012-01-01, 2@2012-01-04)';
--- "[2@2012-01-01, 8@2012-01-04)"
-SELECT tfloat '[1@2012-01-01, 3@2012-01-03)' * '[3@2012-01-01, 1@2012-01-03)'
--- "{[3@2012-01-01, 4@2012-01-02, 3@2012-01-03)}"
-					</programlisting>
-				</listitem>
-
-				<listitem id="tnumber_div">
-					<indexterm><primary><varname>/</varname></primary></indexterm>
-					<para>Temporal division</para>
-					<para><varname>{number, tnumber} / {number, tnumber}: tnumber</varname></para>
-					<para>The function will raise an error if the denominator will ever be equal to zero during the common timespan of the arguments.</para>
-					<programlisting>
-SELECT 2 / tfloat '[1@2012-01-01, 3@2012-01-04)';
--- "[2@2012-01-01, 1@2012-01-02 12:00:00+00, 0.666666666666667@2012-01-04)"
-SELECT tfloat '[1@2012-01-01, 5@2012-01-05)' / '[5@2012-01-01, 1@2012-01-05)'
--- "{[0.2@2012-01-01, 1@2012-01-03,2012-01-03, 5@2012-01-03,2012-01-05)}"
-select 2 / tfloat '[-1@2000-01-01, 1@2000-01-02]'
--- ERROR:  Division by zero
-select tfloat '[-1@2000-01-04, 1@2000-01-05]' / tfloat '[-1@2000-01-01, 1@2000-01-05]'
--- "[-2@2000-01-04, 1@2000-01-05]"
-					</programlisting>
-				</listitem>
-
-				<listitem id="round">
-					<indexterm><primary><varname>round</varname></primary></indexterm>
-					<para>Round to n decimal places</para>
-					<para><varname>round(tfloat, integer): tfloat</varname></para>
-					<programlisting>
-SELECT round(tfloat '[0.785398163397448@2000-01-01, 2.35619449019234@2000-01-02]', 2);
--- "[0.79@2000-01-01, 2.36@2000-01-02]"
-					</programlisting>
-				</listitem>
-
-				<listitem id="degrees">
-					<indexterm><primary><varname>degrees</varname></primary></indexterm>
-					<para>Convert from radians to degrees</para>
-					<para><varname>degrees(tfloat): tfloat</varname></para>
-					<programlisting>
-SELECT degrees(tfloat '[0.785398163397448@2000-01-01, 2.35619449019234@2000-01-02]');
--- "[45@2000-01-01, 135@2000-01-02]"
-					</programlisting>
-				</listitem>
-			</itemizedlist>
-		</sect1>
-
-		<sect1>
-			<title>Boolean Operators</title>
-			<itemizedlist>
-				<listitem id="tbool_and">
-					<indexterm><primary><varname>&amp;</varname></primary></indexterm>
-					<para>Temporal and</para>
-					<para><varname>{bool, tbool} &amp; {bool, tbool}: tbool</varname></para>
-					<programlisting>
-SELECT tbool '[true@2012-01-03, true@2012-01-05)' &amp; 
-	tbool '[false@2012-01-03, false@2012-01-05)';
--- "[f@2012-01-03, f@2012-01-05)"
-SELECT tbool '[true@2012-01-03, true@2012-01-05)' &amp; 
-	tbool '{[false@2012-01-03, false@2012-01-04), 
-	[true@2012-01-04, true@2012-01-05)}';
--- "{[f@2012-01-03, t@2012-01-04, t@2012-01-05)}"
-					</programlisting>
-				</listitem>
-
-				<listitem id="tbool_or">
-					<indexterm><primary><varname>|</varname></primary></indexterm>
-					<para>Temporal or</para>
-					<para><varname>{bool, tbool} | {bool, tbool}: tbool</varname></para>
-					<programlisting>
-SELECT tbool '[true@2012-01-03, true@2012-01-05)' | 
-	tbool '[false@2012-01-03, false@2012-01-05)';
--- "[t@2012-01-03, t@2012-01-05)"
-					</programlisting>
-				</listitem>
-
-				<listitem id="tbool_not">
-					<indexterm><primary><varname>~</varname></primary></indexterm>
-					<para>Temporal not</para>
-					<para><varname>~ tbool: tbool</varname></para>
-					<programlisting>
-SELECT ~ tbool '[true@2012-01-03, true@2012-01-05)';
--- "[f@2012-01-03, f@2012-01-05)"
-					</programlisting>
-				</listitem>
-			</itemizedlist>
-		</sect1>
-
-		<sect1>
-			<title>Text Functions and Operators</title>
-
-			<itemizedlist>
-				<listitem id="ttext_concat">
-					<indexterm><primary><varname>||</varname></primary></indexterm>
-					<para>Temporal text concatenation</para>
-					<para><varname>{text, ttext} || {text, ttext}: ttext</varname></para>
-					<programlisting>
-SELECT ttext '[AA@2012-01-01, AA@2012-01-04)' || text 'B';
--- "["AAB"@2012-01-01, "AAB"@2012-01-04)"
-SELECT ttext '[AA@2012-01-01, AA@2012-01-04)' || ttext '[BB@2012-01-02, BB@2012-01-05)';
--- "["AABB"@2012-01-02, "AABB"@2012-01-04)"
-SELECT ttext '[A@2012-01-01, B@2012-01-03, C@2012-01-04]' ||
-	ttext '{[D@2012-01-01, D@2012-01-02), [E@2012-01-02, E@2012-01-04)}';
--- "{["DA"@2012-01-01, "EA"@2012-01-02, "EB"@2012-01-03, "EB"@2012-01-04)}"
-					</programlisting>
-				</listitem>
-
-				<listitem id="ttext_upper">
-					<indexterm><primary><varname>upper</varname></primary></indexterm>
-					<para>Transform to uppercase</para>
-					<para><varname>upper(ttext): ttext</varname></para>
-					<programlisting>
-SELECT upper(ttext '[AA@2000-01-01, bb@2000-01-02]');
--- "["AA"@2000-01-01, "BB"@2000-01-02]"
-					</programlisting>
-				</listitem>
-
-				<listitem id="ttext_lower">
-					<indexterm><primary><varname>lower</varname></primary></indexterm>
-					<para>Transform to lowercase</para>
-					<para><varname>lower(ttext): ttext</varname></para>
-					<programlisting>
-SELECT lower(ttext '[AA@2000-01-01, bb@2000-01-02]');
--- "["aa"@2000-01-01, "bb"@2000-01-02]"
-					</programlisting>
-				</listitem>
-			</itemizedlist>
-		</sect1>
-
-		<sect1>
-			<title>Bounding Box Operators</title>
-			<para>These operators test whether the bounding boxes of their arguments satisfy the predicate and result in a Boolean value. As stated in <xref linkend="temporal_types" />, the bounding box associated to a temporal type depends on the base type: It is the <varname>period</varname> type for the <varname>tbool</varname> and <varname>ttext</varname> types, the <varname>tbox</varname> type for the <varname>tint</varname> and <varname>tfloat</varname> types, and the <varname>stbox</varname> type for the <varname>tgeompoint</varname> and <varname>tgeogpoint</varname> types. Furthermore, as seen in <xref linkend="casting_box_types" />, many PostgreSQL, PostGIS, or MobilityDB types can be cast to the <varname>tbox</varname> and <varname>stbox</varname> types. For example, numeric values and ranges can be casted to <varname>tbox</varname>, <varname>geometry</varname> and <varname>geography</varname> values can be casted to <varname>stbox</varname>, and time types and temporal types can be cast to <varname>tbox</varname> and <varname>stbox</varname> types.</para>
-
-
-			<para>A first set of operators consider the topological relationships between the bounding boxes. There are five topological operators: overlaps (<varname>&amp;&amp;</varname>), contains (<varname>@&gt;</varname>), contained (<varname>&lt;@</varname>), same (<varname>~=</varname>), and adjacent (<varname>-|-</varname>). The arguments of these operators can be a base type, a box, or a temporal type and the operators verify the topological relationship taking into account the value and/or the time dimension depending on the type of the arguments.</para>
-
-			<para>Another set of operators consider the relative position of the bounding boxes. The operators <varname>&lt;&lt;</varname>, <varname>&gt;&gt;</varname>, <varname>&amp;&lt;</varname>, and <varname>&amp;&gt;</varname> consider the value dimension for <varname>tint</varname> and <varname>tfloat</varname> types and the X coordinates for the <varname>tgeompoint</varname> and <varname>tgeogpoint</varname> types, the operators <varname>&lt;&lt;|</varname>, <varname>|&gt;&gt;</varname>, <varname>&amp;&lt;|</varname>, and <varname>|&amp;&gt;</varname> consider the Y coordinates for the <varname>tgeompoint</varname> and <varname>tgeogpoint</varname> types, the operators <varname>&lt;&lt;/</varname>, <varname>/&gt;&gt;</varname>, <varname>&amp;&lt;/</varname>, and <varname>/&amp;&gt;</varname> consider the Z coordinates for the <varname>tgeompoint</varname> and <varname>tgeogpoint</varname> types, and the operators <varname>&lt;&lt;#</varname>, <varname>#&gt;&gt;</varname>, <varname>#&amp;&lt;</varname>, and <varname>#&amp;&gt;</varname> consider the time dimension for all temporal types.</para>
-
-			<para>We refer to <xref linkend="box_topo_operators" /> and <xref linkend="box_relpos_operators" /> for the bounding box operators.</para>
-		</sect1>
-
-		<sect1>
-			<title>Distance Operators</title>
-			<para>There are two distance operators. The first one computes the distance between either a temporal point and a geometry or between two temporal points at their nearest point of approach, which is a float. This is the same as the function <varname>nearestApproachDistance</varname> discussed before but as an operator it can be used for doing nearest neightbor searches using a GiST index (see <xref linkend="indexing_temporal_types" />).</para>
-
-			<para>On the other hand, the temporal distance operator computes the distance at each instant of the intersection of the temporal extents of their arguments and results in a temporal float. Computing temporal distance is useful in many mobility applications. For example, a moving cluster (also known as convoy or flock) is defined as a set of objects that move close to each other for a long time interval. This requires to compute temporal distance between two moving objects.</para>
-		
-			<para>The temporal distance operator accepts a geometry/geography restricted to a point or a temporal point as arguments. Notice that the temporal types only consider linear interpolation between values, while the distance is a root of a quadratic function. Therefore, the temporal distance operator gives a linear approximation of the actual distance value for temporal sequence points. In this case, the arguments are synchronized in the time dimension, and for each of the composing line segments of the arguments, the spatial distance between the start point, the end point, and the nearest point of approach is computed, as shown in the examples below.</para>
-
-			<itemizedlist>
-				<listitem id="smallest_distance">
-					<indexterm><primary><varname>|=|</varname></primary></indexterm>
-					<para>Get the smallest distance ever &Z_support; &geography_support;</para>
-					<para><varname>{geometry, tgeompoint} |=| {geometry, tgeompoint}: float</varname></para>
-					<programlisting>
-SELECT tgeompoint '[Point(0 0)@2012-01-02, Point(1 1)@2012-01-04, Point(0 0)@2012-01-06)' 
-	|=| geometry 'Linestring(2 2,2 1,3 1)';
--- "1"
-SELECT tgeompoint '[Point(0 0)@2012-01-01, Point(1 1)@2012-01-03, Point(0 0)@2012-01-05)' 
-	|=| tgeompoint '[Point(2 0)@2012-01-02, Point(1 1)@2012-01-04, Point(2 2)@2012-01-06)';
--- "0.5"
-					</programlisting>
-				</listitem>
-
-				<listitem id="distance">
-					<indexterm><primary><varname>&lt;-&gt;</varname></primary></indexterm>
-					<para>Get the temporal distance &Z_support; &geography_support;</para>
-					<para><varname>{point, tpoint} &lt;-&gt; {point, tpoint}: tfloat</varname></para>
-					<programlisting>
-SELECT tgeompoint '[Point(0 0)@2012-01-01, Point(1 1)@2012-01-03)' &lt;-&gt; 
-	geometry 'Point(0 1)';
--- "[1@2012-01-01, 0.707106781186548@2012-01-02, 1@2012-01-03)"
-SELECT tgeompoint '[Point(0 0)@2012-01-01, Point(1 1)@2012-01-03)' &lt;-&gt;
-	tgeompoint '[Point(0 1)@2012-01-01, Point(1 0)@2012-01-03)';
--- "[1@2012-01-01, 0@2012-01-02, 1@2012-01-03)"
-SELECT tgeompoint '[Point(0 1)@2012-01-01, Point(0 0)@2012-01-03)' &lt;-&gt;
-	tgeompoint '[Point(0 0)@2012-01-01, Point(1 0)@2012-01-03)';
--- "[1@2012-01-01, 0.707106781186548@2012-01-02, 1@2012-01-03)"
-SELECT tgeompoint '[Point(0 0)@2012-01-01, Point(1 1)@2012-01-02)' &lt;-&gt;
-	tgeompoint '[Point(0 1)@2012-01-01, Point(1 2)@2012-01-02)';
--- "[1@2012-01-01,1@2012-01-02)"
-					</programlisting>
-				</listitem>
-			</itemizedlist>
-		</sect1>
-
-		<sect1 id="topological_relationships_temporal_points">
-			<title>Topological Relationships for Temporal Points</title>
-
-			<para>The topological relationships such as <varname>ST_Intersects</varname> and <varname>ST_Relate</varname> can be generalized for temporal points. The arguments of these generalized functions are either a temporal point or a base type (that is, a geometry or a geography), but these functions do not allow a base type in both arguments. Furthermore, both arguments must be of the same base type, that is, these functions do not allow to have a temporal geometry point (or a geometry) and a temporal geography point (or a geography) as arguments.</para>
-
-			<para>There are two versions of the temporal topological relationships:</para>
-			<itemizedlist>
-				<listitem>
-					<para>The first version applies the traditional topological function to the union of all values taken by the temporal point (which is a <varname>geometry</varname> or <varname>geography</varname>) and returns a <varname>boolean</varname> or a <varname>text</varname>. Examples are the <varname>intersects</varname> and <varname>relate</varname> functions.</para>
-				</listitem>
-
-				<listitem>
-					<para>The second version is defined with the temporal semantics, that is, the traditional topological function is computed at each instant and results in a <varname>tbool</varname> or a <varname>ttext</varname>. Examples are the <varname>tintersects</varname> and <varname>trelate</varname> functions.</para>
-				</listitem>
-			</itemizedlist>
-
-			<para>All spatial relationships in the two versions are defined for temporal geometry points, while only four of them are defined for temporal geography points, namely, <varname>covers</varname>, <varname>coveredby</varname>, <varname>intersects</varname>, and <varname>dwithin</varname>, and the corresponding temporal versions.</para>
-
-			<para>The semantics conveyed by the first version of the relationships varies depending on the relationship and the type of the arguments. For example, the following query
-				<programlisting>
-SELECT intersects(geometry 'Polygon((0 0,0 1,1 1,1 0,0 0))',
-	tgeompoint '[Point(0 1)@2012-01-01, Point(1 1)@2012-01-03)');
-				</programlisting>
-			tests whether the temporal point ever intersected the geometry, since the query is conceptually equivalent to the following one.
-				<programlisting>
-SELECT ST_Intersects(geometry 'Polygon((0 0,0 1,1 1,1 0,0 0))', 
-	geometry 'Linestring(0 1,1 1)');
-				</programlisting>
-			where the second geometry is obtained by applying the <varname>trajectory</varname> function to the temporal point. On the other hand, the query
-				<programlisting>
-SELECT contains(geometry 'Polygon((0 0,0 1,1 1,1 0,0 0))',
-	tgeompoint '[Point(0 1)@2012-01-01, Point(1 1)@2012-01-03)');
-				</programlisting>
-				tests whether the geometry always contains the temporal point. Finally, the following query
-				<programlisting>
-SELECT intersects(tgeompoint '[Point(0 1)@2012-01-01, Point(1 0)@2012-01-03)',
-	tgeompoint '[Point(0 0)@2012-01-01, Point(1 1)@2012-01-03)');
-				</programlisting>
-				tests whether the temporal points may intersect, since the query above is conceptually equivalent to the following one 
-				<programlisting>
-SELECT ST_Intersects('Linestring(0 1,1 0)', 'Linestring(0 0,1 1)');
-				</programlisting>
-			</para>
-						
-			<para>The first versions of the relationships are typically used in combination with a spatio-temporal index when computing the temporal relationships. For example, the following query
-				<programlisting>
-SELECT T.TripId, R.RegionId, tintersects(T.Trip, R.Geom)
-FROM Trips T, Regions R
-WHERE intersects(T.Trip, R.Geom)
-				</programlisting>
-			which verifies whether a trip <varname>T</varname> (which is a temporal point) intersects a region <varname>R</varname> (which is a geometry), will benefit rom a spatio-temporal index on the column <varname>T.Trip</varname> since the <varname>intersects</varname> function will automatically perform the bounding box comparison <varname>T.Trip &amp;&amp; R.Geom</varname>. This is further explained later in this document.
-			</para>
-			
-			<para>Three topological relationships available in PostGIS are not provided in the temporal version.
-				<itemizedlist>
-					<listitem>
-						<para><varname>tcontainsproperly</varname> since it would always be equal to <varname>tcontains</varname>: <varname>ST_Contains</varname> returns true if and only if no points of B lie in the exterior of A, and at least one point of the interior of B lies in the interior of A. <varname>ST_ContainsProperly</varname> returns true if B intersects the interior of A but not the boundary (or exterior).</para>
-					</listitem>
-
-					<listitem>
-						<para><varname>tcrosses</varname> since it would always returns false: <varname>ST_Crosses</varname> returns true if the supplied geometries have some, but not all, interior points in common.</para>
-					</listitem>
-
-					<listitem>
-						<para><varname>toverlaps</varname> since it would always returns false: <varname>ST_Overlaps</varname> returns true if the geometries share space, are of the same dimension, but are not completely contained by each other.</para>
-					</listitem>
-				</itemizedlist>
-				</para>
-
-			<para>Similarly, only a few temporal topological relationships are meaningful when the two arguments are temporal points. Therefore, the relationships supported for two temporal geometry points are <varname>tdisjoint</varname>, <varname>tequals</varname>, <varname>tintersects</varname>, <varname>tdwithin</varname>, and <varname>trelate</varname> (with 2 and 3 arguments), while only <varname>tintersects</varname> and <varname>tdwithin</varname> are supported for two temporal geography points.</para>
-
-		
-			<para>The <varname>relate</varname> and the <varname>trelate</varname> functions have two forms with either two or three arguments. The two-argument forms consider the spatial relationship between the interior, the boundary, and the exterior of the arguments and return a <varname>text</varname> or a <varname>ttext</varname> value representing the maximum intersection matrix pattern. This pattern is defined using the Dimensionally Extended 9 Intersection Model or DE-9IM (see the PostGIS documentation for more details). The three-argument forms determine whether the first two arguments satisfy the intersection matrix pattern given as third argument (a <varname>text</varname> value) and return a Boolean or a temporal Boolean.</para>
-
-			<sect2>
-				<title>Possible Spatial Relationships</title>
-				<itemizedlist>
-					<listitem id="contains">
-						<indexterm><primary><varname>contains</varname></primary></indexterm>
-						<para>May contain</para>
-						<para><varname>contains({geo, tgeompoint}, {geo, tgeompoint}): boolean</varname></para>
-						<programlisting>
-SELECT contains(geometry 'Polygon((0 0,0 1,1 1,1 0,0 0))',
-	tgeompoint '[Point(0 0)@2012-01-01, Point(1 1)@2012-01-03)');
--- true
-						</programlisting>
-					</listitem>
-
-					<listitem id="containsproperly">
-						<indexterm><primary><varname>containsproperly</varname></primary></indexterm>
-						<para>May contain properly</para>
-						<para><varname>containsproperly({geo, tgeompoint}, {geo, tgeompoint}): boolean</varname></para>
-						<programlisting>
-SELECT containsproperly(geometry 'Polygon((0 0,0 1,1 1,1 0,0 0))',
-	tgeompoint '[Point(0 0)@2012-01-01, Point(1 1)@2012-01-03)');
--- false
-						</programlisting>
-					</listitem>
-
-					<listitem id="covers">
-						<indexterm><primary><varname>covers</varname></primary></indexterm>
-						<para>May cover</para>
-						<para><varname>covers({geo, tpoint}, {geo, tpoint}): boolean</varname></para>
-						<programlisting>
-SELECT covers(geometry 'Polygon((0 0,0 1,1 1,1 0,0 0))',
-	tgeompoint '[Point(0 0)@2012-01-01, Point(1 1)@2012-01-03)');
--- true
-						</programlisting>
-					</listitem>
-
-					<listitem id="coveredby">
-						<indexterm><primary><varname>coveredby</varname></primary></indexterm>
-						<para>May be covered by</para>
-						<para><varname>coveredby({geo, tpoint}, {geo, tpoint}): boolean</varname></para>
-						<programlisting>
-SELECT coveredby(geometry 'Polygon((0 0,0 1,1 1,1 0,0 0))',
-	tgeompoint '[Point(0 0)@2012-01-01, Point(1 1)@2012-01-03)');
--- false
-						</programlisting>
-					</listitem>
-
-					<listitem id="crosses">
-						<indexterm><primary><varname>crosses</varname></primary></indexterm>
-						<para>May cross</para>
-						<para><varname>crosses({geo, tgeompoint}, {geo, tgeompoint}): boolean</varname></para>
-						<programlisting>
-SELECT crosses(geometry 'Polygon((0 0,0 1,1 1,1 0,0 0))',
-	tgeompoint '[Point(0 0)@2012-01-01, Point(2 2)@2012-01-03)');
--- true
-						</programlisting>
-					</listitem>
-
-					<listitem id="disjoint">
-						<indexterm><primary><varname>disjoint</varname></primary></indexterm>
-						<para>May be disjoint</para>
-						<para><varname>disjoint({geo, tgeompoint}, {geo, tgeompoint}): boolean</varname></para>
-						<programlisting>
-SELECT disjoint(geometry 'Polygon((0 0,0 1,1 1,1 0,0 0))',
-	tgeompoint '[Point(0 0)@2012-01-01, Point(1 1)@2012-01-03)');
--- false
-						</programlisting>
-					</listitem>
-
-					<listitem id="equals">
-						<indexterm><primary><varname>equals</varname></primary></indexterm>
-						<para>May be equal</para>
-						<para><varname>equals({geo, tgeompoint}, {geo, tgeompoint}): boolean</varname></para>
-						<programlisting>
-SELECT equals(geometry 'Polygon((0 0,0 1,1 1,1 0,0 0))',
-	tgeompoint '[Point(0 0)@2012-01-01, Point(1 1)@2012-01-03)');
--- false
-						</programlisting>
-					</listitem>
-
-					<listitem id="intersects">
-						<indexterm><primary><varname>intersects</varname></primary></indexterm>
-						<para>May intersect &Z_support;</para>
-						<para><varname>intersects({geo, tpoint}, {geo, tpoint}): boolean</varname></para>
-						<programlisting>
-SELECT intersects(geometry 'Polygon((0 0 0,0 1 0,1 1 0,1 0 0,0 0 0))',
-	tgeompoint '[Point(0 0 1)@2012-01-01, Point(1 1 1)@2012-01-03)');
--- false
-SELECT intersects(geometry 'Polygon((0 0 0,0 1 1,1 1 1,1 0 0,0 0 0))',
-	tgeompoint '[Point(0 0 1)@2012-01-01, Point(1 1 1)@2012-01-03)');
--- true
-						</programlisting>
-					</listitem>
-
-					<listitem id="overlaps">
-						<indexterm><primary><varname>overlaps</varname></primary></indexterm>
-						<para>May overlap</para>
-						<para><varname>overlaps({geo, tgeompoint}, {geo, tgeompoint}): boolean</varname></para>
-						<programlisting>
-SELECT overlaps(geometry 'Linestring(1 1,3 3)',
-	tgeompoint '[Point(0 0)@2012-01-01, Point(2 2)@2012-01-03)');
--- true
-						</programlisting>
-					</listitem>
-
-					<listitem id="touches">
-						<indexterm><primary><varname>touches</varname></primary></indexterm>
-						<para>May touch</para>
-						<para><varname>touches({geo, tgeompoint}, {geo, tgeompoint}): boolean</varname></para>
-						<programlisting>
-SELECT touches(geometry 'Polygon((0 0,0 1,1 1,1 0,0 0))',
-	tgeompoint '[Point(0 0)@2012-01-01, Point(0 1)@2012-01-03)');
--- true
-						</programlisting>
-					</listitem>
-
-					<listitem id="within">
-						<indexterm><primary><varname>within</varname></primary></indexterm>
-						<para>May be within</para>
-						<para><varname>within({geo, tgeompoint}, {geo, tgeompoint}): boolean</varname></para>
-						<programlisting>
-SELECT within(geometry 'LineString(1 1,2 2)',
-	tgeompoint '[Point(0 0)@2012-01-01, Point(3 3)@2012-01-03)');
--- true
-						</programlisting>
-					</listitem>
-
-					<listitem id="dwithin">
-						<indexterm><primary><varname>dwithin</varname></primary></indexterm>
-						<para>May be at distance within &Z_support;</para>
-						<para><varname>dwithin({geo, tpoint}, {geo, tpoint}, double): boolean</varname></para>
-						<programlisting>
-SELECT dwithin(geometry 'Polygon((0 0 0,0 1 1,1 1 1,1 0 0,0 0 0))',
-	tgeompoint 'Point(0 2 1)@2000-01-01,Point(2 2 1)@2000-01-02', 1)
--- true
-SELECT dwithin(geometry 'Polygon((0 0 0,0 1 1,1 1 1,1 0 0,0 0 0))',
-	tgeompoint 'Point(0 2 2)@2000-01-01,Point(2 2 2)@2000-01-02', 1)
---	false
-						</programlisting>
-					</listitem>
-
-					<listitem id="relate">
-						<indexterm><primary><varname>relate</varname></primary></indexterm>
-						<para>May relate</para>
-						<para><varname>relate({geo, tgeompoint}, {geo, tgeompoint}): text</varname></para>
-						<para><varname>relate({geo, tgeompoint}, {geo, tgeompoint}, text): boolean</varname></para>
-						<programlisting>
-SELECT relate(geometry 'Polygon((0 0,0 1,1 1,1 0,0 0))',
-	tgeompoint '[Point(0 0)@2012-01-01, Point(1 1)@2012-01-03)');
--- "1F2F01FF2"
-SELECT relate(geometry 'Polygon((0 0,0 1,1 1,1 0,0 0))',
-	tgeompoint '[Point(0 0)@2012-01-01, Point(1 1)@2012-01-03)','1F2F01FF2');
--- true
-						</programlisting>
-					</listitem>
-				</itemizedlist>
-			</sect2>
-
-			<sect2>
-				<title>Temporal Spatial Relationships</title>
-				<itemizedlist>
-					<listitem id="tcontains">
-						<indexterm><primary><varname>tcontains</varname></primary></indexterm>
-						<para>Temporal contains</para>
-						<para><varname>tcontains({geo, tgeompoint}, {geo, tgeompoint}): tbool</varname></para>
-						<programlisting>
-SELECT tcontains(geometry 'Polygon((1 1,1 2,2 2,2 1,1 1))',
-	tgeompoint '[Point(0 0)@2012-01-01, Point(3 3)@2012-01-04)');
--- "{[f@2012-01-01, f@2012-01-02], (t@2012-01-02, f@2012-01-03, f@2012-01-04)}"
-						</programlisting>
-					</listitem>
-
-					<listitem id="tcovers">
-						<indexterm><primary><varname>tcovers</varname></primary></indexterm>
-						<para>Temporal covers &geography_support;</para>
-						<para><varname>tcovers({geo, tpoint}, {geo, tpoint}): tbool</varname></para>
-						<programlisting>
-SELECT tcovers(geometry 'Polygon((1 1,1 2,2 2,2 1,1 1))',
-	tgeompoint '[Point(0 0)@2012-01-01, Point(3 3)@2012-01-04)');
--- "{[f@2012-01-01, t@2012-01-02, t@2012-01-03], (f@2012-01-03, f@2012-01-04]}"
-						</programlisting>
-					</listitem>
-
-					<listitem id="tcoveredby">
-						<indexterm><primary><varname>tcoveredby</varname></primary></indexterm>
-						<para>Temporal covered by &geography_support;</para>
-						<para><varname>tcoveredby({geo, tpoint}, {geo, tpoint}): tbool</varname></para>
-						<programlisting>
-SELECT tcoveredby(geometry 'Point(1 1)',
-	tgeompoint '[Point(0 0)@2012-01-01, Point(3 3)@2012-01-04)');
--- "{[f@2012-01-01, t@2012-01-02], (f@2012-01-02, f@2012-01-04)}"
-						</programlisting>
-					</listitem>
-
-					<listitem id="tdisjoint">
-						<indexterm><primary><varname>tdisjoint</varname></primary></indexterm>
-						<para>Temporal disjoint &Z_support; &geography_support;</para>
-						<para><varname>tdisjoint({geo, tgeompoint}, {geo, tgeompoint}): tbool</varname></para>
-						<programlisting>
-SELECT tdisjoint(geometry 'Polygon((1 1,1 2,2 2,2 1,1 1))',
-	tgeompoint '[Point(0 0)@2012-01-01, Point(3 3)@2012-01-04)');
--- "{[t@2012-01-01, f@2012-01-02, f@2012-01-03], (t@2012-01-03, t@2012-01-04]}"
-SELECT tdisjoint(tgeompoint '[Point(0 3)@2012-01-01, Point(3 0)@2012-01-05)',
-	tgeompoint '[Point(0 0)@2012-01-01, Point(3 3)@2012-01-05)');
--- "{[t@2012-01-01, f@2012-01-03], (t@2012-01-03, t@2012-01-05)}"
-						</programlisting>
-					</listitem>
-
-					<listitem id="tequals">
-						<indexterm><primary><varname>tequals</varname></primary></indexterm>
-						<para>Temporal equals &Z_support; &geography_support;</para>
-						<para><varname>tequals({point, tgeompoint}, {point, tgeompoint}): tbool</varname></para>
-						<programlisting>
-SELECT tequals(geometry 'Point(1 1)',
-	tgeompoint '[Point(0 0)@2012-01-01, Point(3 3)@2012-01-04)');
--- "{[f@2012-01-01, t@2012-01-02], (f@2012-01-02, f@2012-01-04]}"
-SELECT tequals(tgeompoint '[Point(0 3)@2012-01-01, Point(3 0)@2012-01-05)',
-	tgeompoint '[Point(0 0)@2012-01-01, Point(3 3)@2012-01-05)');
--- "{[f@2012-01-01, t@2012-01-03], (f@2012-01-03, f@2012-01-05)}"
-						</programlisting>
-					</listitem>
-
-					<listitem id="tintersects">
-						<indexterm><primary><varname>tintersects</varname></primary></indexterm>
-						<para>Temporal intersects &Z_support; &geography_support;</para>
-						<para><varname>tintersects({geo, tpoint}, {geo, tpoint}): tbool</varname></para>
-						<programlisting>
-SELECT tintersects(geometry 'MultiPoint(1 1,2 2)',
-	tgeompoint '[Point(0 0)@2012-01-01, Point(3 3)@2012-01-04)');
--- "{[f@2012-01-01, t@2012-01-02], (f@2012-01-02, t@2012-01-03],
-	(f@2012-01-03, f@2012-01-04]}"
-SELECT tintersects(tgeompoint '[Point(0 3)@2012-01-01, Point(3 0)@2012-01-05)',
-	tgeompoint '[Point(0 0)@2012-01-01, Point(3 3)@2012-01-05)');
--- "{[f@2012-01-01, t@2012-01-03], (f@2012-01-03, f@2012-01-05)}"
-						</programlisting>
-					</listitem>
-
-					<listitem id="ttouches">
-						<indexterm><primary><varname>ttouches</varname></primary></indexterm>
-						<para>Temporal touches</para>
-						<para><varname>ttouches({geo, tgeompoint}, {geo, tgeompoint}): tbool</varname></para>
-						<programlisting>
-SELECT ttouches(geometry 'Polygon((1 0,1 2,2 2,2 0,1 0))',
-	tgeompoint '[Point(0 0)@2012-01-01, Point(3 0)@2012-01-04)');
--- "{[f@2012-01-01, t@2012-01-02, t@2012-01-03], (f@2012-01-03, f@2012-01-04]}"
-						</programlisting>
-					</listitem>
-
-					<listitem id="twithin">
-						<indexterm><primary><varname>twithin</varname></primary></indexterm>
-						<para>Temporal within</para>
-						<para><varname>twithin({geo, tgeompoint}, {geo, tgeompoint}): tbool</varname></para>
-						<programlisting>
-SELECT twithin(geometry 'Point(1 1)',
-	tgeompoint '[Point(0 0)@2012-01-01, Point(2 2)@2012-01-03)');
--- "{[f@2012-01-01, t@2012-01-02], (f@2012-01-02, f@2012-01-03]}"
-						</programlisting>
-					</listitem>
-
-					<listitem id="tdwithin">
-						<indexterm><primary><varname>tdwithin</varname></primary></indexterm>
-						<para>Temporal distance within &Z_support; &geography_support;</para>
-						<para><varname>tdwithin({geo, tpoint}, {geo, tpoint}, double): tbool</varname></para>
-						<programlisting>
-SELECT tdwithin(geometry 'Polygon((1 1,1 2,2 2,2 1,1 1))',
-	tgeompoint '[Point(0 0)@2012-01-01, Point(3 0)@2012-01-04)', 1);
--- "{[f@2012-01-01, t@2012-01-02, t@2012-01-03], (f@2012-01-03, f@2012-01-04)}"
-SELECT tdwithin(tgeompoint '[Point(1 0)@2000-01-01, Point(1 4)@2000-01-05]', 
-	tgeompoint 'Interp=Stepwise;[Point(1 2)@2000-01-01, Point(1 3)@2000-01-05]', 1);
--- "{[f@2000-01-01, t@2000-01-02, t@2000-01-04], (f@2000-01-04, t@2000-01-05]}"
-						</programlisting>
-					</listitem>
-
-					<listitem id="trelate">
-						<indexterm><primary><varname>trelate</varname></primary></indexterm>
-						<para>Temporal relate</para>
-						<para><varname>trelate({geo, tgeompoint}, {geo, tgeompoint}, text): tbool</varname></para>
-						<para><varname>trelate({geo, tgeompoint}, {geo, tgeompoint}): ttext</varname></para>
-						<programlisting>
-SELECT trelate(geometry 'Polygon((1 0,1 2,2 2,2 0,1 0))',
-	tgeompoint '[Point(0 0)@2012-01-01, Point(3 0)@2012-01-04)');
--- "{[FF2FF10F2@2012-01-01, FF20F1FF2@2012-01-02, FF20F1FF2@2012-01-03],
-	(FF2FF10F2@2012-01-03, FF2FF10F2@2012-01-04]}"
-SELECT trelate(geometry 'Polygon((1 0,1 2,2 2,2 0,1 0))',
-	tgeompoint '[Point(0 0)@2012-01-01, Point(3 0)@2012-01-04)', 'FF20F1FF2');
--- "{[f@2012-01-01, t@2012-01-02, t@2012-01-03], (f@2012-01-03, f@2012-01-04]}"
-	2012-01-04)}"
-						</programlisting>
-					</listitem>
-				</itemizedlist>
-				</sect2>
-		</sect1>
-
-		<sect1>
-			<title>Aggregate Functions for Temporal Types</title>
-
-			<para>The temporal aggregate functions generalize the traditional aggregate functions. Their semantics is that they compute the value of the function at every instant t in the union of the temporal extents of the values to aggregate.</para>
-
-			<para>For all temporal types, the function <varname>tcount</varname> generalize the traditional function <varname>count</varname>. The temporal count can be used to compute at each point in time the number of available or reporting objects (for example, number of cars in an area). For Boolean types, the functions <varname>tand</varname> and <varname>tor</varname> generalize the traditional functions <varname>and</varname> and <varname>or</varname>. For numeric types, two types of temporal aggregate functions are available. The functions <varname>tmin</varname>, <varname>tmax</varname>, <varname>tsum</varname>, and <varname>tavg</varname> generalize the traditional functions <varname>min</varname>, <varname>max</varname>, <varname>sum</varname>, and <varname>avg</varname>. Furthermore, the functions <varname>wmin</varname>, <varname>wmax</varname>, <varname>wcount</varname>, <varname>wsum</varname>, and <varname>wavg</varname> are window (or cumulative) versions of the traditional functions that, given a time interval w, compute the value of the function at an instant t by considering the values during the interval [t-w, t]. All window aggregate functions are available for temporal integers, while for temporal floats only window minimum and maximum are meaningful. For temporal text, the functions Finally, for temporal points the function <varname>tcentroid</varname>, generalizes the corresponding function <varname>ST_Centroid</varname> provided by PostGIS. For example, given set of objects that move together (that is, a convoy or a flock) the temporal centroid will produce a temporal point that represents at each instant the geometric center (or the center of mass) of all the moving objects.</para>
-		
-			<para>In addition to the above, function <varname>extent</varname> returns a bounding box that encloses a set of temporal values. Depending on the base type, the result of this function can be a <varname>period</varname>, a <varname>tbox</varname> or an <varname>stbox</varname>. This function is an &ldquo;aggregate&rdquo; function in SQL terminology since it operates on lists of data, in the same way the SUM() and AVG() functions do.</para>
-
-			<para>In the examples that follow, we suppose the tables <varname>Department</varname> and <varname>Trip</varname> contain the two tuples introduced in <xref linkend="examples_temporal_types" />.</para>
-			<itemizedlist>
-				<listitem id="tcount">
-					<indexterm><primary><varname>trelate</varname></primary></indexterm>
-					<para>Temporal count</para>
-					<para><varname>tcount(ttype): {tinti, tints}</varname></para>
-					<programlisting>
-SELECT tcount(NoEmps) FROM Department;
--- "{[1@2012-01-01, 2@2012-02-01, 1@2012-08-01, 1@2012-10-01)}"
-					</programlisting>
-				</listitem>
-
-				<listitem id="tand">
-					<indexterm><primary><varname>tand</varname></primary></indexterm>
-					<para>Temporal and</para>
-					<para><varname>tand(tbool): tbool</varname></para>
-					<programlisting>
-SELECT tand(NoEmps #&gt; 6) FROM Department;
--- "{[t@2012-01-01, f@2012-04-01, f@2012-10-01)}"
-					</programlisting>
-				</listitem>
-
-				<listitem id="tor">
-					<indexterm><primary><varname>tor</varname></primary></indexterm>
-					<para>Temporal or</para>
-					<para><varname>tor(tbool): tbool</varname></para>
-					<programlisting>
-SELECT tor(NoEmps #&gt; 6) FROM Department;
--- "{[t@2012-01-01, f@2012-08-01, f@2012-10-01)}"
-					</programlisting>
-				</listitem>
-
-				<listitem id="tmin">
-					<indexterm><primary><varname>tmin</varname></primary></indexterm>
-					<para>Temporal minimum</para>
-					<para><varname>tmin(ttype): {ttypei, ttypes}</varname></para>
-					<programlisting>
-SELECT tmin(NoEmps) FROM Department;
--- "{[10@2012-01-01, 4@2012-02-01, 6@2012-06-01, 6@2012-10-01)}"
-					</programlisting>
-				</listitem>
-
-				<listitem id="tmax">
-					<indexterm><primary><varname>tmax</varname></primary></indexterm>
-					<para>Temporal maximum</para>
-					<para><varname>tmax(ttype): {ttypei, ttypes}</varname></para>
-					<programlisting>
-SELECT tmax(NoEmps) FROM Department;
--- "{[10@2012-01-01, 12@2012-04-01, 6@2012-08-01, 6@2012-10-01)}"
-					</programlisting>
-				</listitem>
-
-				<listitem id="tsum">
-					<indexterm><primary><varname>tsum</varname></primary></indexterm>
-					<para>Temporal sum</para>
-					<para><varname>tsum(tnumber): {tnumi, tnums}</varname></para>
-					<programlisting>
-SELECT tsum(NoEmps) FROM Department;
--- "{[10@2012-01-01, 14@2012-02-01, 16@2012-04-01, 18@2012-06-01, 6@2012-08-01, 
-	6@2012-10-01)}"
-					</programlisting>
-				</listitem>
-
-				<listitem id="tavg">
-					<indexterm><primary><varname>tavg</varname></primary></indexterm>
-					<para>Temporal average</para>
-					<para><varname>tavg(tnumber): {tfloati, tfloats}</varname></para>
-					<programlisting>
-SELECT tavg(NoEmps) FROM Department;
--- "{[10@2012-01-01, 10@2012-02-01), [7@2012-02-01, 7@2012-04-01), 
-	[8@2012-04-01, 8@2012-06-01), [9@2012-06-01, 9@2012-08-01), 
-	[6@2012-08-01, 6@2012-10-01)"
-					</programlisting>
-				</listitem>
-
-				<listitem id="wmin">
-					<indexterm><primary><varname>wmin</varname></primary></indexterm>
-					<para>Window minimum</para>
-					<para><varname>wmin(tnumber, interval): {tnumi, tnums}</varname></para>
-					<programlisting>
-SELECT wmin(NoEmps, interval '2 days') FROM Department;
--- "{[10@2012-01-01, 4@2012-04-01, 6@2012-06-03, 6@2012-10-03)}"
-					</programlisting>
-				</listitem>
-
-				<listitem id="wmax">
-					<indexterm><primary><varname>wmax</varname></primary></indexterm>
-					<para>Window maximum</para>
-					<para><varname>wmax(tnumber, interval): {tnumi, tnums}</varname></para>
-					<programlisting>
-SELECT wmax(NoEmps, interval '2 days') FROM Department;
--- "{[10@2012-01-01, 12@2012-04-01, 6@2012-08-03, 6@2012-10-03)}"
-					</programlisting>
-				</listitem>
-
-				<listitem id="wcount">
-					<indexterm><primary><varname>wcount</varname></primary></indexterm>
-					<para>Window count</para>
-					<para><varname>wcount(tnumber, interval): {tinti, tints}</varname></para>
-					<programlisting>
-SELECT wcount(NoEmps, interval '2 days') FROM Department;
--- "{[1@2012-01-01, 2@2012-02-01, 3@2012-04-01, 2@2012-04-03, 3@2012-06-01, 2@2012-06-03,
-	1@2012-08-03, 1@2012-10-03)}"
-					</programlisting>
-				</listitem>
-
-				<listitem id="wsum">
-					<indexterm><primary><varname>wsum</varname></primary></indexterm>
-					<para>Window sum</para>
-					<para><varname>wsum(tint, interval): {tinti, tints}</varname></para>
-					<programlisting>
-SELECT wsum(NoEmps, interval '2 days') FROM Department;
--- "{[10@2012-01-01, 14@2012-02-01, 26@2012-04-01, 16@2012-04-03, 22@2012-06-01, 
-	18@2012-06-03, 6@2012-08-03, 6@2012-10-03)}"
-					</programlisting>
-				</listitem>
-
-				<listitem id="wavg">
-					<indexterm><primary><varname>wavg</varname></primary></indexterm>
-					<para>Window average</para>
-					<para><varname>wavg(tint, interval): {tfloati, tfloats}</varname></para>
-					<programlisting>
-SELECT wavg(NoEmps, interval '2 days') FROM Department;
--- "{[10@2012-01-01, 10@2012-02-01), [7@2012-02-01, 7@2012-04-01),
-	[8.66666666666667@2012-04-01, 8.66666666666667@2012-04-03), 
-	[8@2012-04-03, 8@2012-06-01),
-	[7.33333333333333@2012-06-01, 7.33333333333333@2012-06-03), 
-	[9@2012-06-03, 9@2012-08-03), [6@2012-08-03, 6@2012-10-03)}"
-					</programlisting>
-				</listitem>
-
-				<listitem id="tcentroid">
-					<indexterm><primary><varname>tcentroid</varname></primary></indexterm>
-					<para>Temporal centroid</para>
-					<para><varname>tcentroid(tgeompoint): tgeompoint</varname></para>
-					<programlisting>
-SELECT tcentroid(Trip) FROM Trips;
--- "{[POINT(0 0)@2012-01-01 08:00:00+00, POINT(1 0)@2012-01-01 08:05:00+00),
-	[POINT(0.5 0)@2012-01-01 08:05:00+00, POINT(1.5 0.5)@2012-01-01 08:10:00+00,
-	POINT(2 1.5)@2012-01-01 08:15:00+00),
-	[POINT(2 2)@2012-01-01 08:15:00+00, POINT(3 3)@2012-01-01 08:20:00+00)}"
-					</programlisting>
-				</listitem>
-
-				<listitem id="extent">
-					<indexterm><primary><varname>extent</varname></primary></indexterm>
-					<para>Bounding box extent</para>
-					<para><varname>extent(temp): {period, tbox, stbox}</varname></para>
-					<programlisting>
-SELECT extent(noEmps) FROM Department;
--- "TBOX((4,2012-01-01 00:00:00+01),(12,2012-10-01 00:00:00+02))"
-SELECT extent(Trip) FROM Trips;
--- "STBOX T((0,0,2012-01-01 08:00:00+01),(3,3,2012-01-01 08:20:00+01))"
-					</programlisting>
-				</listitem>
-
-			</itemizedlist>
-		</sect1>
-
-		<sect1>
-			<title>Utility Functions</title>
-			<itemizedlist>
-				<listitem id="mobdb_lib_version">
-					<indexterm><primary><varname>mobdb_lib_version</varname></primary></indexterm>
-					<para>Version of the MobilityDB extension</para>
-					<para><varname>mobdb_lib_version(): text</varname></para>
-					<programlisting>
-SELECT mobdb_lib_version();
--- "MobilityDB 1.0"
-					</programlisting>
-				</listitem>
-
-				<listitem id="mobdb_full_version">
-					<indexterm><primary><varname>mobdb_full_version</varname></primary></indexterm>
-					<para>Versions of the MobilityDB extension and its dependencies</para>
-					<para><varname>mobdb_full_version(): text</varname></para>
-					<programlisting>
-SELECT mobdb_full_version();
--- "MobilityDB 1.0 PostgreSQL 11.5 PostGIS 2.5"
-					</programlisting>
-				</listitem>
-			</itemizedlist>
-		</sect1>
-
-		<sect1 id="indexing_temporal_types">
-			<title>Indexing of Temporal Types</title>
-			<para>GiST and SP-GiST indexes can be created for table columns of temporal types. The GiST index implements an R-tree for temporal alphanumeric types and for temporal point types. The SP-GiST index implements a Quad-tree for temporal alphanumeric types and an Oct-tree for temporal point types. Examples of index creation are as follows:
-				<programlisting>
-CREATE INDEX Department_NoEmps_Gist_Idx ON Department USING Gist(NoEmps);
-CREATE INDEX Trips_Trip_SPGist_Idx ON Trips USING SPGist(Trip);
-				</programlisting>
-			</para>
-
-			<para>The GiST and SP-GiST indexes store the bounding box for the temporal types. As explained in <xref linkend="temporal_types" />, these are
-				<itemizedlist>
-					<listitem>
-						<para>the period <varname>period</varname> type for the <varname>tbool</varname> and <varname>ttext</varname> types,</para>
-					</listitem>
-
-					<listitem>
-						<para>the <varname>tbox</varname> type for the <varname>tint</varname> and <varname>tfloat</varname> types,</para>
-					</listitem>
-
-					<listitem>
-						<para>the <varname>stbox</varname> type for the <varname>tgeompoint</varname> and <varname>tgeogpoint</varname> types.</para>
-					</listitem>
-				</itemizedlist>
-			</para>
-
-			<para>A GiST or SP-GiST index can accelerate queries involving the following operators (see <xref linkend="operators_temporal_types" /> for more information):
-				<itemizedlist>
-					<listitem>
-						<para><varname>&lt;&lt;</varname>, <varname>&amp;&lt;</varname>, <varname>&amp;&gt;</varname>, <varname>&gt;&gt;</varname>, which only consider the value dimension in temporal alphanumeric types,</para>
-					</listitem>
-
-					<listitem>
-						<para><varname>&lt;&lt;</varname>, <varname>&amp;&lt;</varname>, <varname>&amp;&gt;</varname>, <varname>&gt;&gt;</varname>, <varname>&lt;&lt;|</varname>, <varname>&amp;&lt;|</varname>, <varname>|&amp;&gt;</varname>, <varname>|&gt;&gt;</varname>, <varname>&amp;&lt;/</varname>, <varname>&lt;&lt;/</varname>, <varname>/&gt;&gt;</varname>, and <varname>/&amp;&gt;</varname>, which only consider the spatial dimension in temporal point types,</para>
-					</listitem>
-
-					<listitem>
-						<para><varname>&amp;&lt;#</varname>, <varname>&lt;&lt;#</varname>, <varname>#&gt;&gt;</varname>, <varname>#&amp;&gt;</varname>, which only consider the time dimension for all temporal types,</para>
-					</listitem>
-
-					<listitem>
-						<para><varname>&amp;&amp;</varname>, <varname>@&gt;</varname>, <varname>&lt;@</varname>, and <varname>~=</varname>, which consider as many dimensions as they are shared by the indexed column and the query argument. These operators work on bounding boxes (that is, <varname>period</varname>, <varname>tbox</varname>, or <varname>stbox</varname>), not the entire values.</para>
-					</listitem>
-				</itemizedlist>
-			</para>
-
-			<para>In addition, a GiST index can accelerate nearest neighbor queries involving the <varname>|=|</varname> operator.</para>
-
-			<para>For example, given the index defined above on the <varname>Department</varname> table and a query that involves a condition with the <varname>&amp;&amp;</varname> (overlaps) operator, if the right argument is a temporal float then both the value and the time dimensions are considered for filtering the tuples of the relation, while if the right argument is a float value, a float range, or a time type, then either the value or the time dimension will be used for filtering the tuples of the relation. Furthermore, a bounding box can be constructed from a value/range and/or a timestamp/period, which can be used for filtering the tuples of the relation. Examples of queries using the index on the <varname>Department</varname> table defined above are given next.
-				<programlisting>
-SELECT * FROM Department WHERE NoEmps &amp;&amp; 5;
-SELECT * FROM Department WHERE NoEmps &amp;&amp; intrange '[1, 5)';
-SELECT * FROM Department WHERE NoEmps &amp;&amp; timestamptz '2012-04-01';
-SELECT * FROM Department WHERE NoEmps &amp;&amp; period '[2012-04-01, 2012-05-01)';
-SELECT * FROM Department WHERE NoEmps &amp;&amp;
-	tbox(intrange '[1, 5)', period '[2012-04-01, 2012-05-01)');
-SELECT * FROM Department WHERE NoEmps &amp;&amp;
-	tfloat '{[1@2012-01-01, 1@2012-02-01), [5@2012-04-01, 5@2012-05-01)}';
-				</programlisting>
-			</para>
-
-			<para>Similarly, examples of queries using the index on the <varname>Trips</varname> table defined above are given next.
-				<programlisting>
-SELECT * FROM Trips WHERE Trip &amp;&amp; geometry 'Polygon((0 0,0 1,1 1,1 0,0 0))';
-SELECT * FROM Trips WHERE Trip &amp;&amp; timestamptz '2001-01-01';
-SELECT * FROM Trips WHERE Trip &amp;&amp; period '[2001-01-01, 2001-01-05)';
-SELECT * FROM Trips WHERE Trip &amp;&amp;
-	stbox(geometry 'Polygon((0 0,0 1,1 1,1 0,0 0))', period '[2001-01-01, 2001-01-05]');
-SELECT * FROM Trips WHERE Trip &amp;&amp;
-	tgeompoint '{[Point(0 0)@2001-01-01, Point(1 1)@2001-01-02, Point(1 1)@2001-01-05)}';
-				</programlisting>
-			</para>
-
-			<para>Finally, B-tree indexes can be created for table columns of all temporal types. For this index type, the only useful operation is equality. There is a B-tree sort ordering defined for values of temporal types, with corresponding <varname>&lt;</varname>, <varname>&lt;=</varname>, <varname>&gt;</varname>, <varname>&gt;=</varname> and operators, but the ordering is rather arbitrary and not usually useful in the real world. B-tree support for temporal types is primarily meant to allow sorting internally in queries, rather than creation of actual indexes.</para>
-
-			<para>In order to speed up several of the functions in <xref linkend="manipulating_temporal_types" />, a bounding box comparison that make uses of the available indexes can be added in the <varname>WHERE</varname> clause of queries. For example, this would be typically the case for the functions that project the temporal types to the value/spatial and/or time dimensions. This will filter out the tuples with an index as shown in the following query.
-				<programlisting>
-SELECT atPeriod(T.Trip, period(2001-01-01, 2001-01-02))
-FROM Trips T
--- Bouding box index filtering
-WHERE T.Trip &amp;&amp; period(2001-01-01, 2001-01-02)
-				</programlisting>
-			</para>
-
-			<para>In the case of temporal points, all spatial relationships with the &ldquo;ever&rdquo; semantics (see <xref linkend="topological_relationships_temporal_points" />), excepted <varname>disjoint</varname>and <varname>relate</varname>, will automatically include a bounding box comparison that will make use of any indexes that are available on the temporal points. For this reason, the first version of the relationships is typically used for filtering the tuples with the help of an index when computing the temporal relationships as shown in the following query.
-				<programlisting>
-SELECT tintersects(T.Trip, R.Geom)
-FROM Trips T, Regions R
--- Bouding box index filtering
-WHERE intersects(T.Trip, R.Geom);
-				</programlisting>
-			</para>
-		</sect1>
-
-		<sect1 id="statistics_temporal_types">
-			<title>Statistics and Selectivity for Temporal Types</title>
-			<sect2>
-				<title>Statistics Collection</title>
-				<para>The PostgreSQL planner relies on statistical information about the contents of tables in order to generate the most efficient execution plan for queries. These statistics include a list of some of the most common values in each column and a histogram showing the approximate data distribution in each column. For large tables, a random sample of the table contents is taken, rather than examining every row. This enables large tables to be analyzed in a small amount of time. The statistical information is gathered by the <varname>ANALYZE</varname> command and stored in the <varname>pg_statistic</varname> catalog table. Since different kinds of statistics may be appropriate for different kinds of data, the table only stores very general statistics (such as number of null values) in dedicated columns. Everything else is stored in five &ldquo;slots&rdquo;, which are couples of array columns that store the statistics for a column of an arbitrary type.</para>
-
-				<para>The statistics collected for time types and temporal types are based on those collected by PostgreSQL for scalar types and range types. For scalar types, like <varname>float</varname>, the following statistics are collected:
-					<orderedlist numeration="arabic">
-						<listitem>
-							<para>fraction of null values,</para>
-						</listitem>
-						<listitem>
-							<para>average width, in bytes, of non-null values,</para>
-						</listitem>
-						<listitem>
-							<para>number of different non-null values,</para>
-						</listitem>
-						<listitem>
-							<para>array of most common values and array of their frequencies,</para>
-						</listitem>
-						<listitem>
-							<para>histogram of values, where the most common values are excluded,</para>
-						</listitem>
-						<listitem>
-							<para>correlation between physical and logical row ordering.</para>
-						</listitem>
-					</orderedlist>
-				</para>
-
-				<para>For range types, like <varname>tstzrange</varname>, three additional histograms are collected:
-					<orderedlist continuation="continues" numeration="arabic">
-						<listitem id="range_stat1">
-							<para>length histogram of non-empty ranges,</para>
-						</listitem>
-						<listitem id="range_stat2">
-							<para>histograms of lower and upper bounds.</para>
-						</listitem>
-					</orderedlist>
-				</para>
-
-				<para>For geometries, in addition to (1)&#x2013;(3), the following statistics are collected:
-						<orderedlist continuation="continues" numeration="arabic">
-							<listitem id="geom_stat1">
-								<para>number of dimensions of the values, N-dimensional bounding box, number of rows in the table, number of rows in the sample, number of non-null values,</para>
-							</listitem>
-							<listitem id="geom_stat2">
-								<para>N-dimensional histogram that divides the bounding box into a number of cells and keeps the proportion of values that intersects with each cell.</para>
-							</listitem>
-						</orderedlist>
-				</para>
-
-				<para>The statistics collected for the new time types <varname>timestampset</varname>, <varname>period</varname>, and <varname>periodset</varname> replicate those collected by PostgreSQL for the <varname>tstzrange</varname>. This is clear for the <varname>period</varname> type, which is equivalent to <varname>tszrange</varname>, excepted that periods cannot be empty. For the <varname>timestampset</varname> and the <varname>periodset</varname> types, a value is converted into its bounding box which is a <varname>period</varname>, then the <varname>period</varname> statistics are collected.</para>
-
-				<para>The statistics collected for temporal types depend on their duration and their base type. In addition to statistics (1)&#x2013;(3) that are collected for all temporal types, statistics are collected for the value dimension and the time dimension independently. More precisely, the following statistics are collected for the time dimension:
-					<itemizedlist>
-						<listitem>
-							<para>For temporal instant values, the statistics (4)&#x2013;(6) are collected for the timestamps.</para>
-						</listitem>
-
-						<listitem>
-							<para>For all other durations, the statistics (7)&#x2013;(8) are collected for the (bounding box) periods.</para>
-						</listitem>
-					</itemizedlist>
-				</para>
-
-				<para>The following statistics are collected for the value dimension:
-					<itemizedlist>
-						<listitem>
-							<para>For temporal types with stepwise interpolation (that is, temporal types whose base type is <varname>tbool</varname>, <varname>ttext</varname>, or <varname>tint</varname>):
-								<itemizedlist>
-									<listitem>
-										<para>For the instant duration, the statistics (4)&#x2013;(6) are collected for the values.</para>
-									</listitem>
-
-									<listitem>
-										<para>For all other durations, the statistics (7)&#x2013;(8) are collected for the values.</para>
-									</listitem>
-								</itemizedlist>
-							</para>
-						</listitem>
-
-						<listitem>
-							<para>For temporal float types (that is, <varname>tfloat</varname>):
-								<itemizedlist>
-									<listitem>
-										<para>For instant values, the statistics (4)&#x2013;(6) are collected for the values.</para>
-									</listitem>
-									<listitem>
-										<para>For all other durations, the statistics (7)&#x2013;(8) are collected for the (bounding) value ranges.</para>
-									</listitem>
-								</itemizedlist>
-							</para>
-						</listitem>
-
-						<listitem>
-							<para>For temporal point types (that is, <varname>tgeompoint</varname> and <varname>tgeogpoint</varname>) the statistics (9)&#x2013;(10) are collected for the points.</para>
-						</listitem>
-					</itemizedlist>
-				</para>
-			</sect2>
-
-			<sect2>
-				<title>Selectivity Estimation of Operators</title>
-				<para>Boolean operators in PostgreSQL can be associated with two selectivity functions, which compute how likely a value of a given type will match a given criterion. These selectivity functions rely on the statistics collected. There are two types of selectivity functions. The restriction selectivity functions try to estimate the percentage of the rows in a table that satisfy a <varname>WHERE</varname>-clause condition of the form <varname>column OP constant</varname>. The join selectivity functions try to estimate the percentage of the rows in a table that satisfy a <varname>WHERE</varname>-clause condition of the form <varname>table1.column1 OP table2.column2</varname>.</para>
-
-				<para>MobilityDB defines 23 classes of Boolean operators (such as <varname>=</varname>, <varname>&lt;</varname>, <varname>&amp;&amp;</varname>, <varname>&lt;&lt;</varname>, etc.), each of which can have as left or right arguments a built-in type (such as <varname>int</varname>, <varname>timestamptz</varname>, etc.) or a new type (such as <varname>period</varname>, <varname>tintseq</varname>, etc.). As a consequence, there is a very high number of operators with different arguments to be considered for the selectivity functions. The approach taken was to group these combinations into classes corresponding to the value and temporal features. The classes correspond to the type of statistics collected as explained in the previous section.</para>
-
-				<para>Currently, only restriction selectivity functions are implemented for temporal types, while join selectivity functions give a default selectivity value depending on the operator. It is planned to implement joint selectivity functions in the future.</para>
-			</sect2>
-		</sect1>
-	</chapter>
-
-	<index />
-
-	<appendix id ="reference">
-		<title>MobilityDB Reference</title>
-
-		<sect1>
-			<title>Functions and Operators for Time Types and Range Types</title>
-
-			<sect2>
-				<title>Constructor Functions</title>
-				<itemizedlist>
-					<listitem>
-						<para><link linkend="period"><varname>period</varname></link>: Constructor for <varname>period</varname></para>
-					</listitem>
-
-					<listitem>
-						<para><link linkend="timestampset"><varname>timestampset</varname></link>: Constructor for <varname>timestampset</varname></para>
-					</listitem>
-
-					<listitem>
-						<para><link linkend="periodset"><varname>periodset</varname></link>: Constructor for <varname>periodset</varname></para>
-					</listitem>
-				</itemizedlist>
-			</sect2>
-
-			<sect2>
-				<title>Casting</title>
-				<itemizedlist>
-					<listitem>
-						<para><link linkend="timestamptz_cast"><varname>timestamptz::time</varname></link>: Cast a <varname>timestamptz</varname> to another time type</para>
-					</listitem>
-					<listitem>
-						<para><link linkend="timestampset_cast"><varname>timestampset::periodset</varname></link>: Cast a <varname>timestampset</varname> to a <varname>periodset</varname></para>
-					</listitem>
-					<listitem>
-						<para><link linkend="period_cast"><varname>period::type</varname></link>: Cast a <varname>period</varname> to another type</para>
-					</listitem>
-					<listitem>
-						<para><link linkend="tstzrange_cast"><varname>tstzrange::period</varname></link>: Cast a <varname>tstzrange</varname> to a <varname>period</varname></para>
-					</listitem>
-				</itemizedlist>
-			</sect2>
-			<sect2>
-				<title>Accessor Functions</title>
-
-				<itemizedlist>
-					<listitem>
-						<para><link linkend="time_memSize"><varname>memSize</varname></link>: Get the memory size in bytes</para>
-					</listitem>
-
-					<listitem>
-						<para><link linkend="lower"><varname>lower</varname></link>: Get the lower bound</para>
-					</listitem>
-
-					<listitem>
-						<para><link linkend="upper"><varname>upper</varname></link>: Get the upper bound</para>
-					</listitem>
-
-					<listitem>
-						<para><link linkend="lower_inc"><varname>lower_inc</varname></link>: Is the lower bound inclusive?</para>
-					</listitem>
-
-					<listitem>
-						<para><link linkend="upper_inc"><varname>upper_inc</varname></link>: Is the upper bound inclusive?</para>
-					</listitem>
-
-					<listitem>
-						<para><link linkend="timespan"><varname>timespan</varname></link>: Get the timespan</para>
-					</listitem>
-
-					<listitem>
-						<para><link linkend="period"><varname>period</varname></link>: Get the period on which the timestamp set or period set is defined ignoring the potential time gaps</para>
-					</listitem>
-
-					<listitem>
-						<para><link linkend="time_numTimestamps"><varname>numTimestamps</varname></link>: Get the number of different timestamps</para>
-					</listitem>
-
-					<listitem>
-						<para><link linkend="time_startTimestamp"><varname>startTimestamp</varname></link>: Get the start timestamp</para>
-					</listitem>
-
-					<listitem>
-						<para><link linkend="time_endTimestamp"><varname>endTimestamp</varname></link>: Get the end timestamp</para>
-					</listitem>
-
-					<listitem>
-						<para><link linkend="time_timestampN"><varname>timestampN</varname></link>: Get the n-th different timestamp</para>
-					</listitem>
-
-					<listitem>
-						<para><link linkend="time_timestamps"><varname>timestamps</varname></link>: Get the different timestamps</para>
-					</listitem>
-
-					<listitem>
-						<para><link linkend="numPeriods"><varname>numPeriods</varname></link>: Get the number of periods</para>
-					</listitem>
-
-					<listitem>
-						<para><link linkend="startPeriod"><varname>startPeriod</varname></link>: Get the start period</para>
-					</listitem>
-
-					<listitem>
-						<para><link linkend="endPeriod"><varname>endPeriod</varname></link>: Get the end period</para>
-					</listitem>
-
-					<listitem>
-						<para><link linkend="periodN"><varname>periodN</varname></link>: Get the n-th period</para>
-					</listitem>
-
-					<listitem>
-						<para><link linkend="periods"><varname>periods</varname></link>: Get the periods</para>
-					</listitem>
-					
-					<listitem>
-						<para><link linkend="time_shift"><varname>shift</varname></link>: Shift the time value by an interval</para>
-					</listitem>
-				</itemizedlist>
-			</sect2>
-			
-			<sect2>
-				<title>Comparison Operators</title>
-	
-				<itemizedlist>
-					<listitem>
-						<para><link linkend="time_eq"><varname>=</varname></link>: Are the time values equal?</para>
-					</listitem>
-
-					<listitem>
-						<para><link linkend="time_ne"><varname>&lt;&gt;</varname></link>: Are the time values different?</para>
-					</listitem>
-
-					<listitem>
-						<para><link linkend="time_lt"><varname>&lt;</varname></link>: Is the first time value less than the second one?</para>
-					</listitem>
-
-					<listitem>
-						<para><link linkend="time_gt"><varname>&gt;</varname></link>: Is the first time value greater than the second one?</para>
-					</listitem>
-
-					<listitem>
-						<para><link linkend="time_le"><varname>&lt;=</varname></link>: Is the first time value less than or equal to the second one?</para>
-					</listitem>
-
-					<listitem>
-						<para><link linkend="time_ge"><varname>&gt;=</varname></link>: Is the first time value greater than or equal to the second one?</para>
-					</listitem>
-				</itemizedlist>
-			</sect2>
-			
-			<sect2>
-				<title>Set Operators</title>
-	
-				<itemizedlist>
-					<listitem>
-						<para><link linkend="time_union"><varname>+</varname></link>: Union of the time values</para>
-					</listitem>
-
-					<listitem>
-						<para><link linkend="time_intersection"><varname>*</varname></link>: Intersection of the time values</para>
-					</listitem>
-
-					<listitem>
-						<para><link linkend="time_difference"><varname>-</varname></link>: Difference of the time values</para>
-					</listitem>
-				</itemizedlist>
-			</sect2>
-			
-			<sect2>
-				<title>Topological and Relative Position Operators</title>
-	
-				<itemizedlist>
-					<listitem>
-						<para><link linkend="time_overlaps"><varname>&amp;&amp;</varname></link>: Do the time values overlap (have points in common)?</para>
-					</listitem>
-
-					<listitem>
-						<para><link linkend="time_contains"><varname>@&gt;</varname></link>: Does the first time value contain the second one?</para>
-					</listitem>
-
-					<listitem>
-						<para><link linkend="time_containedby"><varname>&lt;@</varname></link>: Is the first time value contained by the second one?</para>
-					</listitem>
-
-					<listitem>
-						<para><link linkend="time_adjacent"><varname>-|-</varname></link>: Is the first time value adjacent to the second one?</para>
-					</listitem>
-					
-					<listitem>
-						<para><link linkend="range_left"><varname>&lt;&lt;</varname></link>: Is the first numeric or range value scritly left of the second one?</para>
-					</listitem>
-
-					<listitem>
-						<para><link linkend="range_right"><varname>&gt;&gt;</varname></link>: Is the first numeric or range value strictly right of the second one?</para>
-					</listitem>
-
-					<listitem>
-						<para><link linkend="range_overleft"><varname>&amp;&lt;</varname></link>: Is the first numeric or range value not to the right of the second one?</para>
-					</listitem>
-
-					<listitem>
-						<para><link linkend="range_overright"><varname>&amp;&gt;</varname></link>: Is the first numeric or range value not to the left of the second one?</para>
-					</listitem>
-
-					<listitem>
-						<para><link linkend="range_adjacent"><varname>-|-</varname></link>: Is the first numeric or range value adjacent to the second one?</para>
-					</listitem>
-					
-					<listitem>
-						<para><link linkend="time_before"><varname>&lt;&lt;#</varname></link>: Is the first time value scritly before the second one?</para>
-					</listitem>
-
-					<listitem>
-						<para><link linkend="time_after"><varname>#&gt;&gt;</varname></link>: Is the first time value strictly after the second one?</para>
-					</listitem>
-
-					<listitem>
-						<para><link linkend="time_overbefore"><varname>&amp;&lt;#</varname></link>: Is the first time value not after the second one?</para>
-					</listitem>
-
-					<listitem>
-						<para><link linkend="time_overafter"><varname>#&amp;&gt;</varname></link>: Is the first time value not before the second one?</para>
-					</listitem>
-				</itemizedlist>
-			</sect2>
-		</sect1>
-
-		<sect1>
-			<title>Functions and Operators for Box Types</title>
-
-			<sect2>
-				<title>Constructor Functions</title>
-				<itemizedlist>
-					<listitem>
-						<para><link linkend="tbox"><varname>tbox</varname></link>: Constructor for <varname>tbox</varname></para>
-					</listitem>
-
-					<listitem>
-						<para><link linkend="stbox"><varname>stbox, stboxt</varname></link>: Constructor for <varname>stbox</varname></para>
-					</listitem>
-				</itemizedlist>
-			</sect2>
-
-			<sect2>
-				<title>Casting</title>
-		
-				<itemizedlist>
-					<listitem>
-						<para><link linkend="tbox_cast_to"><varname>tbox::type</varname></link>: Cast a <varname>tbox</varname> to another type</para>
-					</listitem>
-
-					<listitem>
-						<para><link linkend="tbox_cast_from"><varname>type::tbox</varname></link>: Cast another type to a <varname>tbox</varname></para>
-					</listitem>
-
-					<listitem>
-						<para><link linkend="stbox_cast_to"><varname>stbox::type</varname></link>: Cast an <varname>stbox</varname> to anoter type</para>
-					</listitem>
-
-					<listitem>
-						<para><link linkend="stbox_cast_from"><varname>type::stbox</varname></link>: Cast another type to an <varname>stbox</varname></para>
-					</listitem>
-				</itemizedlist>
-			</sect2>
-
-			<sect2>
-				<title>Accessor Functions</title>
-
-				<itemizedlist>
-					<listitem>
-						<para><link linkend="Xmin"><varname>Xmin</varname></link>: Get the minimum X value</para>
-					</listitem>
-
-					<listitem>
-						<para><link linkend="Xmax"><varname>Xmax</varname></link>: Get the maximum X value</para>
-					</listitem>
-
-					<listitem>
-						<para><link linkend="Ymin"><varname>Ymin</varname></link>: Get the minimum Y value</para>
-					</listitem>
-
-					<listitem>
-						<para><link linkend="Ymax"><varname>Ymax</varname></link>: Get the maximum Y value</para>
-					</listitem>
-
-					<listitem>
-						<para><link linkend="Zmin"><varname>Zmin</varname></link>: Get the minimum Z value</para>
-					</listitem>
-
-					<listitem>
-						<para><link linkend="Zmax"><varname>Zmax</varname></link>: Get the maximum Z value</para>
-					</listitem>
-
-					<listitem>
-						<para><link linkend="Tmin"><varname>Tmin</varname></link>: Get the minimum timestamp</para>
-					</listitem>
-
-					<listitem>
-						<para><link linkend="Tmax"><varname>Tmax</varname></link>: Get the maximum timestamp</para>
-						<para></para>
-					</listitem>
-				</itemizedlist>
-			</sect2>
-
-			<sect2>
-				<title>Modification Functions</title>
-				<itemizedlist>
-					<listitem>
-						<para><link linkend="expandValue"><varname>expandValue</varname></link>: Expand the numeric value dimension of the bounding box by a float value</para>
-						</listitem>
-
-					<listitem>
-						<para><link linkend="expandSpatial"><varname>expandSpatial</varname></link>: Expand the spatial value dimension of the bounding box by a float value</para>
-						</listitem>
-
-					<listitem>
-						<para><link linkend="expandTemporal"><varname>expandTemporal</varname></link>: Expand the temporal dimension of the bounding box by a time interval</para>
-					</listitem>
-
-					<listitem>
-						<para><link linkend="box_setPrecision"><varname>setPrecision</varname></link>: Round the value or the coordinates of the bounding box to a number of decimal places</para>
-					</listitem>
-
-				</itemizedlist>
-			</sect2>
-
-			<sect2>
-				<title>Spatial Reference System Functions</title>
-
-				<itemizedlist>
-					<listitem>
-						<para><link linkend="stbox_SRID"><varname>SRID</varname></link>: Get the spatial reference identifier</para>
-					</listitem>
-
-					<listitem>
-						<para><link linkend="stbox_setSRID"><varname>setSRID</varname></link>: Set the spatial reference identifier</para>
-						</listitem>
-
-					<listitem>
-						<para><link linkend="stbox_transform"><varname>transform</varname></link>: Transform to a different spatial reference</para>
-					</listitem>
-				</itemizedlist>
-			</sect2>
-
-			<sect2>
-				<title>Comparison Operators</title>
-				<itemizedlist>
-					<listitem>
-					<para><link linkend="box_eq"><varname>=</varname></link>: Are the bounding boxes equal?</para>
-					</listitem>
-
-					<listitem>
-						<para><link linkend="box_ne"><varname>&lt;&gt;</varname></link>: Are the bounding boxes different?</para>
-					</listitem>
-
-					<listitem>
-						<para><link linkend="box_lt"><varname>&lt;</varname></link>: Is the first bouding box less than the second one?</para>
-					</listitem>
-
-					<listitem>
-						<para><link linkend="box_gt"><varname>&gt;</varname></link>: Is the first bouding box greater than the second one?</para>
-					</listitem>
-
-					<listitem>
-						<para><link linkend="box_le"><varname>&lt;=</varname></link>: Is the first bouding box less than or equal to the second one?</para>
-					</listitem>
-
-					<listitem>
-						<para><link linkend="box_ge"><varname>&gt;=</varname></link>: Is the first bouding box greater than or equal to the second one?</para>
-					</listitem>
-				</itemizedlist>
-			</sect2>
-
-			<sect2>
-				<title>Set Operators</title>
-				<itemizedlist>
-					<listitem>
-						<para><link linkend="box_union"><varname>+</varname></link>: Union of the bounding boxes</para>
-					</listitem>
-
-					<listitem>
-						<para><link linkend="box_intersection"><varname>*</varname></link>: Intersection of the bounding boxes</para>
-					</listitem>
-				</itemizedlist>
-			</sect2>
-
-			<sect2>
-				<title>Topological Operators</title>
-				<itemizedlist>
-					<listitem>
-						<para><link linkend="box_overlap"><varname>&amp;&amp;</varname></link>: Do the bounding boxes overlap?</para>
-					</listitem>
-
-					<listitem>
-						<para><link linkend="box_contains"><varname>@&gt;</varname></link>: Does the first bounding box contain the second one?</para>
-					</listitem>
-
-					<listitem>
-						<para><link linkend="box_containedby"><varname>&lt;@</varname></link>: Is the first bounding box contained in the second one?</para>
-					</listitem>
-
-					<listitem>
-						<para><link linkend="box_same"><varname>~=</varname></link>: Are the bounding boxes equal in their common dimensions?</para>
-					</listitem>
-
-					<listitem>
-						<para><link linkend="box_adjacent"><varname>-|-</varname></link>: Are the bounding boxes adjacent?</para>
-					</listitem>
-				</itemizedlist>
-			</sect2>
-
-			<sect2>
-				<title>Relative Position Operators</title>
-				<itemizedlist>
-					<listitem>
-						<para><link linkend="tbox_left"><varname>&lt;&lt;</varname></link>: Are the X values of the first bounding box strictly less than those of the second one?</para>
-					</listitem>
-
-					<listitem>
-						<para><link linkend="tbox_right"><varname>&gt;&gt;</varname></link>: Are the X values of the first bounding box strictly greater than those of the second one?</para>
-					</listitem>
-
-					<listitem>
-						<para><link linkend="tbox_overleft"><varname>&amp;&lt;</varname></link>: Are the X values of the first bounding box not greater than those of the second one?</para>
-					</listitem>
-
-					<listitem>
-						<para><link linkend="tbox_overright"><varname>&amp;&gt;</varname></link>: Are the X values of the first bounding box not less than those of the second one?</para>
-					</listitem>
-
-					<listitem>
-						<para><link linkend="stbox_left"><varname>&lt;&lt;</varname></link>: Are the X values of the first bounding box strictly to the left of those of the second one?</para>
-					</listitem>
-
-					<listitem>
-						<para><link linkend="stbox_right"><varname>&gt;&gt;</varname></link>: Are the X values of the first bounding box strictly to the right of those of the second one?</para>
-					</listitem>
-
-					<listitem>
-						<para><link linkend="stbox_overleft"><varname>&amp;&lt;</varname></link>: Are the X values of the first bounding box not to the right of those of the second one?</para>
-					</listitem>
-
-					<listitem>
-						<para><link linkend="stbox_overright"><varname>&amp;&gt;</varname></link>: Are the X values of the first bounding box not to the left of those of the second one?</para>
-					</listitem>
-
-					<listitem>
-						<para><link linkend="stbox_below"><varname>&lt;&lt;|</varname></link>: Are the Y values of the first bounding box strictly below of those of the second one?</para>
-					</listitem>
-
-					<listitem>
-						<para><link linkend="stbox_above"><varname>|&gt;&gt;</varname></link>: Are the Y values of the first bounding box strictly above of those of the second one?</para>
-					</listitem>
-
-					<listitem>
-						<para><link linkend="stbox_overbelow"><varname>&amp;&lt;|</varname></link>: Are the Y values of the first bounding box not above of those of the second one?</para>
-					</listitem>
-
-					<listitem>
-						<para><link linkend="stbox_overabove"><varname>|&amp;&gt;</varname></link>: Are the Y values of the first bounding box not below of those of the second one?</para>
-					</listitem>
-
-					<listitem>
-						<para><link linkend="stbox_front"><varname>&lt;&lt;/</varname></link>: Are the Z values of the first bounding box strictly in front of those of the second one?</para>
-					</listitem>
-
-					<listitem>
-						<para><link linkend="stbox_back"><varname>/&gt;&gt;</varname></link>: Are the Z values of the first bounding box strictly back of those of the second one?</para>
-					</listitem>
-
-					<listitem>
-						<para><link linkend="stbox_overfront"><varname>&amp;&lt;/</varname></link>: Are the Z values of the first bounding box not back of those of the second one?</para>
-					</listitem>
-
-					<listitem>
-						<para><link linkend="stbox_overback"><varname>/&amp;&gt;</varname></link>: Are the Z values of the first bounding box not in front of those of the second one?</para>
-					</listitem>
-
-					<listitem>
-						<para><link linkend="box_before"><varname>&lt;&lt;#</varname></link>: Are the T values of the first bounding box strictly before those of the second one?</para>
-					</listitem>
-
-					<listitem>
-						<para><link linkend="box_after"><varname>#&gt;&gt;</varname></link>: Are the T values of the first bounding box strictly after those of the second one?</para>
-					</listitem>
-
-					<listitem>
-						<para><link linkend="box_overbefore"><varname>&amp;&lt;#</varname></link>: Are the T values of the first bounding box not after those of the second one?</para>
-					</listitem>
-
-					<listitem>
-						<para><link linkend="box_overafter"><varname>#&amp;&gt;</varname></link>: Are the T values of the first bounding box not before those of the second one?</para>
-					</listitem>
-				</itemizedlist>
-			</sect2>
-		</sect1>
-			
-		<sect1>
-			<title>Functions and Operators for Temporal Types</title>
-							
-			<sect2>
-				<title>Constructor Functions</title>
-				<itemizedlist>
-					<listitem>
-						<para><link linkend="ttypeinst"><varname>ttypeinst</varname></link>: Constructor for temporal types of instant duration</para>
-					</listitem>
-
-					<listitem>
-						<para><link linkend="ttypei"><varname>ttypei</varname></link>: Constructor for temporal types of instant set duration</para>
-					</listitem>
-
-					<listitem>
-						<para><link linkend="ttypeseq"><varname>ttypeseq</varname></link>: Constructor for temporal types of sequence duration</para>
-					</listitem>
-
-					<listitem>
-						<para><link linkend="ttypes"><varname>ttypes</varname></link>: Constructor for temporal types of sequence set duration</para>
-					</listitem>
-				</itemizedlist>
-			</sect2>
-
-			<sect2>
-				<title>Casting</title>
-
-				<itemizedlist>
-					<listitem>
-						<para><link linkend="tint_tfloat"><varname>tint::tfloat</varname></link>: Cast a temporal integer to a temporal float</para>
-					</listitem>
-
-					<listitem>
-						<para><link linkend="tfloat_tint"><varname>tfloat::tint</varname></link>: Cast a temporal float to a temporal integer</para>
-					</listitem>
-
-					<listitem>
-						<para><link linkend="tgeompoint_tgeogpoint"><varname>tgeompoint::tgeogpoint</varname></link>: Cast a temporal geometry point to a temporal geography point</para>
-					</listitem>
-
-					<listitem>
-						<para><link linkend="tgeogpoint_tgeompoint"><varname>tgeogpoint::tgeompoint</varname></link>: Cast a temporal geography point to a temporal geometry point</para>
-					</listitem>
-
-					<listitem>
-						<para><link linkend="tgeompoint_geometry"><varname>tgeompoint::geometry, tgeogpoint::geography</varname></link>: Cast a temporal point to a PostGIS trajectory</para>
-					</listitem>
-
-					<listitem>
-						<para><link linkend="geometry_tgeompoint"><varname>geometry::tgeompoint, geography::tgeogpoint</varname></link>: Cast a PostGIS trajectory to a temporal point</para>
-					</listitem>
-				</itemizedlist>
-			</sect2>
-
-			<sect2>
-				<title>Transformation Functions</title>
-
-				<itemizedlist>
-					<listitem>
-					<para><link linkend="ttype_transform"><varname>ttypeinst, ttypei, ttypeseq, ttypes</varname></link>: Transform a temporal value to another duration</para>
-					</listitem>
-
-					<listitem>
-						<para><link linkend="toLinear"><varname>toLinear</varname></link>: Transform a temporal value with continuous base type from stepwise to linear interpolation</para>
-					</listitem>
-
-					<listitem>
-					<para><link linkend="appendInstant"><varname>appendInstant</varname></link>: Append a temporal instant to a temporal value</para>
-					</listitem>
-
-					<listitem>
-					<para><link linkend="merge"><varname>merge</varname></link>: Merge temporal values</para>
-					</listitem>
-
-				</itemizedlist>
-			</sect2>
-
-			<sect2>
-				<title>Accessor Functions</title>
-				<itemizedlist>
-					<listitem>
-					<para><link linkend="ttype_memSize"><varname>memSize</varname></link>: Get the memory size in bytes</para>
-					</listitem>
-
-					<listitem>
-						<para><link linkend="duration"><varname>duration</varname></link>: Get the duration</para>
-					</listitem>
-
-					<listitem>
-						<para><link linkend="interpolation"><varname>interpolation</varname></link>: Get the interpolation</para>
-					</listitem>
-
-					<listitem>
-						<para><link linkend="getValue"><varname>getValue</varname></link>: Get the value</para>
-					</listitem>
-
-					<listitem>
-						<para><link linkend="getValues"><varname>getValues</varname></link>: Get the values</para>
-					</listitem>
-
-					<listitem>
-						<para><link linkend="startValue"><varname>startValue</varname></link>: Get the start value</para>
-					</listitem>
-
-					<listitem>
-						<para><link linkend="endValue"><varname>endValue</varname></link>: Get the end value</para>
-					</listitem>
-
-					<listitem>
-						<para><link linkend="minValue"><varname>minValue</varname></link>: Get the minimum value</para>
-					</listitem>
-
-					<listitem>
-						<para><link linkend="maxValue"><varname>maxValue</varname></link>: Get the maximum value</para>
-					</listitem>
-
-					<listitem>
-						<para><link linkend="valueRange"><varname>valueRange</varname></link>: Get the value range</para>
-					</listitem>
-
-					<listitem>
-						<para><link linkend="valueAtTimestamp"><varname>valueAtTimestamp</varname></link>: Get the value at a timestamp</para>
-					</listitem>
-
-					<listitem>
-						<para><link linkend="getTimestamp"><varname>getTimestamp</varname></link>: Get the timestamp</para>
-					</listitem>
-
-					<listitem>
-						<para><link linkend="getTime"><varname>getTime</varname></link>: Get the time</para>
-					</listitem>
-
-					<listitem>
-						<para><link linkend="timespan"><varname>timespan</varname></link>: Get the timespan</para>
-					</listitem>
-
-					<listitem>
-						<para><link linkend="ttype_period"><varname>period</varname></link>: Get the period on which the temporal value is defined ignoring the potential time gaps</para>
-					</listitem>
-
-					<listitem>
-						<para><link linkend="numInstants"><varname>numInstants</varname></link>: Get the number of different instants</para>
-					</listitem>
-
-					<listitem>
-						<para><link linkend="startInstant"><varname>startInstant</varname></link>: Get the start instant</para>
-					</listitem>
-
-					<listitem>
-						<para><link linkend="endInstant"><varname>endInstant</varname></link>: Get the end instant</para>
-					</listitem>
-
-					<listitem>
-						<para><link linkend="instantN"><varname>instantN</varname></link>: Get the n-th different instant</para>
-					</listitem>
-
-					<listitem>
-						<para><link linkend="instants"><varname>instants</varname></link>: Get the different instants</para>
-					</listitem>
-
-					<listitem>
-						<para><link linkend="ttype_numTimestamps"><varname>numTimestamps</varname></link>: Get the number of different timestamps</para>
-					</listitem>
-
-					<listitem>
-						<para><link linkend="ttype_startTimestamp"><varname>startTimestamp</varname></link>: Get the start timestamp</para>
-					</listitem>
-
-					<listitem>
-						<para><link linkend="ttype_endTimestamp"><varname>endTimestamp</varname></link>: Get the end timestamp</para>
-					</listitem>
-
-					<listitem>
-						<para><link linkend="ttype_timestampN"><varname>timestampN</varname></link>: Get the n-th different timestamp</para>
-					</listitem>
-
-					<listitem>
-						<para><link linkend="ttype_timestamps"><varname>timestamps</varname></link>: Get the different timestamps</para>
-					</listitem>
-
-					<listitem>
-						<para><link linkend="numSequences"><varname>numSequences</varname></link>: Get the number of sequences</para>
-					</listitem>
-
-					<listitem>
-						<para><link linkend="startSequence"><varname>startSequence</varname></link>: Get the start sequence</para>
-					</listitem>
-
-					<listitem>
-						<para><link linkend="endSequence"><varname>endSequence</varname></link>: Get the end sequence</para>
-					</listitem>
-
-					<listitem>
-						<para><link linkend="sequenceN"><varname>sequenceN</varname></link>: Get the n-th sequence</para>
-					</listitem>
-
-					<listitem>
-						<para><link linkend="sequences"><varname>sequences</varname></link>: Get the sequences</para>
-					</listitem>
-
-					<listitem>
-						<para><link linkend="ttype_shift"><varname>shift</varname></link>: Shift the temporal value by an interval</para>
-					</listitem>
-
-					<listitem>
-						<para><link linkend="intersectsTimestamp"><varname>intersectsTimestamp</varname></link>: Does the temporal value intersect the timestamp?</para>
-					</listitem>
-
-					<listitem>
-						<para><link linkend="intersectsTimestampSet"><varname>intersectsTimestampSet</varname></link>: Does the temporal value intersect the timestamp set?</para>
-					</listitem>
-
-					<listitem>
-						<para><link linkend="intersectsPeriod"><varname>intersectsPeriod</varname></link>: Does the temporal value intersect the period?</para>
-					</listitem>
-
-					<listitem>
-						<para><link linkend="intersectsPeriodSet"><varname>intersectsPeriodSet</varname></link>: Does the temporal value intersect the period set?</para>
-					</listitem>
-
-					<listitem>
-						<para><link linkend="twAvg"><varname>twAvg</varname></link>: Get the time-weighted average</para>
-					</listitem>
-				</itemizedlist>
-			</sect2>
-
-			<sect2>
-				<title>Spatial Functions</title>
-
-				<itemizedlist>
-					<listitem>
-						<para><link linkend="asText"><varname>asText</varname></link>: Get the Well-Known Text (WKT) representation</para>
-					</listitem>
-
-					<listitem>
-						<para><link linkend="asEWKT"><varname>asEWKT</varname></link>: Get the Extended Well-Known Text (EWKT) representation</para>
-					</listitem>
-
-					<listitem>
-						<para><link linkend="asMFJSON"><varname>asMFJSON</varname></link>: Get the Moving Features JSON representation</para>
-					</listitem>
-
-					<listitem>
-						<para><link linkend="asBinary"><varname>asBinary</varname></link>: Get the Well-Known Binary (WKB) representation</para>
-					</listitem>
-
-					<listitem>
-						<para><link linkend="asEWKB"><varname>asEWKB</varname></link>: Get the Extended Well-Known Binary (EWKB) representation</para>
-					</listitem>
-
-					<listitem>
-						<para><link linkend="asHexEWKB"><varname>asHexEWKB</varname></link>: Get the Hexadecimal Extended Well-Known Binary (EWKB) representation as text </para>
-					</listitem>
-
-					<listitem>
-						<para><link linkend="fromMFJSON"><varname>fromMFJSON</varname></link>: Input a temporal point from a Moving Features JSON representation</para>
-					</listitem>
-
-					<listitem>
-						<para><link linkend="fromEWKB"><varname>fromEWKB</varname></link>: Input a temporal point from an Extended Well-Known Binary (EWKB) representation</para>
-					</listitem>
-
-					<listitem>
-						<para><link linkend="tpoint_SRID"><varname>SRID</varname></link>: Get the spatial reference identifier</para>
-					</listitem>
-
-					<listitem>
-						<para><link linkend="tpoint_setSRID"><varname>setSRID</varname></link>: Set the spatial reference identifier</para>
-						</listitem>
-
-					<listitem>
-						<para><link linkend="tpoint_transform"><varname>transform</varname></link>: Transform to a different spatial reference</para>
-					</listitem>
-
-					<listitem>
-						<para><link linkend="tpoint_setPrecision"><varname>setPrecision</varname></link>: Round the coordinate values to a number of decimal places</para>
-					</listitem>
-
-					<listitem>
-						<para><link linkend="length"><varname>length</varname></link>: Get the length traversed by the temporal point</para>
-					</listitem>
-
-					<listitem>
-						<para><link linkend="cumulativeLength"><varname>cumulativeLength</varname></link>: Get the cumulative length traversed by the temporal point</para>
-					</listitem>
-
-					<listitem>
-						<para><link linkend="speed"><varname>speed</varname></link>: Get the speed of the temporal point in units per second</para>
-					</listitem>
-
-					<listitem>
-						<para><link linkend="twCentroid"><varname>twCentroid</varname></link>: Get the time-weighted centroid</para>
-					</listitem>
-
-					<listitem>
-						<para><link linkend="azimuth"><varname>azimuth</varname></link>: Get the temporal azimuth</para>
-					</listitem>
-
-					<listitem>
-						<para><link linkend="nearestApproachInstant"><varname>nearestApproachInstant</varname></link>: Get the instant of the first temporal point at which the two arguments are at the nearest distance</para>
-					</listitem>
-
-					<listitem>
-						<para><link linkend="nearestApproachDistance"><varname>nearestApproachDistance</varname></link>: Get the smallest distance ever</para>
-					</listitem>
-
-					<listitem>
-						<para><link linkend="shortestLine"><varname>shortestLine</varname></link>: Get the line connecting the nearest approach point</para>
-					</listitem>
-
-					<listitem>
-						<para><link linkend="simplify"><varname>simplify</varname></link>: Simplify a temporal point using a generalization of the Douglas-Peucker algorithm</para>
-					</listitem>
-					
-					<listitem>
-						<para><link linkend="geoMeasure"><varname>geoMeasure</varname></link>: Construct a geometry/geography with M measure from a temporal point and a temporal float</para>
-					</listitem>					
-				</itemizedlist>
-			</sect2>
-
-			<sect2>
-				<title>Restriction Functions</title>
-
-				<itemizedlist>
-					<listitem>
-						<para><link linkend="atValue"><varname>atValue</varname></link>: Restrict to a value</para>
-					</listitem>
-
-					<listitem>
-						<para><link linkend="atValues"><varname>atValues</varname></link>: Restrict to an array of values</para>
-					</listitem>
-
-					<listitem>
-						<para><link linkend="atRange"><varname>atRange</varname></link>: Restrict to a range</para>
-					</listitem>
-
-					<listitem>
-						<para><link linkend="atRanges"><varname>atRanges</varname></link>: Restrict to an array of ranges</para>
-					</listitem>
-
-					<listitem>
-						<para><link linkend="atMin"><varname>atMin</varname></link>: Restrict to the minimum value</para>
-					</listitem>
-
-					<listitem>
-						<para><link linkend="atMax"><varname>atMax</varname></link>: Restrict to the maximum value</para>
-					</listitem>
-
-					<listitem>
-						<para><link linkend="atGeometry"><varname>atGeometry</varname></link>: Restrict to a geometry</para>
-					</listitem>
-
-					<listitem>
-						<para><link linkend="atTimestamp"><varname>atTimestamp</varname></link>: Restrict to a timestamp</para>
-					</listitem>
-
-					<listitem>
-						<para><link linkend="atTimestampSet"><varname>atTimestampSet</varname></link>: Restrict to a timestamp set</para>
-					</listitem>
-
-					<listitem>
-						<para><link linkend="atPeriod"><varname>atPeriod</varname></link>: Restrict to a period</para>
-					</listitem>
-
-					<listitem>
-						<para><link linkend="atPeriodSet"><varname>atPeriodSet</varname></link>: Restrict to a period set</para>
-					</listitem>
-
-					<listitem>
-						<para><link linkend="atTbox"><varname>atTbox</varname></link>: Restrict to a <varname>tbox</varname></para>
-					</listitem>
-
-					<listitem>
-						<para><link linkend="atStbox"><varname>atStbox</varname></link>: Restrict to an <varname>stbox</varname></para>
-					</listitem>
-				</itemizedlist>
-			</sect2>
-
-			<sect2>
-				<title>Difference Functions</title>
-
-				<itemizedlist>
-					<listitem>
-					<para><link linkend="minusValue"><varname>minusValue</varname></link>: Difference with a value</para>
-					</listitem>
-
-					<listitem>
-						<para><link linkend="minusValues"><varname>minusValues</varname></link>: Difference with an array of values</para>
-					</listitem>
-
-					<listitem>
-						<para><link linkend="minusRange"><varname>minusRange</varname></link>: Difference with a range</para>
-					</listitem>
-
-					<listitem>
-						<para><link linkend="minusRanges"><varname>minusRanges</varname></link>: Difference with an array of ranges</para>
-					</listitem>
-
-					<listitem>
-						<para><link linkend="minusMin"><varname>minusMin</varname></link>: Difference with the minimum value</para>
-					</listitem>
-
-					<listitem>
-						<para><link linkend="minusMax"><varname>minusMax</varname></link>: Difference with the maximum value</para>
-					</listitem>
-
-					<listitem>
-						<para><link linkend="minusGeometry"><varname>minusGeometry</varname></link>: Difference with a geometry</para>
-					</listitem>
-
-					<listitem>
-						<para><link linkend="minusTimestamp"><varname>minusTimestamp</varname></link>: Difference with a timestamp</para>
-					</listitem>
-
-					<listitem>
-						<para><link linkend="minusTimestampSet"><varname>minusTimestampSet</varname></link>: Difference with a timestamp set</para>
-					</listitem>
-
-					<listitem>
-						<para><link linkend="minusPeriod"><varname>minusPeriod</varname></link>: Difference with period</para>
-					</listitem>
-
-					<listitem>
-						<para><link linkend="minusPeriodSet"><varname>minusPeriodSet</varname></link>: Difference with a period set</para>
-					</listitem>
-
-					<listitem>
-						<para><link linkend="minusTbox"><varname>minusTbox</varname></link>: Difference with a <varname>tbox</varname></para>
-					</listitem>
-
-					<listitem>
-						<para><link linkend="minusStbox"><varname>minusStbox</varname></link>: Difference with an <varname>stbox</varname></para>
-					</listitem>
-				</itemizedlist>
-			</sect2>
-
-			<sect2>
-				<title>Comparison Operators</title>
-
-				<itemizedlist>
-					<listitem>
-					<para><link linkend="ttype_eq"><varname>=</varname></link>: Are the temporal values equal?</para>
-					</listitem>
-
-					<listitem>
-						<para><link linkend="ttype_ne"><varname>&lt;&gt;</varname></link>: Are the temporal values different?</para>
-					</listitem>
-
-					<listitem>
-						<para><link linkend="ttype_lt"><varname>&lt;</varname></link>: Is the first temporal value less than the second one?</para>
-					</listitem>
-
-					<listitem>
-						<para><link linkend="ttype_gt"><varname>&gt;</varname></link>: Is the first temporal value greater than the second one?</para>
-					</listitem>
-
-					<listitem>
-						<para><link linkend="ttype_le"><varname>&lt;=</varname></link>: Is the first temporal value less than or equal to the second one?</para>
-					</listitem>
-
-					<listitem>
-						<para><link linkend="ttype_ge"><varname>&gt;=</varname></link>: Is the first temporal value greater than or equal to the second one?</para>
-					</listitem>
-				</itemizedlist>
-			</sect2>
-
-			<sect2>
-				<title>Ever and Always Comparison Operators</title>
-
-				<itemizedlist>
-					<listitem>
-						<para><link linkend="ttype_eveq"><varname>?=</varname></link>: Is the temporal value ever equal to the value?</para>
-					</listitem>
-
-					<listitem>
-						<para><link linkend="ttype_evne"><varname>?&lt;&gt;</varname></link>: Is the temporal value ever different from the value?</para>
-					</listitem>
-
-					<listitem>
-						<para><link linkend="ttype_evlt"><varname>?&lt;</varname></link>: Is the temporal value ever less than the value?</para>
-					</listitem>
-
-					<listitem>
-						<para><link linkend="ttype_evgt"><varname>?&gt;</varname></link>: Is the temporal value ever greater than the value?</para>
-					</listitem>
-
-					<listitem>
-						<para><link linkend="ttype_evle"><varname>?&lt;=</varname></link>: Is the temporal value ever less than or equal to the value?</para>
-					</listitem>
-
-					<listitem>
-						<para><link linkend="ttype_evge"><varname>?&gt;=</varname></link>: Is the temporal value ever greater than or equal to the value?</para>
-					</listitem>
-
-					<listitem>
-						<para><link linkend="ttype_aleq"><varname>%=</varname></link>: Is the temporal value always equal to the value?</para>
-					</listitem>
-
-					<listitem>
-						<para><link linkend="ttype_alne"><varname>%&lt;&gt;</varname></link>: Is the temporal value always different to the value?</para>
-					</listitem>
-
-					<listitem>
-						<para><link linkend="ttype_allt"><varname>%&lt;</varname></link>: Is the temporal value always less than the value?</para>
-					</listitem>
-
-					<listitem>
-						<para><link linkend="ttype_algt"><varname>%&gt;</varname></link>: Is the temporal value always greater than the value?</para>
-					</listitem>
-
-					<listitem>
-						<para><link linkend="ttype_alle"><varname>%&lt;=</varname></link>: Is the temporal value always less than or equal to the value?</para>
-					</listitem>
-
-					<listitem>
-						<para><link linkend="ttype_alge"><varname>%&gt;=</varname></link>: Is the temporal value always greater than or equal to the value?</para>
-					</listitem>
-				</itemizedlist>
-			</sect2>
-
-			<sect2>
-				<title>Temporal Comparison Operators</title>
-
-				<itemizedlist>
-					<listitem>
-						<para><link linkend="ttype_teq"><varname>#=</varname></link>: Temporal equal</para>
-					</listitem>
-
-					<listitem>
-						<para><link linkend="ttype_tne"><varname>#&lt;&gt;</varname></link>: Temporal different</para>
-					</listitem>
-
-					<listitem>
-						<para><link linkend="ttype_tlt"><varname>#&lt;</varname></link>: Temporal less than</para>
-					</listitem>
-
-					<listitem>
-						<para><link linkend="ttype_tgt"><varname>#&gt;</varname></link>: Temporal greater than</para>
-					</listitem>
-
-					<listitem>
-						<para><link linkend="ttype_tle"><varname>#&lt;=</varname></link>: Temporal less than or equal to</para>
-					</listitem>
-
-					<listitem>
-						<para><link linkend="ttype_tge"><varname>#&gt;=</varname></link>: Temporal greater than or equal to</para>
-					</listitem>
-				</itemizedlist>
-			</sect2>
-				
-			<sect2>
-				<title>Mathematical Functions and Operators</title>
-
-				<itemizedlist>
-					<listitem>
-						<para><link linkend="tnumber_add"><varname>+</varname></link>: Temporal addition</para>
-					</listitem>
-
-					<listitem>
-						<para><link linkend="tnumber_sub"><varname>-</varname></link>: Temporal subtraction</para>
-					</listitem>
-
-					<listitem>
-						<para><link linkend="tnumber_mult"><varname>*</varname></link>: Temporal multiplication</para>
-					</listitem>
-
-					<listitem>
-						<para><link linkend="tnumber_div"><varname>/</varname></link>: Temporal division</para>
-					</listitem>
-
-					<listitem>
-						<para><link linkend="round"><varname>round</varname></link>: Round to n decimal places</para>
-					</listitem>
-
-					<listitem>
-						<para><link linkend="degrees"><varname>degrees</varname></link>: Convert from radians to degrees</para>
-					</listitem>
-				</itemizedlist>
-			</sect2>
-
-			<sect2>
-				<title>Boolean Operators</title>
-				<itemizedlist>
-					<listitem>
-						<para><link linkend="tbool_and"><varname>&amp;</varname></link>: Temporal and</para>
-					</listitem>
-
-					<listitem>
-						<para><link linkend="tbool_or"><varname>|</varname></link>: Temporal or</para>
-					</listitem>
-
-					<listitem>
-						<para><link linkend="tbool_not"><varname>~</varname></link>: Temporal not</para>
-					</listitem>
-				</itemizedlist>
-			</sect2>
-
-			<sect2>
-				<title>Text Functions and Operators</title>
-
-				<itemizedlist>
-					<listitem>
-						<para><link linkend="ttext_concat"><varname>||</varname></link>: Temporal text concatenation</para>
-					</listitem>
-
-					<listitem>
-						<para><link linkend="ttext_upper"><varname>upper</varname></link>: Transform to uppercase</para>
-					</listitem>
-
-					<listitem>
-						<para><link linkend="ttext_lower"><varname>lower</varname></link>: Transform to lowercase</para>
-					</listitem>
-				</itemizedlist>
-			</sect2>
-
-			<sect2>
-				<title>Distance Operators</title>
-			
-				<itemizedlist>
-					<listitem>
-						<para><link linkend="smallest_distance"><varname>|=|</varname></link>: Get the smallest distance ever</para>
-					</listitem>
-
-					<listitem>
-						<para><link linkend="distance"><varname>&lt;-&gt;</varname></link>: Get the temporal distance</para>
-					</listitem>
-				</itemizedlist>
-			</sect2>
-
-			<sect2>
-				<title>Spatial Relationships for Temporal Points</title>
-
-				<sect3>
-					<title>Possible Spatial Relationships</title>
-					<itemizedlist>
-						<listitem>
-							<para><link linkend="contains"><varname>contains</varname></link>: May contain</para>
-						</listitem>
-
-						<listitem>
-							<para><link linkend="containsproperly"><varname>containsproperly</varname></link>: May contain properly</para>
-						</listitem>
-
-						<listitem>
-							<para><link linkend="covers"><varname>covers</varname></link>: May cover</para>
-						</listitem>
-
-						<listitem>
-							<para><link linkend="coveredby"><varname>coveredby</varname></link>: May be covered by</para>
-						</listitem>
-
-						<listitem>
-							<para><link linkend="crosses"><varname>crosses</varname></link>: May cross</para>
-						</listitem>
-
-						<listitem>
-							<para><link linkend="disjoint"><varname>disjoint</varname></link>: May be disjoint</para>
-						</listitem>
-
-						<listitem>
-							<para><link linkend="equals"><varname>equals</varname></link>: May be equal</para>
-						</listitem>
-
-						<listitem>
-							<para><link linkend="intersects"><varname>intersects</varname></link>: May intersect</para>
-						</listitem>
-
-						<listitem>
-							<para><link linkend="overlaps"><varname>overlaps</varname></link>: May overlap</para>
-						</listitem>
-
-						<listitem>
-							<para><link linkend="touches"><varname>touches</varname></link>: May touch</para>
-						</listitem>
-
-						<listitem>
-							<para><link linkend="within"><varname>within</varname></link>: May be within</para>
-						</listitem>
-
-						<listitem>
-							<para><link linkend="dwithin"><varname>dwithin</varname></link>: May be at distance within</para>
-						</listitem>
-
-						<listitem>
-							<para><link linkend="relate"><varname>relate</varname></link>: May relate</para>
-						</listitem>
-					</itemizedlist>
-				</sect3>
-
-				<sect3>
-					<title>Temporal Spatial Relationships</title>
-					<itemizedlist>
-						<listitem>
-							<para><link linkend="tcontains"><varname>tcontains</varname></link>: Temporal contains</para>
-						</listitem>
-
-						<listitem>
-							<para><link linkend="tcovers"><varname>tcovers</varname></link>: Temporal covers</para>
-						</listitem>
-
-						<listitem>
-							<para><link linkend="tcoveredby"><varname>tcoveredby</varname></link>: Temporal covered by</para>
-						</listitem>
-
-						<listitem>
-							<para><link linkend="tdisjoint"><varname>tdisjoint</varname></link>: Temporal disjoint</para>
-						</listitem>
-
-						<listitem>
-							<para><link linkend="tequals"><varname>tequals</varname></link>: Temporal equals</para>
-						</listitem>
-
-						<listitem>
-							<para><link linkend="tintersects"><varname>tintersects</varname></link>: Temporal intersects</para>
-						</listitem>
-
-						<listitem>
-							<para><link linkend="ttouches"><varname>ttouches</varname></link>: Temporal touches</para>
-						</listitem>
-
-						<listitem>
-							<para><link linkend="twithin"><varname>twithin</varname></link>: Temporal within</para>
-						</listitem>
-
-						<listitem>
-							<para><link linkend="tdwithin"><varname>tdwithin</varname></link>: Temporal distance within</para>
-						</listitem>
-
-						<listitem>
-							<para><link linkend="trelate"><varname>trelate</varname></link>: Temporal relate</para>
-						</listitem>
-					</itemizedlist>
-					</sect3>
-			</sect2>
-
-			<sect2>
-				<title>Aggregate Functions for Temporal Types</title>
-
-				<itemizedlist>
-					<listitem>
-						<para><link linkend="tcount"><varname>tcount</varname></link>: Temporal count</para>
-					</listitem>
-
-					<listitem>
-						<para><link linkend="tand"><varname>tand</varname></link>: Temporal and</para>
-					</listitem>
-
-					<listitem>
-						<para><link linkend="tor"><varname>tor</varname></link>: Temporal or</para>
-					</listitem>
-
-					<listitem>
-						<para><link linkend="tmin"><varname>tmin</varname></link>: Temporal minimum</para>
-					</listitem>
-
-					<listitem>
-						<para><link linkend="tmax"><varname>tmax</varname></link>: Temporal maximum</para>
-					</listitem>
-
-					<listitem>
-						<para><link linkend="tsum"><varname>tsum</varname></link>: Temporal sum</para>
-					</listitem>
-
-					<listitem>
-						<para><link linkend="tavg"><varname>tavg</varname></link>: Temporal average</para>
-					</listitem>
-
-					<listitem>
-						<para><link linkend="wmin"><varname>wmin</varname></link>: Window minimum</para>
-					</listitem>
-
-					<listitem>
-						<para><link linkend="wmax"><varname>wmax</varname></link>: Window maximum</para>
-					</listitem>
-
-					<listitem>
-						<para><link linkend="wcount"><varname>wcount</varname></link>: Window count</para>
-					</listitem>
-
-					<listitem>
-						<para><link linkend="wsum"><varname>wsum</varname></link>: Window sum</para>
-					</listitem>
-
-					<listitem>
-						<para><link linkend="wavg"><varname>wavg</varname></link>: Window average</para>
-					</listitem>
-
-					<listitem>
-						<para><link linkend="tcentroid"><varname>tcentroid</varname></link>: Temporal centroid</para>
-					</listitem>
-
-					<listitem>
-						<para><link linkend="extent"><varname>extent</varname></link>: Bounding box extent</para>
-					</listitem>
-
-				</itemizedlist>
-			</sect2>
-
-			<sect2>
-				<title>Utility Functions</title>
-				<itemizedlist>
-					<listitem>
-						<para><link linkend="mobdb_lib_version"><varname>mobdb_lib_version</varname></link>: Get the version of the MobilityDB extension</para>
-					</listitem>
-
-					<listitem>
-						<para><link linkend="mobdb_full_version"><varname>mobdb_full_version</varname></link>: Get the versions of the MobilityDB extension and its dependencies</para>
-					</listitem>
-				</itemizedlist>
-			</sect2>
-		</sect1>
-	</appendix>
-=======
 
 	&introduction;
 	&time_types_range_types;
@@ -6464,5 +95,4 @@
 	<index />
 	&reference;
 
->>>>>>> 3195010d
 </book>