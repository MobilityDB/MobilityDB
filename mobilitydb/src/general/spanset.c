/*****************************************************************************
 *
 * This MobilityDB code is provided under The PostgreSQL License.
 * Copyright (c) 2016-2023, Université libre de Bruxelles and MobilityDB
 * contributors
 *
 * MobilityDB includes portions of PostGIS version 3 source code released
 * under the GNU General Public License (GPLv2 or later).
 * Copyright (c) 2001-2023, PostGIS contributors
 *
 * Permission to use, copy, modify, and distribute this software and its
 * documentation for any purpose, without fee, and without a written
 * agreement is hereby granted, provided that the above copyright notice and
 * this paragraph and the following two paragraphs appear in all copies.
 *
 * IN NO EVENT SHALL UNIVERSITE LIBRE DE BRUXELLES BE LIABLE TO ANY PARTY FOR
 * DIRECT, INDIRECT, SPECIAL, INCIDENTAL, OR CONSEQUENTIAL DAMAGES, INCLUDING
 * LOST PROFITS, ARISING OUT OF THE USE OF THIS SOFTWARE AND ITS DOCUMENTATION,
 * EVEN IF UNIVERSITE LIBRE DE BRUXELLES HAS BEEN ADVISED OF THE POSSIBILITY
 * OF SUCH DAMAGE.
 *
 * UNIVERSITE LIBRE DE BRUXELLES SPECIFICALLY DISCLAIMS ANY WARRANTIES,
 * INCLUDING, BUT NOT LIMITED TO, THE IMPLIED WARRANTIES OF MERCHANTABILITY
 * AND FITNESS FOR A PARTICULAR PURPOSE. THE SOFTWARE PROVIDED HEREUNDER IS ON
 * AN "AS IS" BASIS, AND UNIVERSITE LIBRE DE BRUXELLES HAS NO OBLIGATIONS TO
 * PROVIDE MAINTENANCE, SUPPORT, UPDATES, ENHANCEMENTS, OR MODIFICATIONS.
 *
 *****************************************************************************/

/**
 * @file
 * @brief General functions for set of disjoint spans.
 */

/* C */
#include <assert.h>
/* PostgreSQL */
#include <postgres.h>
#if POSTGRESQL_VERSION_NUMBER >= 130000
  #include <access/heaptoast.h>
  #include <access/detoast.h>
#else
  #include <access/tuptoaster.h>
#endif
#include <utils/timestamp.h>
/* MEOS */
#include <meos.h>
#include <meos_internal.h>
#include "general/set.h"
#include "general/spanset.h"
#include "general/type_out.h"
#include "general/type_util.h"
/* MobilityDB */
#include "pg_general/meos_catalog.h"
#include "pg_general/span.h"
#include "pg_general/temporal.h"
#include "pg_general/type_util.h"

/*****************************************************************************
 * Input/output functions
 *****************************************************************************/

PGDLLEXPORT Datum Spanset_in(PG_FUNCTION_ARGS);
PG_FUNCTION_INFO_V1(Spanset_in);
/**
 * @ingroup mobilitydb_setspan_inout
 * @brief Return a span set from its string representation
 * @sqlfunc spanset_in()
 */
Datum
Spanset_in(PG_FUNCTION_ARGS)
{
  const char *input = PG_GETARG_CSTRING(0);
  Oid sstypid = PG_GETARG_OID(1);
  SpanSet *result = spanset_in(input, oid_type(sstypid));
  PG_RETURN_POINTER(result);
}

PGDLLEXPORT Datum Spanset_out(PG_FUNCTION_ARGS);
PG_FUNCTION_INFO_V1(Spanset_out);
/**
 * @ingroup mobilitydb_setspan_inout
 * @brief Return the string representation of a span set
 * @sqlfunc spanset_out()
 */
Datum
Spanset_out(PG_FUNCTION_ARGS)
{
  SpanSet *ps = PG_GETARG_SPANSET_P(0);
  char *result = spanset_out(ps, Int32GetDatum(OUT_DEFAULT_DECIMAL_DIGITS));
  PG_FREE_IF_COPY(ps, 0);
  PG_RETURN_CSTRING(result);
}

PGDLLEXPORT Datum Spanset_recv(PG_FUNCTION_ARGS);
PG_FUNCTION_INFO_V1(Spanset_recv);
/**
 * @ingroup mobilitydb_setspan_inout
 * @brief Receive function for span set
 * @sqlfunc spanset_recv()
 */
Datum
Spanset_recv(PG_FUNCTION_ARGS)
{
  StringInfo buf = (StringInfo) PG_GETARG_POINTER(0);
  SpanSet *result = spanset_from_wkb((uint8_t *) buf->data, buf->len);
  /* Set cursor to the end of buffer (so the backend is happy) */
  buf->cursor = buf->len;
  PG_RETURN_POINTER(result);
}

PGDLLEXPORT Datum Spanset_send(PG_FUNCTION_ARGS);
PG_FUNCTION_INFO_V1(Spanset_send);
/**
 * @ingroup mobilitydb_setspan_inout
 * @brief Send function for span set
 * @sqlfunc spanset_send()
 */
Datum
Spanset_send(PG_FUNCTION_ARGS)
{
  SpanSet *ps = PG_GETARG_SPANSET_P(0);
  uint8_t variant = 0;
  size_t wkb_size = VARSIZE_ANY_EXHDR(ps);
  uint8_t *wkb = spanset_as_wkb(ps, variant, &wkb_size);
  bytea *result = bstring2bytea(wkb, wkb_size);
  pfree(wkb);
  PG_RETURN_BYTEA_P(result);
}

/*****************************************************************************
 * Output in WKT format
 *****************************************************************************/

PGDLLEXPORT Datum Spanset_as_text(PG_FUNCTION_ARGS);
PG_FUNCTION_INFO_V1(Spanset_as_text);
/**
 * @ingroup mobilitydb_setspan_inout
 * @brief Output function for spans
 * @sqlfunc asText()
 */
Datum
Spanset_as_text(PG_FUNCTION_ARGS)
{
  SpanSet *ss = PG_GETARG_SPANSET_P(0);
  int dbl_dig_for_wkt = OUT_DEFAULT_DECIMAL_DIGITS;
  if (PG_NARGS() > 1 && ! PG_ARGISNULL(1))
    dbl_dig_for_wkt = PG_GETARG_INT32(1);
  char *str = spanset_out(ss, Int32GetDatum(dbl_dig_for_wkt));
  text *result = cstring2text(str);
  pfree(str);
  PG_RETURN_TEXT_P(result);
}

/*****************************************************************************
 * Constructor functions
 ****************************************************************************/

PGDLLEXPORT Datum Spanset_constructor(PG_FUNCTION_ARGS);
PG_FUNCTION_INFO_V1(Spanset_constructor);
/**
 * @ingroup mobilitydb_setspan_constructor
 * @brief Construct a span set from an array of span values
 * @sqlfunc spanset()
 */
Datum
Spanset_constructor(PG_FUNCTION_ARGS)
{
  ArrayType *array = PG_GETARG_ARRAYTYPE_P(0);
  ensure_not_empty_array(array);
  int count;
  Span *spans = spanarr_extract(array, &count);
  SpanSet *result = spanset_make_free(spans, count, NORMALIZE);
  PG_FREE_IF_COPY(array, 0);
  PG_RETURN_POINTER(result);
}

/*****************************************************************************
 * Conversion functions
 *****************************************************************************/

PGDLLEXPORT Datum Value_to_spanset(PG_FUNCTION_ARGS);
PG_FUNCTION_INFO_V1(Value_to_spanset);
/**
 * @ingroup mobilitydb_setspan_conversion
 * @brief Convert a value as a span set
 * @sqlfunc intspanset(), bigintspanset(), floatspanset(), periodset()
 */
Datum
Value_to_spanset(PG_FUNCTION_ARGS)
{
  Datum d = PG_GETARG_DATUM(0);
  meosType basetype = oid_type(get_fn_expr_argtype(fcinfo->flinfo, 0));
  SpanSet *result = value_to_spanset(d, basetype);
  PG_RETURN_POINTER(result);
}

PGDLLEXPORT Datum Span_to_spanset(PG_FUNCTION_ARGS);
PG_FUNCTION_INFO_V1(Span_to_spanset);
/**
 * @ingroup mobilitydb_setspan_conversion
 * @brief Convert a span value as a span set
 * @sqlfunc instspanset(), floatspanset(), periodset()
 */
Datum
Span_to_spanset(PG_FUNCTION_ARGS)
{
  Span *s = PG_GETARG_SPAN_P(0);
  SpanSet *result = span_to_spanset(s);
  PG_RETURN_POINTER(result);
}

PGDLLEXPORT Datum Set_to_spanset(PG_FUNCTION_ARGS);
PG_FUNCTION_INFO_V1(Set_to_spanset);
/**
 * @ingroup mobilitydb_setspan_conversion
 * @brief Convert a timestamp set value as a period set
 * @sqlfunc intspanset(), bigintspanset(), floatspanset(), periodset()
 */
Datum
Set_to_spanset(PG_FUNCTION_ARGS)
{
  Set *s = PG_GETARG_SET_P(0);
  SpanSet *result = set_to_spanset(s);
  PG_RETURN_POINTER(result);
}

/**
 * @brief Peak into a span set datum to find the bounding box. If the datum
 * needs to be detoasted, extract only the header and not the full object.
 */
void
spanset_span_slice(Datum d, Span *s)
{
  SpanSet *ss = NULL;
  if (PG_DATUM_NEEDS_DETOAST((struct varlena *) d))
    ss = (SpanSet *) PG_DETOAST_DATUM_SLICE(d, 0, time_max_header_size());
  else
    ss = (SpanSet *) d;
  memcpy(s, &ss->span, sizeof(Span));
  PG_FREE_IF_COPY_P(ss, DatumGetPointer(d));
  return;
}

PGDLLEXPORT Datum Spanset_span(PG_FUNCTION_ARGS);
PG_FUNCTION_INFO_V1(Spanset_span);
/**
 * @ingroup mobilitydb_setspan_accessor
 * @brief Return the bounding span on which a span set is defined
 * @sqlfunc span()
 */
Datum
Spanset_span(PG_FUNCTION_ARGS)
{
  Datum d = PG_GETARG_DATUM(0);
  Span *result = palloc(sizeof(Span));
  spanset_span_slice(d, result);
  PG_RETURN_POINTER(result);
}

#if POSTGRESQL_VERSION_NUMBER >= 140000
PGDLLEXPORT Datum Spanset_to_multirange(PG_FUNCTION_ARGS);
PG_FUNCTION_INFO_V1(Spanset_to_multirange);
/**
 * @ingroup mobilitydb_setspan_conversion
 * @brief Convert the integer span as a integer range value
 * @sqlfunc int4range(), tstzrange()
 * @sqlop @p ::
 */
Datum
Spanset_to_multirange(PG_FUNCTION_ARGS)
{
  SpanSet *ss = PG_GETARG_SPANSET_P(0);
  assert(ss->spantype == T_INTSPAN || ss->spantype == T_TSTZSPAN);
  MultirangeType *result = multirange_make(ss);
  PG_FREE_IF_COPY(ss, 0);
  PG_RETURN_POINTER(result);
}

PGDLLEXPORT Datum Multirange_to_spanset(PG_FUNCTION_ARGS);
PG_FUNCTION_INFO_V1(Multirange_to_spanset);
/**
 * @ingroup mobilitydb_setspan_conversion
 * @brief Convert the multi range value as a span set
 * @sqlfunc intspanset(), periodset()
 * @sqlop @p ::
 */
Datum
Multirange_to_spanset(PG_FUNCTION_ARGS)
{
  MultirangeType *mrange = PG_GETARG_MULTIRANGE_P(0);
  TypeCacheEntry *typcache = multirange_get_typcache(fcinfo,
    MultirangeTypeGetOid(mrange));

  Span *spans = palloc(sizeof(Span) * mrange->rangeCount);
  for (uint32 i = 0; i < mrange->rangeCount; i++)
  {
    RangeType *range = multirange_get_range(typcache->rngtype, mrange, i);
    range_set_span(range, typcache->rngtype, &spans[i]);
  }
  SpanSet *ss = spanset_make(spans, mrange->rangeCount, NORMALIZE);
  pfree(spans);
  PG_FREE_IF_COPY(mrange, 0);
  PG_RETURN_POINTER(ss);
}
#endif /* POSTGRESQL_VERSION_NUMBER >= 140000 */

/*****************************************************************************
 * Accessor functions
 *****************************************************************************/

PGDLLEXPORT Datum Spanset_mem_size(PG_FUNCTION_ARGS);
PG_FUNCTION_INFO_V1(Spanset_mem_size);
/**
 * @ingroup mobilitydb_setspan_accessor
 * @brief Return the memory size in bytes of a span set
 * @sqlfunc memSize()
 */
Datum
Spanset_mem_size(PG_FUNCTION_ARGS)
{
  Datum result = toast_raw_datum_size(PG_GETARG_DATUM(0));
  PG_RETURN_DATUM(result);
}

PGDLLEXPORT Datum Spanset_lower(PG_FUNCTION_ARGS);
PG_FUNCTION_INFO_V1(Spanset_lower);
/**
 * @ingroup mobilitydb_setspan_accessor
 * @brief Return the lower bound value
 * @sqlfunc lower()
 */
Datum
Spanset_lower(PG_FUNCTION_ARGS)
{
  SpanSet *ss = PG_GETARG_SPANSET_P(0);
  PG_RETURN_DATUM(ss->elems[0].lower);
}

PGDLLEXPORT Datum Spanset_upper(PG_FUNCTION_ARGS);
PG_FUNCTION_INFO_V1(Spanset_upper);
/**
 * @ingroup mobilitydb_setspan_accessor
 * @brief Return the upper bound value
 * @sqlfunc upper()
 */
Datum
Spanset_upper(PG_FUNCTION_ARGS)
{
  SpanSet *ss = PG_GETARG_SPANSET_P(0);
  PG_RETURN_DATUM(ss->elems[ss->count - 1].upper);
}

/* span -> bool functions */

PGDLLEXPORT Datum Spanset_lower_inc(PG_FUNCTION_ARGS);
PG_FUNCTION_INFO_V1(Spanset_lower_inc);
/**
 * @ingroup mobilitydb_setspan_accessor
 * @brief Return true if the lower bound value is inclusive
 * @sqlfunc lower_inc()
 */
Datum
Spanset_lower_inc(PG_FUNCTION_ARGS)
{
  SpanSet *ss = PG_GETARG_SPANSET_P(0);
  PG_RETURN_BOOL(spanset_lower_inc(ss));
}

Datum Spanset_upper_inc(PG_FUNCTION_ARGS);
PG_FUNCTION_INFO_V1(Spanset_upper_inc);
/**
 * @ingroup mobilitydb_setspan_accessor
 * @brief Return true if the upper bound value is inclusive
 * @sqlfunc lower_inc()
 */
Datum
Spanset_upper_inc(PG_FUNCTION_ARGS)
{
  SpanSet *ss = PG_GETARG_SPANSET_P(0);
  PG_RETURN_BOOL(spanset_upper_inc(ss));
}

PGDLLEXPORT Datum Spanset_width(PG_FUNCTION_ARGS);
PG_FUNCTION_INFO_V1(Spanset_width);
/**
 * @ingroup mobilitydb_setspan_accessor
 * @brief Return the width of a numeric span set
 * @sqlfunc width()
 */
Datum
Spanset_width(PG_FUNCTION_ARGS)
{
  SpanSet *ss = PG_GETARG_SPANSET_P(0);
  bool boundspan = PG_GETARG_BOOL(1);
  double result = spanset_width(ss, boundspan);
  PG_RETURN_FLOAT8(result);
}

Datum Tstzspanset_duration(PG_FUNCTION_ARGS);
PG_FUNCTION_INFO_V1(Tstzspanset_duration);
/**
 * @ingroup mobilitydb_setspan_accessor
 * @brief Return the duration of a period set
 * @sqlfunc duration()
 */
Datum
Tstzspanset_duration(PG_FUNCTION_ARGS)
{
  SpanSet *ss = PG_GETARG_SPANSET_P(0);
  bool boundspan = PG_GETARG_BOOL(1);
  Interval *result = tstzspanset_duration(ss, boundspan);
  PG_FREE_IF_COPY(ss, 0);
  PG_RETURN_POINTER(result);
}

<<<<<<< HEAD
PGDLLEXPORT Datum Periodset_num_times(PG_FUNCTION_ARGS);
PG_FUNCTION_INFO_V1(Periodset_num_times);
=======
PGDLLEXPORT Datum Tstzspanset_num_timestamps(PG_FUNCTION_ARGS);
PG_FUNCTION_INFO_V1(Tstzspanset_num_timestamps);
>>>>>>> 80d9e1e8
/**
 * @ingroup mobilitydb_setspan_accessor
 * @brief Return the number of timestamps of a period set
 * @sqlfunc numTimestamps()
 */
Datum
<<<<<<< HEAD
Periodset_num_times(PG_FUNCTION_ARGS)
{
  SpanSet *ps = PG_GETARG_SPANSET_P(0);
  int result = periodset_num_times(ps);
=======
Tstzspanset_num_timestamps(PG_FUNCTION_ARGS)
{
  SpanSet *ps = PG_GETARG_SPANSET_P(0);
  int result = tstzspanset_num_timestamps(ps);
>>>>>>> 80d9e1e8
  PG_FREE_IF_COPY(ps, 0);
  PG_RETURN_INT32(result);
}

<<<<<<< HEAD
PGDLLEXPORT Datum Periodset_start_time(PG_FUNCTION_ARGS);
PG_FUNCTION_INFO_V1(Periodset_start_time);
=======
PGDLLEXPORT Datum Tstzspanset_start_timestamp(PG_FUNCTION_ARGS);
PG_FUNCTION_INFO_V1(Tstzspanset_start_timestamp);
>>>>>>> 80d9e1e8
/**
 * @ingroup mobilitydb_setspan_accessor
 * @brief Return the start timestamp of a period set
 * @sqlfunc startTimestamp()
 */
Datum
<<<<<<< HEAD
Periodset_start_time(PG_FUNCTION_ARGS)
{
  SpanSet *ps = PG_GETARG_SPANSET_P(0);
  TimestampTz result = periodset_start_time(ps);
=======
Tstzspanset_start_timestamp(PG_FUNCTION_ARGS)
{
  SpanSet *ps = PG_GETARG_SPANSET_P(0);
  TimestampTz result = tstzspanset_start_timestamp(ps);
>>>>>>> 80d9e1e8
  PG_FREE_IF_COPY(ps, 0);
  PG_RETURN_TIMESTAMPTZ(result);
}

<<<<<<< HEAD
PGDLLEXPORT Datum Periodset_end_time(PG_FUNCTION_ARGS);
PG_FUNCTION_INFO_V1(Periodset_end_time);
=======
PGDLLEXPORT Datum Tstzspanset_end_timestamp(PG_FUNCTION_ARGS);
PG_FUNCTION_INFO_V1(Tstzspanset_end_timestamp);
>>>>>>> 80d9e1e8
/**
 * @ingroup mobilitydb_setspan_accessor
 * @brief Return the end timestamp of a period set
 * @sqlfunc endTimestamp()
 */
Datum
<<<<<<< HEAD
Periodset_end_time(PG_FUNCTION_ARGS)
{
  SpanSet *ps = PG_GETARG_SPANSET_P(0);
  TimestampTz result = periodset_end_time(ps);
=======
Tstzspanset_end_timestamp(PG_FUNCTION_ARGS)
{
  SpanSet *ps = PG_GETARG_SPANSET_P(0);
  TimestampTz result = tstzspanset_end_timestamp(ps);
>>>>>>> 80d9e1e8
  PG_FREE_IF_COPY(ps, 0);
  PG_RETURN_TIMESTAMPTZ(result);
}

<<<<<<< HEAD
PGDLLEXPORT Datum Periodset_time_n(PG_FUNCTION_ARGS);
PG_FUNCTION_INFO_V1(Periodset_time_n);
=======
PGDLLEXPORT Datum Tstzspanset_timestamp_n(PG_FUNCTION_ARGS);
PG_FUNCTION_INFO_V1(Tstzspanset_timestamp_n);
>>>>>>> 80d9e1e8
/**
 * @ingroup mobilitydb_setspan_accessor
 * @brief Return the n-th timestamp of a period set
 * @sqlfunc timestampN()
 */
Datum
<<<<<<< HEAD
Periodset_time_n(PG_FUNCTION_ARGS)
=======
Tstzspanset_timestamp_n(PG_FUNCTION_ARGS)
>>>>>>> 80d9e1e8
{
  SpanSet *ps = PG_GETARG_SPANSET_P(0);
  int n = PG_GETARG_INT32(1); /* Assume 1-based */
  TimestampTz result;
<<<<<<< HEAD
  bool found = periodset_time_n(ps, n, &result);
=======
  bool found = tstzspanset_timestamp_n(ps, n, &result);
>>>>>>> 80d9e1e8
  if (! found)
    PG_RETURN_NULL();
  PG_RETURN_TIMESTAMPTZ(result);
}

<<<<<<< HEAD
PGDLLEXPORT Datum Periodset_times(PG_FUNCTION_ARGS);
PG_FUNCTION_INFO_V1(Periodset_times);
=======
PGDLLEXPORT Datum Tstzspanset_timestamps(PG_FUNCTION_ARGS);
PG_FUNCTION_INFO_V1(Tstzspanset_timestamps);
>>>>>>> 80d9e1e8
/**
 * @ingroup mobilitydb_setspan_accessor
 * @brief Return the array of timestamps of a period set
 * @sqlfunc timestamps()
 */
Datum
<<<<<<< HEAD
Periodset_times(PG_FUNCTION_ARGS)
{
  SpanSet *ps = PG_GETARG_SPANSET_P(0);
  int count;
  TimestampTz *times = periodset_times(ps, &count);
  ArrayType *result = timestamparr_to_array(times, count);
=======
Tstzspanset_timestamps(PG_FUNCTION_ARGS)
{
  SpanSet *ps = PG_GETARG_SPANSET_P(0);
  int count;
  TimestampTz *times = tstzspanset_timestamps(ps, &count);
  ArrayType *result = tstzarr_to_array(times, count);
>>>>>>> 80d9e1e8
  pfree(times);
  PG_FREE_IF_COPY(ps, 0);
  PG_RETURN_ARRAYTYPE_P(result);
}

PGDLLEXPORT Datum Spanset_num_spans(PG_FUNCTION_ARGS);
PG_FUNCTION_INFO_V1(Spanset_num_spans);
/**
 * @ingroup mobilitydb_setspan_accessor
 * @brief Return the number of spans of a span set
 * @sqlfunc numSpans()
 */
Datum
Spanset_num_spans(PG_FUNCTION_ARGS)
{
  SpanSet *ps = PG_GETARG_SPANSET_P(0);
  int result = spanset_num_spans(ps);
  PG_FREE_IF_COPY(ps, 0);
  PG_RETURN_INT32(result);
}

PGDLLEXPORT Datum Spanset_start_span(PG_FUNCTION_ARGS);
PG_FUNCTION_INFO_V1(Spanset_start_span);
/**
 * @ingroup mobilitydb_setspan_accessor
 * @brief Return the start span of a span set
 * @sqlfunc startSpan(), startPeriod()
 */
Datum
Spanset_start_span(PG_FUNCTION_ARGS)
{
  SpanSet *ps = PG_GETARG_SPANSET_P(0);
  Span *result = spanset_start_span(ps);
  PG_FREE_IF_COPY(ps, 0);
  PG_RETURN_POINTER(result);
}

PGDLLEXPORT Datum Spanset_end_span(PG_FUNCTION_ARGS);
PG_FUNCTION_INFO_V1(Spanset_end_span);
/**
 * @ingroup mobilitydb_setspan_accessor
 * @brief Return the end span of a span set
 * @sqlfunc endSpan(), endPeriod()
 */
Datum
Spanset_end_span(PG_FUNCTION_ARGS)
{
  SpanSet *ps = PG_GETARG_SPANSET_P(0);
  Span *result = spanset_end_span(ps);
  PG_FREE_IF_COPY(ps, 0);
  PG_RETURN_POINTER(result);
}

PGDLLEXPORT Datum Spanset_span_n(PG_FUNCTION_ARGS);
PG_FUNCTION_INFO_V1(Spanset_span_n);
/**
 * @ingroup mobilitydb_setspan_accessor
 * @brief Return the n-th span of a span set
 * @sqlfunc spanN()
 */
Datum
Spanset_span_n(PG_FUNCTION_ARGS)
{
  SpanSet *ps = PG_GETARG_SPANSET_P(0);
  int i = PG_GETARG_INT32(1); /* Assume 1-based */
  Span *result = spanset_span_n(ps, i);
  PG_FREE_IF_COPY(ps, 0);
  if (! result)
    PG_RETURN_NULL();
  PG_RETURN_POINTER(result);
}

PGDLLEXPORT Datum Spanset_spans(PG_FUNCTION_ARGS);
PG_FUNCTION_INFO_V1(Spanset_spans);
/**
 * @ingroup mobilitydb_setspan_accessor
 * @brief Return the spans of a span set
 * @sqlfunc spans()
 */
Datum
Spanset_spans(PG_FUNCTION_ARGS)
{
  SpanSet *ps = PG_GETARG_SPANSET_P(0);
  const Span **spans = spanset_spans(ps);
  ArrayType *result = spanarr_to_array(spans, ps->count);
  pfree(spans);
  PG_FREE_IF_COPY(ps, 0);
  PG_RETURN_ARRAYTYPE_P(result);
}

/*****************************************************************************
 * Transformation functions
 *****************************************************************************/

PGDLLEXPORT Datum Numspanset_shift(PG_FUNCTION_ARGS);
PG_FUNCTION_INFO_V1(Numspanset_shift);
/**
 * @ingroup mobilitydb_setspan_transf
 * @brief Shift a span set by a value
 * @sqlfunc shift()
 */
Datum
Numspanset_shift(PG_FUNCTION_ARGS)
{
  SpanSet *ss = PG_GETARG_SPANSET_P(0);
  Datum shift = PG_GETARG_DATUM(1);
  SpanSet *result = numspanset_shift_scale(ss, shift, 0, true, false);
  PG_FREE_IF_COPY(ss, 0);
  PG_RETURN_POINTER(result);
}

PGDLLEXPORT Datum Tstzspanset_shift(PG_FUNCTION_ARGS);
PG_FUNCTION_INFO_V1(Tstzspanset_shift);
/**
 * @ingroup mobilitydb_setspan_transf
 * @brief Shift a timestamptz span set by an interval
 * @sqlfunc shift()
 */
Datum
Tstzspanset_shift(PG_FUNCTION_ARGS)
{
  SpanSet *ss = PG_GETARG_SPANSET_P(0);
  Interval *shift = PG_GETARG_INTERVAL_P(1);
  SpanSet *result = tstzspanset_shift_scale(ss, shift, NULL);
  PG_FREE_IF_COPY(ss, 0);
  PG_RETURN_POINTER(result);
}

PGDLLEXPORT Datum Numspanset_scale(PG_FUNCTION_ARGS);
PG_FUNCTION_INFO_V1(Numspanset_scale);
/**
 * @ingroup mobilitydb_setspan_transf
 * @brief Shift a span set by a value
 * @sqlfunc scale()
 */
Datum
Numspanset_scale(PG_FUNCTION_ARGS)
{
  SpanSet *ss = PG_GETARG_SPANSET_P(0);
  Datum width = PG_GETARG_DATUM(1);
  SpanSet *result = numspanset_shift_scale(ss, 0, width, false, true);
  PG_FREE_IF_COPY(ss, 0);
  PG_RETURN_POINTER(result);
}

PGDLLEXPORT Datum Tstzspanset_scale(PG_FUNCTION_ARGS);
PG_FUNCTION_INFO_V1(Tstzspanset_scale);
/**
 * @ingroup mobilitydb_setspan_transf
 * @brief Shift a period set by an interval
 * @sqlfunc scale()
 */
Datum
Tstzspanset_scale(PG_FUNCTION_ARGS)
{
  SpanSet *ss = PG_GETARG_SPANSET_P(0);
  Interval *duration = PG_GETARG_INTERVAL_P(1);
  SpanSet *result = tstzspanset_shift_scale(ss, NULL, duration);
  PG_FREE_IF_COPY(ss, 0);
  PG_RETURN_POINTER(result);
}

PGDLLEXPORT Datum Numspanset_shift_scale(PG_FUNCTION_ARGS);
PG_FUNCTION_INFO_V1(Numspanset_shift_scale);
/**
 * @ingroup mobilitydb_setspan_transf
 * @brief Shift and scale a span set by the values
 * @sqlfunc shiftTscale()
 */
Datum
Numspanset_shift_scale(PG_FUNCTION_ARGS)
{
  SpanSet *ss = PG_GETARG_SPANSET_P(0);
  Datum shift = PG_GETARG_DATUM(1);
  Datum width = PG_GETARG_DATUM(2);
  SpanSet *result = numspanset_shift_scale(ss, shift, width, true, true);
  PG_FREE_IF_COPY(ss, 0);
  PG_RETURN_POINTER(result);
}

PGDLLEXPORT Datum Tstzspanset_shift_scale(PG_FUNCTION_ARGS);
PG_FUNCTION_INFO_V1(Tstzspanset_shift_scale);
/**
 * @ingroup mobilitydb_setspan_transf
 * @brief Shift a period set by an interval
 * @sqlfunc shiftTscale()
 */
Datum
Tstzspanset_shift_scale(PG_FUNCTION_ARGS)
{
  SpanSet *ss = PG_GETARG_SPANSET_P(0);
  Interval *shift = PG_GETARG_INTERVAL_P(1);
  Interval *duration = PG_GETARG_INTERVAL_P(2);
  SpanSet *result = tstzspanset_shift_scale(ss, shift, duration);
  PG_FREE_IF_COPY(ss, 0);
  PG_RETURN_POINTER(result);
}

PGDLLEXPORT Datum Floatspanset_round(PG_FUNCTION_ARGS);
PG_FUNCTION_INFO_V1(Floatspanset_round);
/**
 * @ingroup mobilitydb_setspan_transf
 * @brief Set the precision of the float span set to the number of decimal places
 * @sqlfunc round()
 */
Datum
Floatspanset_round(PG_FUNCTION_ARGS)
{
  SpanSet *ss = PG_GETARG_SPANSET_P(0);
  int maxdd = PG_GETARG_INT32(1);
  SpanSet *result = floatspanset_round(ss, maxdd);
  PG_RETURN_POINTER(result);
}

/*****************************************************************************
 * B-tree support
 *****************************************************************************/

PGDLLEXPORT Datum Spanset_cmp(PG_FUNCTION_ARGS);
PG_FUNCTION_INFO_V1(Spanset_cmp);
/**
 * @ingroup mobilitydb_setspan_comp
 * @brief Return -1, 0, or 1 depending on whether the first period set
 * is less than, equal, or greater than the second one
 * @sqlfunc spanset_cmp()
 */
Datum
Spanset_cmp(PG_FUNCTION_ARGS)
{
  SpanSet *ss1 = PG_GETARG_SPANSET_P(0);
  SpanSet *ss2 = PG_GETARG_SPANSET_P(1);
  int cmp = spanset_cmp(ss1, ss2);
  PG_FREE_IF_COPY(ss1, 0);
  PG_FREE_IF_COPY(ss2, 1);
  PG_RETURN_INT32(cmp);
}

PGDLLEXPORT Datum Spanset_eq(PG_FUNCTION_ARGS);
PG_FUNCTION_INFO_V1(Spanset_eq);
/**
 * @ingroup mobilitydb_setspan_comp
 * @brief Return true if the first period set is equal to the second one
 * @sqlfunc spanset_eq()
 * @sqlop @p =
 */
Datum
Spanset_eq(PG_FUNCTION_ARGS)
{
  SpanSet *ss1 = PG_GETARG_SPANSET_P(0);
  SpanSet *ss2 = PG_GETARG_SPANSET_P(1);
  bool result = spanset_eq(ss1, ss2);
  PG_FREE_IF_COPY(ss1, 0);
  PG_FREE_IF_COPY(ss2, 1);
  PG_RETURN_BOOL(result);
}

PGDLLEXPORT Datum Spanset_ne(PG_FUNCTION_ARGS);
PG_FUNCTION_INFO_V1(Spanset_ne);
/**
 * @ingroup mobilitydb_setspan_comp
 * @brief Return true if the first period set is different from the second one
 * @sqlfunc spanset_ne()
 * @sqlop @p <>
 */
Datum
Spanset_ne(PG_FUNCTION_ARGS)
{
  SpanSet *ss1 = PG_GETARG_SPANSET_P(0);
  SpanSet *ss2 = PG_GETARG_SPANSET_P(1);
  bool result = spanset_ne(ss1, ss2);
  PG_FREE_IF_COPY(ss1, 0);
  PG_FREE_IF_COPY(ss2, 1);
  PG_RETURN_BOOL(result);
}

/* Comparison operators using the internal B-tree comparator */

PGDLLEXPORT Datum Spanset_lt(PG_FUNCTION_ARGS);
PG_FUNCTION_INFO_V1(Spanset_lt);
/**
 * @ingroup mobilitydb_setspan_comp
 * @brief Return true if the first period set is less than the second one
 * @sqlfunc spanset_lt()
 * @sqlop @p <
 */
Datum
Spanset_lt(PG_FUNCTION_ARGS)
{
  SpanSet *ss1 = PG_GETARG_SPANSET_P(0);
  SpanSet *ss2 = PG_GETARG_SPANSET_P(1);
  bool result = spanset_lt(ss1, ss2);
  PG_FREE_IF_COPY(ss1, 0);
  PG_FREE_IF_COPY(ss2, 1);
  PG_RETURN_BOOL(result);
}

PGDLLEXPORT Datum Spanset_le(PG_FUNCTION_ARGS);
PG_FUNCTION_INFO_V1(Spanset_le);
/**
 * @ingroup mobilitydb_setspan_comp
 * @brief Return true if the first period set is less than or equal to
 * the second one
 * @sqlfunc spanset_le()
 * @sqlop @p <=
 */
Datum
Spanset_le(PG_FUNCTION_ARGS)
{
  SpanSet *ss1 = PG_GETARG_SPANSET_P(0);
  SpanSet *ss2 = PG_GETARG_SPANSET_P(1);
  bool result = spanset_le(ss1, ss2);
  PG_FREE_IF_COPY(ss1, 0);
  PG_FREE_IF_COPY(ss2, 1);
  PG_RETURN_BOOL(result);
}

PGDLLEXPORT Datum Spanset_ge(PG_FUNCTION_ARGS);
PG_FUNCTION_INFO_V1(Spanset_ge);
/**
 * @ingroup mobilitydb_setspan_comp
 * @brief Return true if the first period set is greater than or equal to
 * the second one
 * @sqlfunc spanset_ge()
 * @sqlop @p >=
 */
Datum
Spanset_ge(PG_FUNCTION_ARGS)
{
  SpanSet *ss1 = PG_GETARG_SPANSET_P(0);
  SpanSet *ss2 = PG_GETARG_SPANSET_P(1);
  bool result = spanset_ge(ss1, ss2);
  PG_FREE_IF_COPY(ss1, 0);
  PG_FREE_IF_COPY(ss2, 1);
  PG_RETURN_BOOL(result);
}

PGDLLEXPORT Datum Spanset_gt(PG_FUNCTION_ARGS);
PG_FUNCTION_INFO_V1(Spanset_gt);
/**
 * @ingroup mobilitydb_setspan_comp
 * @brief Return true if the first period set is greater than the second one
 * @sqlfunc spanset_gt()
 * @sqlop @p >
 */
Datum
Spanset_gt(PG_FUNCTION_ARGS)
{
  SpanSet *ss1 = PG_GETARG_SPANSET_P(0);
  SpanSet *ss2 = PG_GETARG_SPANSET_P(1);
  bool result = spanset_gt(ss1, ss2);
  PG_FREE_IF_COPY(ss1, 0);
  PG_FREE_IF_COPY(ss2, 1);
  PG_RETURN_BOOL(result);
}

/*****************************************************************************
 * Function for defining hash index
 * The function reuses the approach for array types for combining the hash of
 * the elements.
 *****************************************************************************/

PGDLLEXPORT Datum Spanset_hash(PG_FUNCTION_ARGS);
PG_FUNCTION_INFO_V1(Spanset_hash);
/**
 * @ingroup mobilitydb_setspan_accessor
 * @brief Return the 32-bit hash value of a period set
 * @sqlfunc spanset_hash()
 */
Datum
Spanset_hash(PG_FUNCTION_ARGS)
{
  SpanSet *ps = PG_GETARG_SPANSET_P(0);
  uint32 result = spanset_hash(ps);
  PG_RETURN_UINT32(result);
}

PGDLLEXPORT Datum Spanset_hash_extended(PG_FUNCTION_ARGS);
PG_FUNCTION_INFO_V1(Spanset_hash_extended);
/**
 * @ingroup mobilitydb_setspan_accessor
 * @brief Return the 64-bit hash value of a period set using a seed
 * @sqlfunc spanset_hash_extended()
 */
Datum
Spanset_hash_extended(PG_FUNCTION_ARGS)
{
  SpanSet *ps = PG_GETARG_SPANSET_P(0);
  uint64 seed = PG_GETARG_INT64(1);
  uint64 result = spanset_hash_extended(ps, seed);
  PG_RETURN_UINT64(result);
}

/*****************************************************************************/<|MERGE_RESOLUTION|>--- conflicted
+++ resolved
@@ -414,150 +414,87 @@
   PG_RETURN_POINTER(result);
 }
 
-<<<<<<< HEAD
-PGDLLEXPORT Datum Periodset_num_times(PG_FUNCTION_ARGS);
-PG_FUNCTION_INFO_V1(Periodset_num_times);
-=======
 PGDLLEXPORT Datum Tstzspanset_num_timestamps(PG_FUNCTION_ARGS);
 PG_FUNCTION_INFO_V1(Tstzspanset_num_timestamps);
->>>>>>> 80d9e1e8
 /**
  * @ingroup mobilitydb_setspan_accessor
  * @brief Return the number of timestamps of a period set
  * @sqlfunc numTimestamps()
  */
 Datum
-<<<<<<< HEAD
-Periodset_num_times(PG_FUNCTION_ARGS)
-{
-  SpanSet *ps = PG_GETARG_SPANSET_P(0);
-  int result = periodset_num_times(ps);
-=======
 Tstzspanset_num_timestamps(PG_FUNCTION_ARGS)
 {
-  SpanSet *ps = PG_GETARG_SPANSET_P(0);
-  int result = tstzspanset_num_timestamps(ps);
->>>>>>> 80d9e1e8
-  PG_FREE_IF_COPY(ps, 0);
+  SpanSet *ss = PG_GETARG_SPANSET_P(0);
+  int result = tstzspanset_num_timestamps(ss);
+  PG_FREE_IF_COPY(ss, 0);
   PG_RETURN_INT32(result);
 }
 
-<<<<<<< HEAD
-PGDLLEXPORT Datum Periodset_start_time(PG_FUNCTION_ARGS);
-PG_FUNCTION_INFO_V1(Periodset_start_time);
-=======
 PGDLLEXPORT Datum Tstzspanset_start_timestamp(PG_FUNCTION_ARGS);
 PG_FUNCTION_INFO_V1(Tstzspanset_start_timestamp);
->>>>>>> 80d9e1e8
 /**
  * @ingroup mobilitydb_setspan_accessor
  * @brief Return the start timestamp of a period set
  * @sqlfunc startTimestamp()
  */
 Datum
-<<<<<<< HEAD
-Periodset_start_time(PG_FUNCTION_ARGS)
-{
-  SpanSet *ps = PG_GETARG_SPANSET_P(0);
-  TimestampTz result = periodset_start_time(ps);
-=======
 Tstzspanset_start_timestamp(PG_FUNCTION_ARGS)
 {
   SpanSet *ps = PG_GETARG_SPANSET_P(0);
   TimestampTz result = tstzspanset_start_timestamp(ps);
->>>>>>> 80d9e1e8
   PG_FREE_IF_COPY(ps, 0);
   PG_RETURN_TIMESTAMPTZ(result);
 }
 
-<<<<<<< HEAD
-PGDLLEXPORT Datum Periodset_end_time(PG_FUNCTION_ARGS);
-PG_FUNCTION_INFO_V1(Periodset_end_time);
-=======
 PGDLLEXPORT Datum Tstzspanset_end_timestamp(PG_FUNCTION_ARGS);
 PG_FUNCTION_INFO_V1(Tstzspanset_end_timestamp);
->>>>>>> 80d9e1e8
 /**
  * @ingroup mobilitydb_setspan_accessor
  * @brief Return the end timestamp of a period set
  * @sqlfunc endTimestamp()
  */
 Datum
-<<<<<<< HEAD
-Periodset_end_time(PG_FUNCTION_ARGS)
-{
-  SpanSet *ps = PG_GETARG_SPANSET_P(0);
-  TimestampTz result = periodset_end_time(ps);
-=======
 Tstzspanset_end_timestamp(PG_FUNCTION_ARGS)
 {
   SpanSet *ps = PG_GETARG_SPANSET_P(0);
   TimestampTz result = tstzspanset_end_timestamp(ps);
->>>>>>> 80d9e1e8
   PG_FREE_IF_COPY(ps, 0);
   PG_RETURN_TIMESTAMPTZ(result);
 }
 
-<<<<<<< HEAD
-PGDLLEXPORT Datum Periodset_time_n(PG_FUNCTION_ARGS);
-PG_FUNCTION_INFO_V1(Periodset_time_n);
-=======
 PGDLLEXPORT Datum Tstzspanset_timestamp_n(PG_FUNCTION_ARGS);
 PG_FUNCTION_INFO_V1(Tstzspanset_timestamp_n);
->>>>>>> 80d9e1e8
 /**
  * @ingroup mobilitydb_setspan_accessor
  * @brief Return the n-th timestamp of a period set
  * @sqlfunc timestampN()
  */
 Datum
-<<<<<<< HEAD
-Periodset_time_n(PG_FUNCTION_ARGS)
-=======
 Tstzspanset_timestamp_n(PG_FUNCTION_ARGS)
->>>>>>> 80d9e1e8
 {
   SpanSet *ps = PG_GETARG_SPANSET_P(0);
   int n = PG_GETARG_INT32(1); /* Assume 1-based */
   TimestampTz result;
-<<<<<<< HEAD
-  bool found = periodset_time_n(ps, n, &result);
-=======
   bool found = tstzspanset_timestamp_n(ps, n, &result);
->>>>>>> 80d9e1e8
   if (! found)
     PG_RETURN_NULL();
   PG_RETURN_TIMESTAMPTZ(result);
 }
 
-<<<<<<< HEAD
-PGDLLEXPORT Datum Periodset_times(PG_FUNCTION_ARGS);
-PG_FUNCTION_INFO_V1(Periodset_times);
-=======
 PGDLLEXPORT Datum Tstzspanset_timestamps(PG_FUNCTION_ARGS);
 PG_FUNCTION_INFO_V1(Tstzspanset_timestamps);
->>>>>>> 80d9e1e8
 /**
  * @ingroup mobilitydb_setspan_accessor
  * @brief Return the array of timestamps of a period set
  * @sqlfunc timestamps()
  */
 Datum
-<<<<<<< HEAD
-Periodset_times(PG_FUNCTION_ARGS)
-{
-  SpanSet *ps = PG_GETARG_SPANSET_P(0);
-  int count;
-  TimestampTz *times = periodset_times(ps, &count);
-  ArrayType *result = timestamparr_to_array(times, count);
-=======
 Tstzspanset_timestamps(PG_FUNCTION_ARGS)
 {
   SpanSet *ps = PG_GETARG_SPANSET_P(0);
   int count;
   TimestampTz *times = tstzspanset_timestamps(ps, &count);
   ArrayType *result = tstzarr_to_array(times, count);
->>>>>>> 80d9e1e8
   pfree(times);
   PG_FREE_IF_COPY(ps, 0);
   PG_RETURN_ARRAYTYPE_P(result);
