/*****************************************************************************
 *
 * This MobilityDB code is provided under The PostgreSQL License.
 * Copyright (c) 2016-2023, Université libre de Bruxelles and MobilityDB
 * contributors
 *
 * MobilityDB includes portions of PostGIS version 3 source code released
 * under the GNU General Public License (GPLv2 or later).
 * Copyright (c) 2001-2023, PostGIS contributors
 *
 * Permission to use, copy, modify, and distribute this software and its
 * documentation for any purpose, without fee, and without a written
 * agreement is hereby granted, provided that the above copyright notice and
 * this paragraph and the following two paragraphs appear in all copies.
 *
 * IN NO EVENT SHALL UNIVERSITE LIBRE DE BRUXELLES BE LIABLE TO ANY PARTY FOR
 * DIRECT, INDIRECT, SPECIAL, INCIDENTAL, OR CONSEQUENTIAL DAMAGES, INCLUDING
 * LOST PROFITS, ARISING OUT OF THE USE OF THIS SOFTWARE AND ITS DOCUMENTATION,
 * EVEN IF UNIVERSITE LIBRE DE BRUXELLES HAS BEEN ADVISED OF THE POSSIBILITY
 * OF SUCH DAMAGE.
 *
 * UNIVERSITE LIBRE DE BRUXELLES SPECIFICALLY DISCLAIMS ANY WARRANTIES,
 * INCLUDING, BUT NOT LIMITED TO, THE IMPLIED WARRANTIES OF MERCHANTABILITY
 * AND FITNESS FOR A PARTICULAR PURPOSE. THE SOFTWARE PROVIDED HEREUNDER IS ON
 * AN "AS IS" BASIS, AND UNIVERSITE LIBRE DE BRUXELLES HAS NO OBLIGATIONS TO
 * PROVIDE MAINTENANCE, SUPPORT, UPDATES, ENHANCEMENTS, OR MODIFICATIONS.
 *
 *****************************************************************************/

/**
 * @file
 * @brief General functions for set values composed of an ordered list of
 * distinct values.
 */

#include "general/set.h"

/* PostgreSQL */
#include <postgres.h>
#if POSTGRESQL_VERSION_NUMBER >= 130000
  #include <access/heaptoast.h>
  #include <access/detoast.h>
#else
  #include <access/tuptoaster.h>
#endif
#include <funcapi.h>
#include <utils/timestamp.h>
/* MEOS */
#include <meos.h>
#include <meos_internal.h>
#include "general/tnumber_mathfuncs.h"
#include "general/type_out.h"
#include "general/type_util.h"
/* MobilityDB */
#include "pg_general/meos_catalog.h"
#include "pg_general/temporal.h"
#include "pg_general/type_util.h"

/*****************************************************************************
 * Input/output functions
 *****************************************************************************/

PGDLLEXPORT Datum Set_in(PG_FUNCTION_ARGS);
PG_FUNCTION_INFO_V1(Set_in);
/**
 * @ingroup mobilitydb_setspan_inout
 * @brief Input function for timestamp sets
 * @sqlfunc intset_in(), bigintset_in(), floatset_in(), tstzset_in()
 */
Datum
Set_in(PG_FUNCTION_ARGS)
{
  const char *input = PG_GETARG_CSTRING(0);
  Oid ostypid = PG_GETARG_OID(1);
  Set *result = set_in(input, oid_type(ostypid));
  PG_RETURN_POINTER(result);
}

PGDLLEXPORT Datum Set_out(PG_FUNCTION_ARGS);
PG_FUNCTION_INFO_V1(Set_out);
/**
 * @ingroup mobilitydb_setspan_inout
 * @brief Output function for timestamp sets
 * @sqlfunc intset_out(), bigintset_out(), floatset_out(), tstzset_out()
 */
Datum
Set_out(PG_FUNCTION_ARGS)
{
  Set *s = PG_GETARG_SET_P(0);
  char *result = set_out(s, Int32GetDatum(OUT_DEFAULT_DECIMAL_DIGITS));
  PG_FREE_IF_COPY(s, 0);
  PG_RETURN_CSTRING(result);
}

PGDLLEXPORT Datum Set_recv(PG_FUNCTION_ARGS);
PG_FUNCTION_INFO_V1(Set_recv);
/**
 * @ingroup mobilitydb_setspan_inout
 * @brief Receive function for timestamp set
 * @sqlfunc intset_recv(), bigintset_recv(), floatset_recv(), tstzset_recv()
 */
Datum
Set_recv(PG_FUNCTION_ARGS)
{
  StringInfo buf = (StringInfo) PG_GETARG_POINTER(0);
  Set *result = set_from_wkb((uint8_t *) buf->data, buf->len);
  /* Set cursor to the end of buffer (so the backend is happy) */
  buf->cursor = buf->len;
  PG_RETURN_POINTER(result);
}

PGDLLEXPORT Datum Set_send(PG_FUNCTION_ARGS);
PG_FUNCTION_INFO_V1(Set_send);
/**
 * @ingroup mobilitydb_setspan_inout
 * @brief Send function for sets
 * @sqlfunc intset_send(), bigintset_send(), floatset_send(), tstzset_send()
 */
Datum
Set_send(PG_FUNCTION_ARGS)
{
  Set *s = PG_GETARG_SET_P(0);
  uint8_t variant = WKB_EXTENDED;
  size_t wkb_size = VARSIZE_ANY_EXHDR(s);
  uint8_t *wkb = set_as_wkb(s, variant, &wkb_size);
  bytea *result = bstring2bytea(wkb, wkb_size);
  pfree(wkb);
  PG_RETURN_BYTEA_P(result);
}

/*****************************************************************************
 * Output in WKT format
 *****************************************************************************/

PGDLLEXPORT Datum Set_as_text(PG_FUNCTION_ARGS);
PG_FUNCTION_INFO_V1(Set_as_text);
/**
 * @ingroup mobilitydb_setspan_inout
 * @brief Return the Well-Known Text (WKT) representation a set.
 * @sqlfunc asText()
 */
Datum
Set_as_text(PG_FUNCTION_ARGS)
{
  Set *s = PG_GETARG_SET_P(0);
  int dbl_dig_for_wkt = OUT_DEFAULT_DECIMAL_DIGITS;
  if (PG_NARGS() > 1 && ! PG_ARGISNULL(1))
    dbl_dig_for_wkt = PG_GETARG_INT32(1);
  char *str = set_out(s, dbl_dig_for_wkt);
  text *result = cstring2text(str);
  pfree(str);
  PG_FREE_IF_COPY(s, 0);
  PG_RETURN_TEXT_P(result);
}

PGDLLEXPORT Datum Geoset_as_text(PG_FUNCTION_ARGS);
PG_FUNCTION_INFO_V1(Geoset_as_text);
/**
 * @ingroup mobilitydb_setspan_inout
 * @brief Return the Well-Known Text (WKT) representation a geoset.
 * @sqlfunc asText()
 */
Datum
Geoset_as_text(PG_FUNCTION_ARGS)
{
  Set *s = PG_GETARG_SET_P(0);
  int dbl_dig_for_wkt = OUT_DEFAULT_DECIMAL_DIGITS;
  if (PG_NARGS() > 1 && ! PG_ARGISNULL(1))
    dbl_dig_for_wkt = PG_GETARG_INT32(1);
  char *str = geoset_as_text(s, dbl_dig_for_wkt);
  text *result = cstring2text(str);
  pfree(str);
  PG_FREE_IF_COPY(s, 0);
  PG_RETURN_TEXT_P(result);
}

PGDLLEXPORT Datum Geoset_as_ewkt(PG_FUNCTION_ARGS);
PG_FUNCTION_INFO_V1(Geoset_as_ewkt);
/**
 * @ingroup mobilitydb_setspan_inout
 * @brief Return the Extended Well-Known Text (EWKT) representation a geoset.
 * @sqlfunc asEWKT()
 */
Datum
Geoset_as_ewkt(PG_FUNCTION_ARGS)
{
  Set *s = PG_GETARG_SET_P(0);
  int dbl_dig_for_wkt = OUT_DEFAULT_DECIMAL_DIGITS;
  if (PG_NARGS() > 1 && ! PG_ARGISNULL(1))
    dbl_dig_for_wkt = PG_GETARG_INT32(1);
  char *str = geoset_as_ewkt(s, dbl_dig_for_wkt);
  text *result = cstring2text(str);
  pfree(str);
  PG_FREE_IF_COPY(s, 0);
  PG_RETURN_TEXT_P(result);
}

/*****************************************************************************
 * Constructor function
 *****************************************************************************/

PGDLLEXPORT Datum Set_constructor(PG_FUNCTION_ARGS);
PG_FUNCTION_INFO_V1(Set_constructor);
/**
 * @ingroup mobilitydb_setspan_constructor
 * @brief Construct a set from an array of values
 * @sqlfunc intset(), bigintset(), floatset(), tstzset()
 */
Datum
Set_constructor(PG_FUNCTION_ARGS)
{
  ArrayType *array = PG_GETARG_ARRAYTYPE_P(0);
  ensure_not_empty_array(array);
  meosType settype = oid_type(get_fn_expr_rettype(fcinfo->flinfo));
  int count;
  Datum *values = datumarr_extract(array, &count);
  meosType basetype = settype_basetype(settype);
  Set *result = set_make_free(values, count, basetype, ORDERED);
  PG_FREE_IF_COPY(array, 0);
  PG_RETURN_POINTER(result);
}

/*****************************************************************************
 * Conversion function
 *****************************************************************************/

PGDLLEXPORT Datum Value_to_set(PG_FUNCTION_ARGS);
PG_FUNCTION_INFO_V1(Value_to_set);
/**
 * @ingroup mobilitydb_setspan_conversion
 * @brief Convert a value as a set
 * @sqlfunc tstzset()
 */
Datum
Value_to_set(PG_FUNCTION_ARGS)
{
  Datum d = PG_GETARG_DATUM(0);
  meosType basetype = oid_type(get_fn_expr_argtype(fcinfo->flinfo, 0));
  /* Detoast the value if necessary */
  if (basetype_varlength(basetype))
    d = PointerGetDatum(PG_DETOAST_DATUM(d));
  Set *result = value_to_set(d, basetype);
  PG_RETURN_POINTER(result);
}

PGDLLEXPORT Datum Set_span(PG_FUNCTION_ARGS);
PG_FUNCTION_INFO_V1(Set_span);
/**
 * @ingroup mobilitydb_setspan_accessor
 * @brief Return the bounding span of a set
 * @sqlfunc span()
 */
Datum
Set_span(PG_FUNCTION_ARGS)
{
  Set *s = PG_GETARG_SET_P(0);
  Span *result = palloc(sizeof(Span));
  set_set_span(s, result);
  PG_RETURN_POINTER(result);
}

/*****************************************************************************
 * Accessor functions
 *****************************************************************************/

PGDLLEXPORT Datum Set_mem_size(PG_FUNCTION_ARGS);
PG_FUNCTION_INFO_V1(Set_mem_size);
/**
 * @ingroup mobilitydb_setspan_accessor
 * @brief Return the memory size in bytes of a set
 * @sqlfunc memSize()
 */
Datum
Set_mem_size(PG_FUNCTION_ARGS)
{
  Datum result = toast_raw_datum_size(PG_GETARG_DATUM(0));
  PG_RETURN_DATUM(result);
}

PGDLLEXPORT Datum Set_num_values(PG_FUNCTION_ARGS);
PG_FUNCTION_INFO_V1(Set_num_values);
/**
 * @ingroup mobilitydb_setspan_accessor
 * @brief Return the number of values of a set
 * @sqlfunc numTimestamp()
 */
Datum
Set_num_values(PG_FUNCTION_ARGS)
{
  Set *ts = PG_GETARG_SET_P(0);
  int result = set_num_values(ts);
  PG_FREE_IF_COPY(ts, 0);
  PG_RETURN_INT32(result);
}

PGDLLEXPORT Datum Set_start_value(PG_FUNCTION_ARGS);
PG_FUNCTION_INFO_V1(Set_start_value);
/**
 * @ingroup mobilitydb_setspan_accessor
 * @brief Return the start value of a set
 * @sqlfunc startTimestamp()
 */
Datum
Set_start_value(PG_FUNCTION_ARGS)
{
  Set *ts = PG_GETARG_SET_P(0);
  TimestampTz result = set_start_value(ts);
  PG_FREE_IF_COPY(ts, 0);
  PG_RETURN_TIMESTAMPTZ(result);
}

PGDLLEXPORT Datum Set_end_value(PG_FUNCTION_ARGS);
PG_FUNCTION_INFO_V1(Set_end_value);
/**
 * @ingroup mobilitydb_setspan_accessor
 * @brief Return the end value of a set
 * @sqlfunc endTimestamp()
 */
Datum
Set_end_value(PG_FUNCTION_ARGS)
{
  Set *ts = PG_GETARG_SET_P(0);
  TimestampTz result = set_end_value(ts);
  PG_FREE_IF_COPY(ts, 0);
  PG_RETURN_TIMESTAMPTZ(result);
}

PGDLLEXPORT Datum Set_value_n(PG_FUNCTION_ARGS);
PG_FUNCTION_INFO_V1(Set_value_n);
/**
 * @ingroup mobilitydb_setspan_accessor
 * @brief Return the n-th value of a set
 * @sqlfunc timestampN()
 */
Datum
Set_value_n(PG_FUNCTION_ARGS)
{
  Set *ts = PG_GETARG_SET_P(0);
  int n = PG_GETARG_INT32(1); /* Assume 1-based */
  Datum result;
  bool found = set_value_n(ts, n, &result);
  PG_FREE_IF_COPY(ts, 0);
  if (! found)
    PG_RETURN_NULL();
  PG_RETURN_DATUM(result);
}

PGDLLEXPORT Datum Set_values(PG_FUNCTION_ARGS);
PG_FUNCTION_INFO_V1(Set_values);
/**
 * @ingroup mobilitydb_setspan_accessor
 * @brief Return the values of a set
 * @sqlfunc timestamps()
 */
Datum
Set_values(PG_FUNCTION_ARGS)
{
  Set *s = PG_GETARG_SET_P(0);
  Datum *values = set_values(s);
  ArrayType *result = datumarr_to_array(values, s->count, s->basetype);
  pfree(values);
  PG_FREE_IF_COPY(s, 0);
  PG_RETURN_ARRAYTYPE_P(result);
}

/*****************************************************************************
 * Transformation functions
 *****************************************************************************/

PGDLLEXPORT Datum Floatset_round(PG_FUNCTION_ARGS);
PG_FUNCTION_INFO_V1(Floatset_round);
/**
 * @ingroup mobilitydb_setspan_transf
 * @brief Set the precision of the float span to the number of decimal places
 * @sqlfunc round()
 */
Datum
Floatset_round(PG_FUNCTION_ARGS)
{
  Set *s = PG_GETARG_SET_P(0);
  int maxdd = PG_GETARG_INT32(1);
  Set *result = floatset_round(s, maxdd);
  PG_RETURN_POINTER(result);
}

/******************************************************************************/

PGDLLEXPORT Datum Numset_shift(PG_FUNCTION_ARGS);
PG_FUNCTION_INFO_V1(Numset_shift);
/**
 * @ingroup mobilitydb_setspan_transf
 * @brief Shift the number set by a value
 * @sqlfunc shift()
 */
Datum
Numset_shift(PG_FUNCTION_ARGS)
{
  Set *s = PG_GETARG_SET_P(0);
  Datum shift = PG_GETARG_DATUM(1);
  Set *result = numset_shift_scale(s, shift, 0, true, false);
  PG_RETURN_POINTER(result);
}

PGDLLEXPORT Datum Tstzset_shift(PG_FUNCTION_ARGS);
PG_FUNCTION_INFO_V1(Tstzset_shift);
/**
 * @ingroup mobilitydb_setspan_transf
 * @brief Shift a timestamptz set by an interval
 * @sqlfunc shift()
 */
Datum
Tstzset_shift(PG_FUNCTION_ARGS)
{
  Set *s = PG_GETARG_SET_P(0);
  Interval *shift = PG_GETARG_INTERVAL_P(1);
  Set *result = tstzset_shift_scale(s, shift, NULL);
  PG_FREE_IF_COPY(s, 0);
  PG_RETURN_POINTER(result);
}

PGDLLEXPORT Datum Numset_scale(PG_FUNCTION_ARGS);
PG_FUNCTION_INFO_V1(Numset_scale);
/**
 * @ingroup mobilitydb_setspan_transf
 * @brief Scale a number set by a value
 * @sqlfunc scale()
 */
Datum
Numset_scale(PG_FUNCTION_ARGS)
{
  Set *s = PG_GETARG_SET_P(0);
  Datum width = PG_GETARG_DATUM(1);
  Set *result = numset_shift_scale(s, 0, width, false, true);
  PG_FREE_IF_COPY(s, 0);
  PG_RETURN_POINTER(result);
}

PGDLLEXPORT Datum Tstzset_scale(PG_FUNCTION_ARGS);
PG_FUNCTION_INFO_V1(Tstzset_scale);
/**
 * @ingroup mobilitydb_setspan_transf
 * @brief Scale a timestamptz set by an interval
 * @sqlfunc scale()
 */
Datum
Tstzset_scale(PG_FUNCTION_ARGS)
{
  Set *s = PG_GETARG_SET_P(0);
  Interval *duration = PG_GETARG_INTERVAL_P(1);
  Set *result = tstzset_shift_scale(s, NULL, duration);
  PG_FREE_IF_COPY(s, 0);
  PG_RETURN_POINTER(result);
}

PGDLLEXPORT Datum Numset_shift_scale(PG_FUNCTION_ARGS);
PG_FUNCTION_INFO_V1(Numset_shift_scale);
/**
 * @ingroup mobilitydb_setspan_transf
 * @brief Shift and scale a number set by the values
 * @sqlfunc shiftScale()
 */
Datum
Numset_shift_scale(PG_FUNCTION_ARGS)
{
  Set *s = PG_GETARG_SET_P(0);
  Datum shift = PG_GETARG_DATUM(1);
  Datum width = PG_GETARG_DATUM(2);
  Set *result = numset_shift_scale(s, shift, width, true, true);
  PG_RETURN_POINTER(result);
}

PGDLLEXPORT Datum Tstzset_shift_scale(PG_FUNCTION_ARGS);
PG_FUNCTION_INFO_V1(Tstzset_shift_scale);
/**
 * @ingroup mobilitydb_setspan_transf
 * @brief Shift and scale a timestamptz set by the intervals
 * @sqlfunc shiftScale()
 */
Datum
Tstzset_shift_scale(PG_FUNCTION_ARGS)
{
  Set *s = PG_GETARG_SET_P(0);
  Interval *shift = PG_GETARG_INTERVAL_P(1);
  Interval *duration = PG_GETARG_INTERVAL_P(2);
<<<<<<< HEAD
  Set *result = timestampset_shift_scale(s, shift, duration);
=======
  ensure_valid_duration(duration);
  Set *result = tstzset_shift_scale(s, shift, duration);
>>>>>>> 80d9e1e8
  PG_RETURN_POINTER(result);
}

PGDLLEXPORT Datum Textset_lower(PG_FUNCTION_ARGS);
PG_FUNCTION_INFO_V1(Textset_lower);
/**
 * @ingroup mobilitydb_setspan_transf
 * @brief Transform a text set in lowercase
 * @sqlfunc lower()
 */
Datum
Textset_lower(PG_FUNCTION_ARGS)
{
  Set *s = PG_GETARG_SET_P(0);
  Set *result = textset_lower(s);
  PG_FREE_IF_COPY(s, 0);
  PG_RETURN_POINTER(result);
}

PGDLLEXPORT Datum Textset_upper(PG_FUNCTION_ARGS);
PG_FUNCTION_INFO_V1(Textset_upper);
/**
 * @ingroup mobilitydb_setspan_transf
 * @brief Transform a text set in uppercase
 * @sqlfunc upper()
 */
Datum
Textset_upper(PG_FUNCTION_ARGS)
{
  Set *s = PG_GETARG_SET_P(0);
  Set *result = textset_upper(s);
  PG_FREE_IF_COPY(s, 0);
  PG_RETURN_POINTER(result);
}

/*****************************************************************************
 * Unnest function
 *****************************************************************************/

/**
 * @brief Create the initial state that persists across multiple calls of the
 * function
 * @param[in] set Set value
 * @param[in] values Array of values appearing in the temporal value
 * @param[in] count Number of elements in the input array
 */
SetUnnestState *
set_unnest_state_make(const Set *set, Datum *values, int count)
{
  SetUnnestState *state = palloc0(sizeof(SetUnnestState));
  /* Fill in state */
  state->done = false;
  state->i = 0;
  state->count = count;
  state->values = values;
  state->set = set_copy(set);
  return state;
}

/**
 * @brief Increment the current state to the next unnest value
 *
 * @param[in] state State to increment
 */
void
set_unnest_state_next(SetUnnestState *state)
{
  if (!state || state->done)
    return;
  /* Move to the next bucket */
  state->i++;
  if (state->i == state->count)
    state->done = true;
  return;
}

PGDLLEXPORT Datum Set_unnest(PG_FUNCTION_ARGS);
PG_FUNCTION_INFO_V1(Set_unnest);
/**
 * @brief Generate a list of values from a set.
 */
Datum
Set_unnest(PG_FUNCTION_ARGS)
{
  FuncCallContext *funcctx;
  SetUnnestState *state;

  /* If the function is being called for the first time */
  if (SRF_IS_FIRSTCALL())
  {
    /* Initialize the FuncCallContext */
    funcctx = SRF_FIRSTCALL_INIT();
    /* Switch to memory context appropriate for multiple function calls */
    MemoryContext oldcontext =
      MemoryContextSwitchTo(funcctx->multi_call_memory_ctx);
    /* Get input parameters */
    Set *set = PG_GETARG_SET_P(0);
    /* Create function state */
    Datum *values = set_values(set);
    funcctx->user_fctx = set_unnest_state_make(set, values, set->count);
    MemoryContextSwitchTo(oldcontext);
  }

  /* Stuff done on every call of the function */
  funcctx = SRF_PERCALL_SETUP();
  /* Get state */
  state = funcctx->user_fctx;
  /* Stop when we've used up all buckets */
  if (state->done)
  {
    /* Switch to memory context appropriate for multiple function calls */
    MemoryContext oldcontext =
      MemoryContextSwitchTo(funcctx->multi_call_memory_ctx);
    // pfree(state->values);
    // pfree(state->set);
    pfree(state);
    MemoryContextSwitchTo(oldcontext);
    SRF_RETURN_DONE(funcctx);
  }

  /* Get value */
  Datum result = state->values[state->i];
  /* Advance state */
  set_unnest_state_next(state);
  /* Return */
  SRF_RETURN_NEXT(funcctx, result);
}

/*****************************************************************************
 * Functions for defining B-tree index
 *****************************************************************************/

PGDLLEXPORT Datum Set_cmp(PG_FUNCTION_ARGS);
PG_FUNCTION_INFO_V1(Set_cmp);
/**
 * @ingroup mobilitydb_setspan_comp
 * @brief Return -1, 0, or 1 depending on whether the first set
 * is less than, equal, or greater than the second temporal value
 * @sqlfunc set_cmp()
 */
Datum
Set_cmp(PG_FUNCTION_ARGS)
{
  Set *s1 = PG_GETARG_SET_P(0);
  Set *s2 = PG_GETARG_SET_P(1);
  int cmp = set_cmp(s1, s2);
  PG_FREE_IF_COPY(s1, 0);
  PG_FREE_IF_COPY(s2, 1);
  PG_RETURN_INT32(cmp);
}

PGDLLEXPORT Datum Set_eq(PG_FUNCTION_ARGS);
PG_FUNCTION_INFO_V1(Set_eq);
/**
 * @ingroup mobilitydb_setspan_comp
 * @brief Return true if the first set is equal to the second one
 * @sqlfunc set_eq()
 * @sqlop @p =
 */
Datum
Set_eq(PG_FUNCTION_ARGS)
{
  Set *s1 = PG_GETARG_SET_P(0);
  Set *s2 = PG_GETARG_SET_P(1);
  bool result = set_eq(s1, s2);
  PG_FREE_IF_COPY(s1, 0);
  PG_FREE_IF_COPY(s2, 1);
  PG_RETURN_BOOL(result);
}

PGDLLEXPORT Datum Set_ne(PG_FUNCTION_ARGS);
PG_FUNCTION_INFO_V1(Set_ne);
/**
 * @ingroup mobilitydb_setspan_comp
 * @brief Return true if the first set is different from the second one
 * @sqlfunc set_ne()
 * @sqlop @p <>
 */
Datum
Set_ne(PG_FUNCTION_ARGS)
{
  Set *s1 = PG_GETARG_SET_P(0);
  Set *s2 = PG_GETARG_SET_P(1);
  bool result = set_ne(s1, s2);
  PG_FREE_IF_COPY(s1, 0);
  PG_FREE_IF_COPY(s2, 1);
  PG_RETURN_BOOL(result);
}

PGDLLEXPORT Datum Set_lt(PG_FUNCTION_ARGS);
PG_FUNCTION_INFO_V1(Set_lt);
/**
 * @ingroup mobilitydb_setspan_comp
 * @brief Return true if the first set is less than the second one
 * @sqlfunc set_lt()
 * @sqlop @p <
 */
Datum
Set_lt(PG_FUNCTION_ARGS)
{
  Set *s1 = PG_GETARG_SET_P(0);
  Set *s2 = PG_GETARG_SET_P(1);
  bool result = set_lt(s1, s2);
  PG_FREE_IF_COPY(s1, 0);
  PG_FREE_IF_COPY(s2, 1);
  PG_RETURN_BOOL(result);
}

PGDLLEXPORT Datum Set_le(PG_FUNCTION_ARGS);
PG_FUNCTION_INFO_V1(Set_le);
/**
 * @ingroup mobilitydb_setspan_comp
 * @brief Return true if the first set is less than
 * or equal to the second one
 * @sqlfunc set_le()
 * @sqlop @p <=
 */
Datum
Set_le(PG_FUNCTION_ARGS)
{
  Set *s1 = PG_GETARG_SET_P(0);
  Set *s2 = PG_GETARG_SET_P(1);
  bool result = set_le(s1, s2);
  PG_FREE_IF_COPY(s1, 0);
  PG_FREE_IF_COPY(s2, 1);
  PG_RETURN_BOOL(result);
}

PGDLLEXPORT Datum Set_ge(PG_FUNCTION_ARGS);
PG_FUNCTION_INFO_V1(Set_ge);
/**
 * @ingroup mobilitydb_setspan_comp
 * @brief Return true if the first set is greater than
 * or equal to the second one
 * @sqlfunc set_ge()
 * @sqlop @p >=
 */
Datum
Set_ge(PG_FUNCTION_ARGS)
{
  Set *s1 = PG_GETARG_SET_P(0);
  Set *s2 = PG_GETARG_SET_P(1);
  bool result = set_ge(s1, s2);
  PG_FREE_IF_COPY(s1, 0);
  PG_FREE_IF_COPY(s2, 1);
  PG_RETURN_BOOL(result);
}

PGDLLEXPORT Datum Set_gt(PG_FUNCTION_ARGS);
PG_FUNCTION_INFO_V1(Set_gt);
/**
 * @ingroup mobilitydb_setspan_comp
 * @brief Return true if the first set is greater than the second one
 * @sqlfunc set_gt()
 * @sqlop @p >
 */
Datum
Set_gt(PG_FUNCTION_ARGS)
{
  Set *s1 = PG_GETARG_SET_P(0);
  Set *s2 = PG_GETARG_SET_P(1);
  bool result = set_gt(s1, s2);
  PG_FREE_IF_COPY(s1, 0);
  PG_FREE_IF_COPY(s2, 1);
  PG_RETURN_BOOL(result);
}

/*****************************************************************************
 * Function for defining hash index
 *****************************************************************************/

PGDLLEXPORT Datum Set_hash(PG_FUNCTION_ARGS);
PG_FUNCTION_INFO_V1(Set_hash);
/**
 * @ingroup mobilitydb_setspan_accessor
 * @brief Return the 32-bit hash of a set
 * @sqlfunc hash()
 */
Datum
Set_hash(PG_FUNCTION_ARGS)
{
  Set *s = PG_GETARG_SET_P(0);
  uint32 result = set_hash(s);
  PG_RETURN_UINT32(result);
}

PGDLLEXPORT Datum Set_hash_extended(PG_FUNCTION_ARGS);
PG_FUNCTION_INFO_V1(Set_hash_extended);
/**
 * @ingroup mobilitydb_setspan_accessor
 * @brief Return the 64-bit hash of a set using a seed
 * @sqlfunc hash_extended()
 */
Datum
Set_hash_extended(PG_FUNCTION_ARGS)
{
  Set *s = PG_GETARG_SET_P(0);
  uint64 seed = PG_GETARG_INT64(1);
  uint64 result = set_hash_extended(s, seed);
  PG_RETURN_UINT64(result);
}

/*****************************************************************************/<|MERGE_RESOLUTION|>--- conflicted
+++ resolved
@@ -482,12 +482,7 @@
   Set *s = PG_GETARG_SET_P(0);
   Interval *shift = PG_GETARG_INTERVAL_P(1);
   Interval *duration = PG_GETARG_INTERVAL_P(2);
-<<<<<<< HEAD
-  Set *result = timestampset_shift_scale(s, shift, duration);
-=======
-  ensure_valid_duration(duration);
   Set *result = tstzset_shift_scale(s, shift, duration);
->>>>>>> 80d9e1e8
   PG_RETURN_POINTER(result);
 }
 
