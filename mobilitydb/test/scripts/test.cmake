--- conflicted
+++ resolved
@@ -96,13 +96,8 @@
 
   set(mobilitydb.config "shared_preload_libraries = '${POSTGIS_LIBRARY}'\n")
   string(APPEND mobilitydb.config "max_locks_per_transaction = 128\n")
-<<<<<<< HEAD
-  # string(APPEND mobilitydb.config "timezone = 'UTC'\n")
   string(APPEND mobilitydb.config "timezone = 'PST8PDT'\n")
   string(APPEND mobilitydb.config "datestyle = 'Postgres, MDY'\n")
-=======
-  string(APPEND mobilitydb.config "timezone = 'UTC'\n")
->>>>>>> 2d50a98c
   string(APPEND mobilitydb.config "log_error_verbosity = 'TERSE'\n")
   string(APPEND mobilitydb.config "parallel_tuple_cost = 100\n")
   string(APPEND mobilitydb.config "parallel_setup_cost = 100\n")
@@ -190,24 +185,9 @@
     ERROR_FILE ${TEST_DIR_OUT}/${TEST_NAME}.out
   )
 
-<<<<<<< HEAD
   get_filename_component(TEST_FILE_DIR ${TEST_FILE} DIRECTORY)
   string(REPLACE "/queries" "" TEST_FILE_DIR "${TEST_FILE_DIR}")
   get_filename_component(TEST_FILE_NAME ${TEST_FILE} NAME_WE)
-=======
-  # (1) Text of error messages may change across PostgreSQL/PostGIS/MobilityDB versions.
-  #     For this reason we remove the error message and keep the line with only 'ERROR'
-  file(READ ${TEST_DIR_OUT}/${TEST_NAME}.out tmpactual)
-  # string(REGEX REPLACE "\nERROR:[^\n]*\n" "\nERROR\n" tmpactual "${tmpactual}")
-  file(WRITE ${TEST_DIR}/test.out "${tmpactual}")
-
-  get_filename_component(TEST_FILE_DIR ${TEST_FILE} DIRECTORY)
-  string(REPLACE "/queries" "" TEST_FILE_DIR "${TEST_FILE_DIR}")
-  get_filename_component(TEST_FILE_NAME ${TEST_FILE} NAME_WE)
-  file(READ ${TEST_FILE_DIR}/expected/${TEST_FILE_NAME}.test.out tmpexpected)
-  # string(REGEX REPLACE "\nERROR:[^\n]*\n" "\nERROR\n" tmpexpected "${tmpexpected}")
-  file(WRITE ${TEST_DIR}/test.expected "${tmpexpected}")
->>>>>>> 2d50a98c
 
   # Compare the files
   if(WIN32)
