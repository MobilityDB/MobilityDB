/*****************************************************************************
 *
 * temporal.c
 *	Basic functions for temporal types of any duration.
 *
 * Portions Copyright (c) 2020, Esteban Zimanyi, Arthur Lesuisse,
 *		Universite Libre de Bruxelles
 * Portions Copyright (c) 1996-2020, PostgreSQL Global Development Group
 * Portions Copyright (c) 1994, Regents of the University of California
 *
 *****************************************************************************/

#include "temporal.h"

#include <assert.h>
#include <access/heapam.h>
#include <access/htup_details.h>
#include <access/tuptoaster.h>
#include <catalog/namespace.h>
#include <libpq/pqformat.h>
#include <utils/builtins.h>
#include <utils/fmgroids.h>
#include <utils/lsyscache.h>
#include <utils/rel.h>
#include <utils/timestamp.h>

#include "period.h"
#include "timeops.h"
#include "temporaltypes.h"
#include "oidcache.h"
#include "temporal_util.h"
#include "temporal_boxops.h"
#include "temporal_parser.h"
#include "rangetypes_ext.h"

/*****************************************************************************
 * Typmod 
 *****************************************************************************/

static char *temporalDurationName[] =
{
	"Unknown",
	"Instant",
	"InstantSet",
	"Sequence",
	"SequenceSet"
};

struct temporal_duration_struct temporal_duration_struct_array[] =
{
	{"UNKNOWN", TEMPORAL},
	{"INSTANT", TEMPORALINST},
	{"INSTANTSET", TEMPORALI},
	{"SEQUENCE", TEMPORALSEQ},
	{"SEQUENCESET", TEMPORALS},
};

const char *
temporal_duration_name(int16 duration)
{
	if (duration < 0 || duration > 4)
		return "Invalid duration for temporal type";
	return temporalDurationName[duration];
}

bool
temporal_duration_from_string(const char *str, int16 *duration)
{
	char *tmpstr;
	size_t tmpstartpos, tmpendpos;
	size_t i;

	/* Initialize */
	*duration = 0;
	/* Locate any leading/trailing spaces */
	tmpstartpos = 0;
	for (i = 0; i < strlen(str); i++)
	{
		if (str[i] != ' ')
		{
			tmpstartpos = i;
			break;
		}
	}
	tmpendpos = strlen(str) - 1;
	for (i = strlen(str) - 1; i != 0; i--)
	{
		if (str[i] != ' ')
		{
			tmpendpos = i;
			break;
		}
	}
	tmpstr = palloc(tmpendpos - tmpstartpos + 2);
	for (i = tmpstartpos; i <= tmpendpos; i++)
		tmpstr[i - tmpstartpos] = str[i];
	/* Add NULL to terminate */
	tmpstr[i - tmpstartpos] = '\0';
	size_t len = strlen(tmpstr);
	/* Now check for the type */
	for (i = 0; i < DURATION_STRUCT_ARRAY_LEN; i++)
	{
		if (len == strlen(temporal_duration_struct_array[i].durationName) &&
			!strcasecmp(tmpstr, temporal_duration_struct_array[i].durationName))
		{
			*duration = temporal_duration_struct_array[i].duration;
			pfree(tmpstr);
			return true;
		}
	}
	pfree(tmpstr);
	return false;
}

static Temporal *
temporal_valid_typmod(Temporal *temp, int32_t typmod)
{
	/* No typmod (-1) */
	if (typmod < 0)
		return temp;
	int32 typmod_duration = TYPMOD_GET_DURATION(typmod);
	/* Typmod has a preference */
	if (typmod_duration > 0 && typmod_duration != temp->duration)
		ereport(ERROR, (errcode(ERRCODE_INVALID_PARAMETER_VALUE),
			errmsg("Temporal type (%s) does not match column type (%s)",
			temporal_duration_name(temp->duration), temporal_duration_name(typmod_duration))));
	return temp;
}

/*****************************************************************************
 * Internal functions
 *****************************************************************************/

/* Copy a Temporal */
Temporal *
temporal_copy(const Temporal *temp)
{
	Temporal *result = (Temporal *)palloc0(VARSIZE(temp));
	memcpy(result, temp, VARSIZE(temp));
	return result;
}

/* 
 * intersection two temporal values
 * Returns false if the values do not overlap on time
 * intersection values are returned as last two arguments
 */

bool
intersection_temporal_temporal(const Temporal *temp1, const Temporal *temp2,
	Temporal **inter1, Temporal **inter2)
{
	bool result = false;
	if (temp1->duration == TEMPORALINST && temp2->duration == TEMPORALINST) 
		result = intersection_temporalinst_temporalinst(
			(TemporalInst *)temp1, (TemporalInst *)temp2,
			(TemporalInst **)inter1, (TemporalInst **)inter2);
	else if (temp1->duration == TEMPORALINST && temp2->duration == TEMPORALI) 
		result = intersection_temporalinst_temporali(
			(TemporalInst *)temp1, (TemporalI *)temp2, 
			(TemporalInst **)inter1, (TemporalInst **)inter2);
	else if (temp1->duration == TEMPORALINST && temp2->duration == TEMPORALSEQ) 
		result = intersection_temporalinst_temporalseq(
			(TemporalInst *)temp1, (TemporalSeq *)temp2, 
			(TemporalInst **)inter1, (TemporalInst **)inter2);
	else if (temp1->duration == TEMPORALINST && temp2->duration == TEMPORALS) 
		result = intersection_temporalinst_temporals(
			(TemporalInst *)temp1, (TemporalS *)temp2, 
			(TemporalInst **)inter1, (TemporalInst **)inter2);
	
	else if (temp1->duration == TEMPORALI && temp2->duration == TEMPORALINST) 
		result = intersection_temporali_temporalinst(
			(TemporalI *)temp1, (TemporalInst *)temp2,
			(TemporalInst **)inter1, (TemporalInst **)inter2);
	else if (temp1->duration == TEMPORALI && temp2->duration == TEMPORALI) 
		result = intersection_temporali_temporali(
			(TemporalI *)temp1, (TemporalI *)temp2,
			(TemporalI **)inter1, (TemporalI **)inter2);
	else if (temp1->duration == TEMPORALI && temp2->duration == TEMPORALSEQ) 
		result = intersection_temporali_temporalseq(
			(TemporalI *)temp1, (TemporalSeq *)temp2,
			(TemporalI **)inter1, (TemporalI **)inter2);
	else if (temp1->duration == TEMPORALI && temp2->duration == TEMPORALS) 
		result = intersection_temporali_temporals(
			(TemporalI *)temp1, (TemporalS *)temp2, 
			(TemporalI **)inter1, (TemporalI **)inter2);
	
	else if (temp1->duration == TEMPORALSEQ && temp2->duration == TEMPORALINST) 
		result = intersection_temporalseq_temporalinst(
			(TemporalSeq *)temp1, (TemporalInst *)temp2,
			(TemporalInst **)inter1, (TemporalInst **)inter2);
	else if (temp1->duration == TEMPORALSEQ && temp2->duration == TEMPORALI) 
		result = intersection_temporalseq_temporali(
			(TemporalSeq *)temp1, (TemporalI *)temp2,
			(TemporalI **)inter1, (TemporalI **)inter2);
	else if (temp1->duration == TEMPORALSEQ && temp2->duration == TEMPORALSEQ) 
		result = intersection_temporalseq_temporalseq(
			(TemporalSeq *)temp1, (TemporalSeq *)temp2,
			(TemporalSeq **)inter1, (TemporalSeq **)inter2);
	else if (temp1->duration == TEMPORALSEQ && temp2->duration == TEMPORALS) 
		result = intersection_temporalseq_temporals(
			(TemporalSeq *)temp1, (TemporalS *)temp2,
			(TemporalS **)inter1, (TemporalS **)inter2);
	
	else if (temp1->duration == TEMPORALS && temp2->duration == TEMPORALINST) 
		result = intersection_temporals_temporalinst(
			(TemporalS *)temp1, (TemporalInst *)temp2,
			(TemporalInst **)inter1, (TemporalInst **)inter2);
	else if (temp1->duration == TEMPORALS && temp2->duration == TEMPORALI) 
		result = intersection_temporals_temporali(
			(TemporalS *)temp1, (TemporalI *)temp2,
			(TemporalI **)inter1, (TemporalI **)inter2);
	else if (temp1->duration == TEMPORALS && temp2->duration == TEMPORALSEQ) 
		result = intersection_temporals_temporalseq(
			(TemporalS *)temp1, (TemporalSeq *)temp2,
			(TemporalS **)inter1, (TemporalS **)inter2);
	else if (temp1->duration == TEMPORALS && temp2->duration == TEMPORALS) 
		result = intersection_temporals_temporals(
			(TemporalS *)temp1, (TemporalS *)temp2,
			(TemporalS **)inter1, (TemporalS **)inter2);

	return result;
}

/* 
 * Synchronize two temporal values
 * Returns false if the values do not overlap on time
 * Synchronized values are returned as last two arguments
 */

bool
synchronize_temporal_temporal(const Temporal *temp1, const Temporal *temp2,
	Temporal **sync1, Temporal **sync2,  bool crossings)
{
	bool result = false;
	ensure_valid_duration(temp1->duration);
	ensure_valid_duration(temp2->duration);
	if (temp1->duration == TEMPORALINST && temp2->duration == TEMPORALINST) 
		result = intersection_temporalinst_temporalinst(
			(TemporalInst *)temp1, (TemporalInst *)temp2,
			(TemporalInst **)sync1, (TemporalInst **)sync2);
	else if (temp1->duration == TEMPORALINST && temp2->duration == TEMPORALI) 
		result = intersection_temporalinst_temporali(
			(TemporalInst *)temp1, (TemporalI *)temp2, 
			(TemporalInst **)sync1, (TemporalInst **)sync2);
	else if (temp1->duration == TEMPORALINST && temp2->duration == TEMPORALSEQ) 
		result = intersection_temporalinst_temporalseq(
			(TemporalInst *)temp1, (TemporalSeq *)temp2, 
			(TemporalInst **)sync1, (TemporalInst **)sync2);
	else if (temp1->duration == TEMPORALINST && temp2->duration == TEMPORALS) 
		result = intersection_temporalinst_temporals(
			(TemporalInst *)temp1, (TemporalS *)temp2, 
			(TemporalInst **)sync1, (TemporalInst **)sync2);
	
	else if (temp1->duration == TEMPORALI && temp2->duration == TEMPORALINST) 
		result = intersection_temporali_temporalinst(
			(TemporalI *)temp1, (TemporalInst *)temp2,
			(TemporalInst **)sync1, (TemporalInst **)sync2);
	else if (temp1->duration == TEMPORALI && temp2->duration == TEMPORALI) 
		result = intersection_temporali_temporali(
			(TemporalI *)temp1, (TemporalI *)temp2,
			(TemporalI **)sync1, (TemporalI **)sync2);
	else if (temp1->duration == TEMPORALI && temp2->duration == TEMPORALSEQ) 
		result = intersection_temporali_temporalseq(
			(TemporalI *)temp1, (TemporalSeq *)temp2,
			(TemporalI **)sync1, (TemporalI **)sync2);
	else if (temp1->duration == TEMPORALI && temp2->duration == TEMPORALS) 
		result = intersection_temporali_temporals(
			(TemporalI *)temp1, (TemporalS *)temp2, 
			(TemporalI **)sync1, (TemporalI **)sync2);
	
	else if (temp1->duration == TEMPORALSEQ && temp2->duration == TEMPORALINST) 
		result = intersection_temporalseq_temporalinst(
			(TemporalSeq *)temp1, (TemporalInst *)temp2,
			(TemporalInst **)sync1, (TemporalInst **)sync2);
	else if (temp1->duration == TEMPORALSEQ && temp2->duration == TEMPORALI) 
		result = intersection_temporalseq_temporali(
			(TemporalSeq *)temp1, (TemporalI *)temp2,
			(TemporalI **)sync1, (TemporalI **)sync2);
	else if (temp1->duration == TEMPORALSEQ && temp2->duration == TEMPORALSEQ) 
		result = synchronize_temporalseq_temporalseq(
			(TemporalSeq *)temp1, (TemporalSeq *)temp2,
			(TemporalSeq **)sync1, (TemporalSeq **)sync2, crossings);
	else if (temp1->duration == TEMPORALSEQ && temp2->duration == TEMPORALS) 
		result = synchronize_temporalseq_temporals(
			(TemporalSeq *)temp1, (TemporalS *)temp2,
			(TemporalS **)sync1, (TemporalS **)sync2, crossings);
	
	else if (temp1->duration == TEMPORALS && temp2->duration == TEMPORALINST) 
		result = intersection_temporals_temporalinst(
			(TemporalS *)temp1, (TemporalInst *)temp2,
			(TemporalInst **)sync1, (TemporalInst **)sync2);
	else if (temp1->duration == TEMPORALS && temp2->duration == TEMPORALI) 
		result = intersection_temporals_temporali(
			(TemporalS *)temp1, (TemporalI *)temp2,
			(TemporalI **)sync1, (TemporalI **)sync2);
	else if (temp1->duration == TEMPORALS && temp2->duration == TEMPORALSEQ) 
		result = synchronize_temporals_temporalseq(
			(TemporalS *)temp1, (TemporalSeq *)temp2,
			(TemporalS **)sync1, (TemporalS **)sync2, crossings);
	else if (temp1->duration == TEMPORALS && temp2->duration == TEMPORALS) 
		result = synchronize_temporals_temporals(
			(TemporalS *)temp1, (TemporalS *)temp2,
			(TemporalS **)sync1, (TemporalS **)sync2, crossings);

	return result;
}

/* Does the base type implies a linear interpolation? */

bool
linear_interpolation(Oid type)
{
	if (type == FLOAT8OID || type == type_oid(T_DOUBLE2) || 
		type == type_oid(T_DOUBLE3) || type == type_oid(T_DOUBLE4) ||
		type == type_oid(T_GEOGRAPHY) || type == type_oid(T_GEOMETRY))
		return true;
	return false;
}

/*****************************************************************************
 * Catalog functions
 *****************************************************************************/

/* Obtain the typinfo for the temporal type from the catalog */

void
temporal_typinfo(Oid temptypid, Oid *valuetypid)
{
	Oid catalog = RelnameGetRelid("pg_temporal");
	Relation rel = heap_open(catalog, AccessShareLock);
	TupleDesc tupDesc = rel->rd_att;
	ScanKeyData scandata;
	ScanKeyInit(&scandata, 1, BTEqualStrategyNumber, F_OIDEQ, 
		ObjectIdGetDatum(temptypid));
#if MOBDB_PGSQL_VERSION >= 120000
		TableScanDesc scan = table_beginscan_catalog(rel, 1, &scandata);
#else
		HeapScanDesc scan = heap_beginscan_catalog(rel, 1, &scandata);
#endif
	HeapTuple tuple = heap_getnext(scan, ForwardScanDirection);
	bool isnull = false;
	if (HeapTupleIsValid(tuple)) 
		*valuetypid = DatumGetObjectId(heap_getattr(tuple, 2, tupDesc, &isnull));
	heap_endscan(scan);
	heap_close(rel, AccessShareLock);
	if (! HeapTupleIsValid(tuple) || isnull) 
		elog(ERROR, "type %u is not a temporal type", temptypid);
}

/*****************************************************************************
 * Oid functions
 *****************************************************************************/

/* 
 * Obtain the Oid of the range type from the Oid of the base type 
 */
Oid
range_oid_from_base(Oid valuetypid)
{
	Oid result = 0;
	ensure_numeric_base_type(valuetypid);
	if (valuetypid == INT4OID)
		result = type_oid(T_INTRANGE);
	else if (valuetypid == FLOAT8OID)
		result = type_oid(T_FLOATRANGE);
	return result;
}

Oid
temporal_oid_from_base(Oid valuetypid)
{
	Oid result = 0;
	ensure_temporal_base_type(valuetypid);
	if (valuetypid == BOOLOID) 
		result = type_oid(T_TBOOL);
	if (valuetypid == INT4OID) 
		result = type_oid(T_TINT);
	if (valuetypid == FLOAT8OID) 
		result = type_oid(T_TFLOAT);
	if (valuetypid == TEXTOID) 
		result = type_oid(T_TTEXT);
	if (valuetypid == type_oid(T_GEOMETRY))
		result = type_oid(T_TGEOMPOINT);
	if (valuetypid == type_oid(T_GEOGRAPHY)) 
		result = type_oid(T_TGEOGPOINT);
	return result;
}

/* 
 * Is the Oid a temporal type ? 
 * Function used in particular in the indexes.
 */
bool
temporal_type_oid(Oid temptypid)
{
	if (temptypid == type_oid(T_TBOOL) || temptypid == type_oid(T_TINT) ||
		temptypid == type_oid(T_TFLOAT) || temptypid == type_oid(T_TTEXT) ||
		temptypid == type_oid(T_TGEOMPOINT) ||
		temptypid == type_oid(T_TGEOGPOINT)
		)
		return true;
	return false;
}

/*
 * Is the Oid a temporal number type ?
 * Function used in particular in the indexes.
 */
bool
tnumber_type_oid(Oid temptypid)
{
	if (temptypid == type_oid(T_TINT) || temptypid == type_oid(T_TFLOAT))
		return true;
	return false;
}

/*
 * Is the Oid a temporal point type ?
 * Function used in particular in the indexes.
 */
bool
tpoint_type_oid(Oid temptypid)
{
	if (temptypid == type_oid(T_TGEOMPOINT) ||
		temptypid == type_oid(T_TGEOGPOINT))
		return true;
	return false;
}

/*
 * Obtain the Oid of the base type from the Oid of the temporal type  
 */
Oid
base_oid_from_temporal(Oid temptypid)
{
	assert(temporal_type_oid(temptypid));
	Oid result = 0;
	if (temptypid == type_oid(T_TBOOL)) 
		result = BOOLOID;
	else if (temptypid == type_oid(T_TINT)) 
		result = INT4OID;
	else if (temptypid == type_oid(T_TFLOAT)) 
		result = FLOAT8OID;
	else if (temptypid == type_oid(T_TTEXT)) 
		result = TEXTOID;
	else if (temptypid == type_oid(T_TGEOMPOINT))
		result = type_oid(T_GEOMETRY);
	else if (temptypid == type_oid(T_TGEOGPOINT)) 
		result = type_oid(T_GEOGRAPHY);
	return result;
}

/*****************************************************************************
 * Trajectory functions
 *****************************************************************************/

bool
type_has_precomputed_trajectory(Oid valuetypid) 
{
	if (valuetypid == type_oid(T_GEOMETRY) ||
		valuetypid == type_oid(T_GEOGRAPHY))
		return true;
	return false;
} 
 
/*****************************************************************************
 * Parameter tests
 *****************************************************************************/

/* Used for the dispatch functions */
void 
ensure_valid_duration(int16 duration)
{
	if (duration != TEMPORALINST && duration != TEMPORALI && 
		duration != TEMPORALSEQ && duration != TEMPORALS)
		elog(ERROR, "unknown duration for temporal type: %d", duration);
}

/* Used for the analyze and selectivity functions */
void 
ensure_valid_duration_all(int16 duration)
{
	if (duration != TEMPORAL && 
		duration != TEMPORALINST && duration != TEMPORALI && 
		duration != TEMPORALSEQ && duration != TEMPORALS)
		elog(ERROR, "unknown duration for temporal type: %d", duration);
}

void 
ensure_numrange_type(Oid typid)
{
	if (typid != type_oid(T_INTRANGE) && typid != type_oid(T_FLOATRANGE))
		elog(ERROR, "unknown numeric range type: %d", typid);
}

void
ensure_temporal_base_type(Oid valuetypid)
{
	if (valuetypid != BOOLOID && valuetypid != INT4OID && 
		valuetypid != FLOAT8OID && valuetypid != TEXTOID &&
		valuetypid != type_oid(T_GEOMETRY) &&
		valuetypid != type_oid(T_GEOGRAPHY))
		elog(ERROR, "unknown base type: %d", valuetypid);
}

void
ensure_temporal_base_type_all(Oid valuetypid)
{
	if (valuetypid != BOOLOID && valuetypid != INT4OID && 
		valuetypid != FLOAT8OID && valuetypid != TEXTOID &&
		valuetypid != TIMESTAMPTZOID && valuetypid != type_oid(T_DOUBLE2) &&
		valuetypid != type_oid(T_GEOMETRY) &&
		valuetypid != type_oid(T_GEOGRAPHY) &&
		valuetypid != type_oid(T_DOUBLE3) &&
		valuetypid != type_oid(T_DOUBLE4))
		elog(ERROR, "unknown base type: %d", valuetypid);
}

void
ensure_linear_interpolation(Oid valuetypid)
{
	if (valuetypid != FLOAT8OID &&
		valuetypid != type_oid(T_GEOMETRY) &&
		valuetypid != type_oid(T_GEOGRAPHY))
		elog(ERROR, "unknown base type with linear interpolation: %d", valuetypid);
}

void
ensure_linear_interpolation_all(Oid valuetypid)
{
	if (valuetypid != FLOAT8OID &&
		valuetypid !=  type_oid(T_DOUBLE2) &&
		valuetypid != type_oid(T_GEOMETRY) &&
		valuetypid != type_oid(T_GEOGRAPHY) &&
		valuetypid != type_oid(T_DOUBLE3) &&
		valuetypid != type_oid(T_DOUBLE4))
		elog(ERROR, "unknown base type with linear interpolation: %d", valuetypid);
}

void 
ensure_numeric_base_type(Oid valuetypid)
{
	if (valuetypid != INT4OID && valuetypid != FLOAT8OID)
		elog(ERROR, "unknown numeric base type: %d", valuetypid);
}

void
ensure_point_base_type(Oid valuetypid)
{
	if (valuetypid != type_oid(T_GEOMETRY) && valuetypid != type_oid(T_GEOGRAPHY))
		elog(ERROR, "unknown point base type: %d", valuetypid);
}

/*****************************************************************************/

void
ensure_same_duration(const Temporal *temp1, const Temporal *temp2)
{
	if (temp1->duration != temp2->duration)
		ereport(ERROR, (errcode(ERRCODE_INTERNAL_ERROR),
			errmsg("The temporal values must be of the same duration")));
}

void
ensure_same_base_type(const Temporal *temp1, const Temporal *temp2)
{
	if (temp1->valuetypid != temp2->valuetypid)
		ereport(ERROR, (errcode(ERRCODE_INTERNAL_ERROR),
			errmsg("The temporal values must be of the same base type")));
}

void
ensure_same_interpolation(const Temporal *temp1, const Temporal *temp2)
{
	if (MOBDB_FLAGS_GET_LINEAR(temp1->flags) != MOBDB_FLAGS_GET_LINEAR(temp2->flags))
		ereport(ERROR, (errcode(ERRCODE_INTERNAL_ERROR),
			errmsg("The temporal values must be of the same interpolation")));
}

void
ensure_increasing_timestamps(const TemporalInst *inst1, const TemporalInst *inst2)
{
	if (inst1->t >= inst2->t)
	{
		char *t1 = call_output(TIMESTAMPTZOID, TimestampTzGetDatum(inst1->t));
		char *t2 = call_output(TIMESTAMPTZOID, TimestampTzGetDatum(inst2->t));
		ereport(ERROR, (errcode(ERRCODE_RESTRICT_VIOLATION),
			errmsg("Timestamps for temporal value must be increasing: %s, %s", t1, t2)));
	}
}

/*****************************************************************************
 * Utility functions
 *****************************************************************************/

PG_FUNCTION_INFO_V1(mobdb_lib_version);

PGDLLEXPORT Datum
mobdb_lib_version(PG_FUNCTION_ARGS)
{
	char *ver = MOBDB_LIB_VERSION_STR;
	text *result = cstring_to_text(ver);
	PG_RETURN_TEXT_P(result);
}

PG_FUNCTION_INFO_V1(mobdb_full_version);

PGDLLEXPORT Datum
mobdb_full_version(PG_FUNCTION_ARGS)
{
	char ver[64];
	text *result;

	snprintf(ver, 64, "%s, %s, %s", MOBDB_LIB_VERSION_STR, 
		MOBDB_PGSQL_VERSION_STR, MOBDB_POSTGIS_VERSION_STR);
	ver[63] = '\0';

	result = cstring_to_text(ver);
	PG_RETURN_TEXT_P(result);
}

/*****************************************************************************
 * Input/output functions
 *****************************************************************************/

/* 
 * Input function. 
 * Examples of input:
 * - TemporalInst
 * 		false @ 2012-01-01 08:00:00 
 * 		1.5 @ 2012-01-01 08:00:00 
 */
 
PG_FUNCTION_INFO_V1(temporal_in);

PGDLLEXPORT Datum
temporal_in(PG_FUNCTION_ARGS)
{
	char *input = PG_GETARG_CSTRING(0);
	Oid temptypid = PG_GETARG_OID(1);
	int32 temp_typmod = -1;
	Oid valuetypid;
	temporal_typinfo(temptypid, &valuetypid);
	Temporal *result = temporal_parse(&input, valuetypid);
	if (PG_NARGS() > 2 && !PG_ARGISNULL(2)) 
		temp_typmod = PG_GETARG_INT32(2);
	if (temp_typmod >= 0)
		result = temporal_valid_typmod(result, temp_typmod);
	PG_RETURN_POINTER(result);
}

/* Output function */

char *
temporal_to_string(const Temporal *temp, char *(*value_out)(Oid, Datum))
{
	char *result;
	ensure_valid_duration(temp->duration);
	if (temp->duration == TEMPORALINST) 
		result = temporalinst_to_string((TemporalInst *)temp, value_out);
	else if (temp->duration == TEMPORALI) 
		result = temporali_to_string((TemporalI *)temp, value_out);
	else if (temp->duration == TEMPORALSEQ) 
		result = temporalseq_to_string((TemporalSeq *)temp, false, value_out);
	else /* temp->duration == TEMPORALS */
		result = temporals_to_string((TemporalS *)temp, value_out);
	return result;
}

PG_FUNCTION_INFO_V1(temporal_out);

PGDLLEXPORT Datum
temporal_out(PG_FUNCTION_ARGS)
{
	Temporal *temp = PG_GETARG_TEMPORAL(0);
	char *result = temporal_to_string(temp, &call_output);
	PG_FREE_IF_COPY(temp, 0);
	PG_RETURN_CSTRING(result);
}

/* Send function */

void
temporal_write(Temporal *temp, StringInfo buf)
{
	pq_sendbyte(buf, (uint8) temp->duration);
	ensure_valid_duration(temp->duration);
	if (temp->duration == TEMPORALINST)
		temporalinst_write((TemporalInst *) temp, buf);
	else if (temp->duration == TEMPORALI)
		temporali_write((TemporalI *) temp, buf);
	else if (temp->duration == TEMPORALSEQ)
		temporalseq_write((TemporalSeq *) temp, buf);
	else /* temp->duration == TEMPORALS */
		temporals_write((TemporalS *) temp, buf);
}

PG_FUNCTION_INFO_V1(temporal_send);

PGDLLEXPORT Datum
temporal_send(PG_FUNCTION_ARGS)
{
	Temporal *temp = PG_GETARG_TEMPORAL(0);
	StringInfoData buf;
	pq_begintypsend(&buf);
	temporal_write(temp, &buf) ;
	PG_FREE_IF_COPY(temp, 0);
	PG_RETURN_BYTEA_P(pq_endtypsend(&buf));
}

/* Receive function */

Temporal *
temporal_read(StringInfo buf, Oid valuetypid)
{
	int16 type = (int16) pq_getmsgbyte(buf);
	Temporal *result;
	ensure_valid_duration(type);
	if (type == TEMPORALINST)
		result = (Temporal *) temporalinst_read(buf, valuetypid);
	else if (type == TEMPORALI)
		result = (Temporal *) temporali_read(buf, valuetypid);
	else if (type == TEMPORALSEQ)
		result = (Temporal *) temporalseq_read(buf, valuetypid);
	else /* type == TEMPORALS */
		result = (Temporal *) temporals_read(buf, valuetypid);
	return result;
}

PG_FUNCTION_INFO_V1(temporal_recv);

PGDLLEXPORT Datum
temporal_recv(PG_FUNCTION_ARGS)
{
	StringInfo buf = (StringInfo)PG_GETARG_POINTER(0);
	Oid temptypid = PG_GETARG_OID(1);
	Oid valuetypid;
	temporal_typinfo(temptypid, &valuetypid);
	Temporal *result = temporal_read(buf, valuetypid) ;
	PG_RETURN_POINTER(result);
}

PG_FUNCTION_INFO_V1(temporal_typmod_in);

PGDLLEXPORT Datum 
temporal_typmod_in(PG_FUNCTION_ARGS)
{
	ArrayType *array = PG_GETARG_ARRAYTYPE_P(0);
	Datum *elem_values;
	int n = 0;

	if (ARR_ELEMTYPE(array) != CSTRINGOID)
		ereport(ERROR, (errcode(ERRCODE_ARRAY_ELEMENT_ERROR),
				errmsg("typmod array must be type cstring[]")));
	if (ARR_NDIM(array) != 1)
		ereport(ERROR, (errcode(ERRCODE_ARRAY_SUBSCRIPT_ERROR),
				errmsg("typmod array must be one-dimensional")));
	if (ARR_HASNULL(array))
		ereport(ERROR, (errcode(ERRCODE_NULL_VALUE_NOT_ALLOWED),
				errmsg("typmod array must not contain nulls")));

	deconstruct_array(array, CSTRINGOID, -2, false, 'c', &elem_values, NULL, &n);
	if (n != 1)
		ereport(ERROR, (errcode(ERRCODE_INVALID_PARAMETER_VALUE),
				errmsg("Invalid temporal type modifier")));

	/* Temporal Type */
	char *s = DatumGetCString(elem_values[0]);
	int16 duration = 0;
	if (!temporal_duration_from_string(s, &duration))
		ereport(ERROR, (errcode(ERRCODE_INVALID_PARAMETER_VALUE),
				errmsg("Invalid temporal type modifier: %s", s)));

	pfree(elem_values);
	PG_RETURN_INT32((int32)duration);
}

PG_FUNCTION_INFO_V1(temporal_typmod_out);

PGDLLEXPORT Datum 
temporal_typmod_out(PG_FUNCTION_ARGS)
{
	char *s = (char *) palloc(64);
	char *str = s;
	int32 typmod = PG_GETARG_INT32(0);
	int16 duration = TYPMOD_GET_DURATION(typmod);
	/* No type? Then no typmod at all. Return empty string.  */
	if (typmod < 0 || !duration)
	{
		*str = '\0';
		PG_RETURN_CSTRING(str);
	}
	sprintf(str, "(%s)", temporal_duration_name(duration));
	PG_RETURN_CSTRING(s);
}

PG_FUNCTION_INFO_V1(temporal_enforce_typmod);
PGDLLEXPORT Datum temporal_enforce_typmod(PG_FUNCTION_ARGS)
{
	Temporal *temp = PG_GETARG_TEMPORAL(0);
	int32 typmod = PG_GETARG_INT32(1);
	/* Check if temporal typmod is consistent with the supplied one */
	temp = temporal_valid_typmod(temp, typmod);
	PG_RETURN_POINTER(temp);
}

/*****************************************************************************
 * Constructor functions
 ****************************************************************************/

 /* Make temporal instant value from two arguments */

PG_FUNCTION_INFO_V1(temporalinst_constructor);

PGDLLEXPORT Datum
temporalinst_constructor(PG_FUNCTION_ARGS)
{
	Datum value = PG_GETARG_ANYDATUM(0);
	TimestampTz t = PG_GETARG_TIMESTAMPTZ(1);
	Oid	valuetypid = get_fn_expr_argtype(fcinfo->flinfo, 0);
	Temporal *result = (Temporal *)temporalinst_make(value, t, valuetypid);
	PG_RETURN_POINTER(result);
}

/* Make a TemporalI from an array of TemporalInst */

PG_FUNCTION_INFO_V1(temporali_constructor);

PGDLLEXPORT Datum
temporali_constructor(PG_FUNCTION_ARGS)
{
	ArrayType *array = PG_GETARG_ARRAYTYPE_P(0);
	int count = ArrayGetNItems(ARR_NDIM(array), ARR_DIMS(array));
	if (count == 0)
	{
		PG_FREE_IF_COPY(array, 0);
		ereport(ERROR, (errcode(ERRCODE_INVALID_PARAMETER_VALUE), 
			errmsg("A temporal instant set must have at least one temporal instant")));
	}
	
	TemporalInst **instants = (TemporalInst **)temporalarr_extract(array, &count);
	/* Ensure that all values are of type temporal instant */
	for (int i = 0; i < count; i++)
	{
		if (instants[i]->duration != TEMPORALINST)
		{
			PG_FREE_IF_COPY(array, 0);
			ereport(ERROR, (errcode(ERRCODE_INVALID_PARAMETER_VALUE), 
				errmsg("Input values must be of type temporal instant")));
		}
	}
	
	Temporal *result = (Temporal *)temporali_make(instants, count);
	pfree(instants);
	PG_FREE_IF_COPY(array, 0);
	PG_RETURN_POINTER(result);
}

/* Make a TemporalSeq from an array of TemporalInst */

PG_FUNCTION_INFO_V1(tlinearseq_constructor);

PGDLLEXPORT Datum
tlinearseq_constructor(PG_FUNCTION_ARGS)
{
	ArrayType *array = PG_GETARG_ARRAYTYPE_P(0);
	bool lower_inc = PG_GETARG_BOOL(1);
	bool upper_inc = PG_GETARG_BOOL(2);
	int count = ArrayGetNItems(ARR_NDIM(array), ARR_DIMS(array));
	if (count == 0)
	{
		PG_FREE_IF_COPY(array, 0);
		ereport(ERROR, (errcode(ERRCODE_INVALID_PARAMETER_VALUE),
			errmsg("A temporal sequence must have at least one temporal instant")));
	}

	TemporalInst **instants = (TemporalInst **)temporalarr_extract(array, &count);
	/* Ensure that all values are of type temporal instant */
	for (int i = 0; i < count; i++)
	{
		if (instants[i]->duration != TEMPORALINST)
		{
			pfree(instants);
			PG_FREE_IF_COPY(array, 0);
			ereport(ERROR, (errcode(ERRCODE_INVALID_PARAMETER_VALUE),
				errmsg("Input values must be temporal instants")));
		}
	}

	Temporal *result = (Temporal *)temporalseq_make(instants,
		count, lower_inc, upper_inc, false, true);
	pfree(instants);
	PG_FREE_IF_COPY(array, 0);
	PG_RETURN_POINTER(result);
}

PG_FUNCTION_INFO_V1(temporalseq_constructor);

PGDLLEXPORT Datum
temporalseq_constructor(PG_FUNCTION_ARGS)
{
	ArrayType *array = PG_GETARG_ARRAYTYPE_P(0);
	bool lower_inc = PG_GETARG_BOOL(1);
	bool upper_inc = PG_GETARG_BOOL(2);
	bool linear = PG_GETARG_BOOL(3);
	int count = ArrayGetNItems(ARR_NDIM(array), ARR_DIMS(array));
	if (count == 0)
	{
		PG_FREE_IF_COPY(array, 0);
		ereport(ERROR, (errcode(ERRCODE_INVALID_PARAMETER_VALUE), 
			errmsg("A temporal sequence must have at least one temporal instant")));
	}
	
	TemporalInst **instants = (TemporalInst **)temporalarr_extract(array, &count);
	/* Ensure that all values are of type temporal instant */
	for (int i = 0; i < count; i++)
	{
		if (instants[i]->duration != TEMPORALINST)
		{
			pfree(instants);
			PG_FREE_IF_COPY(array, 0);
			ereport(ERROR, (errcode(ERRCODE_INVALID_PARAMETER_VALUE), 
				errmsg("Input values must be temporal instants")));
		}
	}

	Temporal *result = (Temporal *)temporalseq_make(instants, 
		count, lower_inc, upper_inc, linear, true);
	pfree(instants);
	PG_FREE_IF_COPY(array, 0);
	PG_RETURN_POINTER(result);
}

/* Make a TemporalS from an array of TemporalSeq */

PG_FUNCTION_INFO_V1(temporals_constructor);

PGDLLEXPORT Datum
temporals_constructor(PG_FUNCTION_ARGS)
{
	ArrayType *array = PG_GETARG_ARRAYTYPE_P(0);
	int count = ArrayGetNItems(ARR_NDIM(array), ARR_DIMS(array));
	if (count == 0)
	{
		PG_FREE_IF_COPY(array, 0);
		ereport(ERROR, (errcode(ERRCODE_INVALID_PARAMETER_VALUE), 
			errmsg("A temporal sequence set value must at least one sequence")));
	}
	
	TemporalSeq **sequences = (TemporalSeq **)temporalarr_extract(array, &count);
	bool linear = MOBDB_FLAGS_GET_LINEAR(sequences[0]->flags);
	/* Ensure that all values are of sequence duration and of the same interpolation */
	for (int i = 0; i < count; i++)
	{
		if (sequences[i]->duration != TEMPORALSEQ)
		{
			PG_FREE_IF_COPY(array, 0);
			ereport(ERROR, (errcode(ERRCODE_INVALID_PARAMETER_VALUE), 
				errmsg("Input values must be temporal sequences")));
		}
		if (MOBDB_FLAGS_GET_LINEAR(sequences[i]->flags) != linear)
		{
			PG_FREE_IF_COPY(array, 0);
			ereport(ERROR, (errcode(ERRCODE_INVALID_PARAMETER_VALUE), 
				errmsg("Input sequences must have the same interpolation")));
		}
	}

	Temporal *result = (Temporal *)temporals_make(sequences, count, true);
	
	pfree(sequences);
	PG_FREE_IF_COPY(array, 0);
	
	PG_RETURN_POINTER(result);
}

/*****************************************************************************
 * Tranformation functions
 ****************************************************************************/

/* Append an instant to the end of a temporal */

PG_FUNCTION_INFO_V1(temporal_append_instant);

PGDLLEXPORT Datum
temporal_append_instant(PG_FUNCTION_ARGS)
{
	Temporal *temp = PG_GETARG_TEMPORAL(0);
	Temporal *inst = PG_GETARG_TEMPORAL(1);
	if (inst->duration != TEMPORALINST) 
		ereport(ERROR, (errcode(ERRCODE_INTERNAL_ERROR), 
			errmsg("The second argument must be of instant duration")));
	ensure_same_base_type(temp, (Temporal *)inst);

	Temporal *result;
	ensure_valid_duration(temp->duration);
	if (temp->duration == TEMPORALINST) 
		result = (Temporal *)temporalinst_append_instant((TemporalInst *)temp,
			(TemporalInst *)inst);
	else if (temp->duration == TEMPORALI) 
		result = (Temporal *)temporali_append_instant((TemporalI *)temp,
			(TemporalInst *)inst);
	else if (temp->duration == TEMPORALSEQ) 
		result = (Temporal *)temporalseq_append_instant((TemporalSeq *)temp,
			(TemporalInst *)inst);
	else /* temp->duration == TEMPORALS */
		result = (Temporal *)temporals_append_instant((TemporalS *)temp,
			(TemporalInst *)inst);

	PG_FREE_IF_COPY(temp, 0);
	PG_FREE_IF_COPY(inst, 1);
	PG_RETURN_POINTER(result);
}

/* Merge function */

static void
temporal_convert_same_duration(const Temporal *t1, const Temporal *t2, Temporal **t1new, Temporal **t2new)
{
	assert(t1->valuetypid == t2->valuetypid);
	ensure_valid_duration(t1->duration);
	ensure_valid_duration(t2->duration);

	/* If both are of the same duration do nothing */
	if (t1->duration == t2->duration)
	{
		*t1new = (Temporal *) t1;
		*t2new = (Temporal *) t2;
		return;
	}

	/* Different duration */
	bool swap = false;
	if (t1->duration > t2->duration)
	{
		Temporal *temp = (Temporal *) t1;
		t1 = t2;
		t2 = temp;
		swap = true;
	}
	Temporal *new;
	if (t1->duration == TEMPORALINST && t2->duration == TEMPORALI)
		new = (Temporal *) temporalinst_to_temporali((TemporalInst *) t1);
	else if (t1->duration == TEMPORALINST && t2->duration == TEMPORALSEQ)
		new = (Temporal *) temporalinst_to_temporalseq((TemporalInst *) t1,
			MOBDB_FLAGS_GET_LINEAR(t2->flags));
	else if (t1->duration == TEMPORALINST && t2->duration == TEMPORALS)
		new = (Temporal *) temporalinst_to_temporals((TemporalInst *) t1,
			MOBDB_FLAGS_GET_LINEAR(t2->flags));
	else if (t1->duration == TEMPORALI && t2->duration == TEMPORALSEQ)
		new = ((TemporalI *) t1)->count == 1 ?
			(Temporal *) temporali_to_temporalseq((TemporalI *) t1,
				MOBDB_FLAGS_GET_LINEAR(t2->flags)) :
			(Temporal *) temporali_to_temporals((TemporalI *) t1,
				MOBDB_FLAGS_GET_LINEAR(t2->flags));
	else if (t1->duration == TEMPORALI && t2->duration == TEMPORALS)
		new = (Temporal *) temporali_to_temporals((TemporalI *) t1,
			MOBDB_FLAGS_GET_LINEAR(t2->flags));
	else /* t1->duration == TEMPORALSEQ && t2->duration == TEMPORALS */
		new = (Temporal *) temporalseq_to_temporals((TemporalSeq *) t1);
	if (swap)
	{
		*t1new = (Temporal *) t1;
		*t2new = new;
	}
	else
	{
		*t1new = new;
		*t2new = (Temporal *) t2;
	}
}

PG_FUNCTION_INFO_V1(temporal_merge);

PGDLLEXPORT Datum
temporal_merge(PG_FUNCTION_ARGS)
{
	Temporal *temp1 = PG_ARGISNULL(0) ? NULL : PG_GETARG_TEMPORAL(0);
	Temporal *temp2 = PG_ARGISNULL(1) ? NULL : PG_GETARG_TEMPORAL(1);

	Temporal *result;
	/* Can't do anything with null inputs */
	if (!temp1 && !temp2)
		PG_RETURN_NULL();
	/* One argument is null, return a copy of the other temporal */
	if (!temp1)
	{
		result = temporal_copy(temp2);
		PG_FREE_IF_COPY(temp2, 1);
		PG_RETURN_POINTER(result);
	}
	/* Non-null period and null temporal, return the period */
	if (!temp2)
	{
		result = temporal_copy(temp1);
		PG_FREE_IF_COPY(temp1, 0);
		PG_RETURN_POINTER(result);
	}

	/* Both arguments are temporal */
	ensure_same_base_type(temp1, temp2);
	ensure_same_interpolation(temp1, temp2);

	/* Convert to the same duration if possible */
	Temporal *temp1new, *temp2new;
	temporal_convert_same_duration(temp1, temp2, &temp1new, &temp2new);

	ensure_valid_duration(temp1new->duration);
	if (temp1new->duration == TEMPORALINST)
		result = temporalinst_merge(
			(TemporalInst *) temp1new, (TemporalInst *)temp2new);
	else if (temp1new->duration == TEMPORALI)
		result = (Temporal *)temporali_merge(
			(TemporalI *)temp1new, (TemporalI *)temp2new);
	else if (temp1new->duration == TEMPORALSEQ)
		result = (Temporal *) temporalseq_merge((TemporalSeq *)temp1new,
			(TemporalSeq *)temp2new);
	else /* temp1new->duration == TEMPORALS */
		result = (Temporal *) temporals_merge((TemporalS *)temp1new,
			(TemporalS *)temp2new);
	if (temp1 != temp1new)
		pfree(temp1new);
	if (temp2 != temp2new)
		pfree(temp2new);
	PG_FREE_IF_COPY(temp1, 0);
	PG_FREE_IF_COPY(temp2, 1);
	PG_RETURN_POINTER(result);
}

/* Merge array function */

static Temporal **
temporalarr_convert_duration(Temporal **temporals, int16 duration, int count)
{
	ensure_valid_duration(duration);
	Temporal **result = palloc(sizeof(Temporal *) * count);
	for (int i = 0; i < count; i++)
	{
		assert(duration >= temporals[i]->duration);
		if (temporals[i]->duration == duration)
			result[i] = temporal_copy(temporals[i]);
		else if (temporals[i]->duration == TEMPORALINST && duration == TEMPORALI)
			result[i] = (Temporal *) temporalinst_to_temporali((TemporalInst *) temporals[i]);
		else if (temporals[i]->duration == TEMPORALINST && duration == TEMPORALSEQ)
			result[i] = (Temporal *) temporalinst_to_temporalseq((TemporalInst *) temporals[i],
				MOBDB_FLAGS_GET_LINEAR(temporals[i]->flags));
		else if (temporals[i]->duration == TEMPORALINST && duration == TEMPORALS)
			result[i] = (Temporal *) temporalinst_to_temporals((TemporalInst *) temporals[i],
				MOBDB_FLAGS_GET_LINEAR(temporals[i]->flags));
		else if (temporals[i]->duration == TEMPORALI && duration == TEMPORALSEQ)
			result[i] = (Temporal *) temporali_to_temporals((TemporalI *) temporals[i],
					MOBDB_FLAGS_GET_LINEAR(temporals[i]->flags));
		else if (temporals[i]->duration == TEMPORALI && duration == TEMPORALS)
			result[i] = (Temporal *) temporali_to_temporals((TemporalI *) temporals[i],
				MOBDB_FLAGS_GET_LINEAR(temporals[i]->flags));
		else /* temporals[i]->duration == TEMPORALSEQ && duration == TEMPORALS */
			result[i] = (Temporal *) temporalseq_to_temporals((TemporalSeq *) temporals[i]);
	}
	return result;
}

PG_FUNCTION_INFO_V1(temporal_merge_array);

PGDLLEXPORT Datum
temporal_merge_array(PG_FUNCTION_ARGS)
{
	ArrayType *array = PG_GETARG_ARRAYTYPE_P(0);
	int count = ArrayGetNItems(ARR_NDIM(array), ARR_DIMS(array));
	if (count == 0)
	{
		PG_FREE_IF_COPY(array, 0);
		ereport(ERROR, (errcode(ERRCODE_INVALID_PARAMETER_VALUE),
			errmsg("A temporal value must have at least one temporal instant")));
	}

	Temporal **temporals = temporalarr_extract(array, &count);
	/* Ensure all values have the same interpolation and determine
	 * duration of the result */
	int16 duration = temporals[0]->duration;
	bool interpolation = MOBDB_FLAGS_GET_LINEAR(temporals[0]->flags);
	for (int i = 1; i < count; i++)
	{
		if (MOBDB_FLAGS_GET_LINEAR(temporals[i]->flags) != interpolation)
		{
			PG_FREE_IF_COPY(array, 0);
			ereport(ERROR, (errcode(ERRCODE_INVALID_PARAMETER_VALUE),
				errmsg("Input values must be of the same interpolation")));
		}
		if (duration != temporals[i]->duration)
		{
			/* A TemporalInst cannot be converted to a TemporalSeq */
			int16 new_duration = Max(duration, temporals[i]->duration);
			if (new_duration == TEMPORALSEQ && duration == TEMPORALI)
				new_duration = TEMPORALS;
			duration = new_duration;
		}
	}
	Temporal **newtemps = temporalarr_convert_duration(temporals, duration,
		count);

	Temporal *result;
	ensure_valid_duration(duration);
	if (duration == TEMPORALINST)
		result = (Temporal *) temporalinst_merge_array(
			(TemporalInst **) newtemps, count);
	else if (duration == TEMPORALI)
		result = temporali_merge_array(
			(TemporalI **) newtemps, count);
	else if (duration == TEMPORALSEQ)
		result = (Temporal *) temporalseq_merge_array(
			(TemporalSeq **) newtemps, count);
	else /* duration == TEMPORALS */
		result = (Temporal *) temporals_merge_array(
			(TemporalS **) newtemps, count);

	pfree(temporals);
	for (int i = 1; i < count; i++)
		pfree(newtemps[i]);
	pfree(newtemps);
	PG_FREE_IF_COPY(array, 0);
	PG_RETURN_POINTER(result);
}

/*****************************************************************************
 * Cast functions
 *****************************************************************************/

/* Cast a temporal integer as a temporal float */

Temporal *
tint_to_tfloat_internal(Temporal *temp)
{
	Temporal *result;
	if (temp->duration == TEMPORALINST) 
		result = (Temporal *)tintinst_to_tfloatinst((TemporalInst *)temp);
	else if (temp->duration == TEMPORALI) 
		result = (Temporal *)tinti_to_tfloati((TemporalI *)temp);
	else if (temp->duration == TEMPORALSEQ) 
		result = (Temporal *)tintseq_to_tfloatseq((TemporalSeq *)temp);
	else /* temp->duration == TEMPORALS */
		result = (Temporal *)tints_to_tfloats((TemporalS *)temp);
	return result;
}

PG_FUNCTION_INFO_V1(tint_to_tfloat);

PGDLLEXPORT Datum
tint_to_tfloat(PG_FUNCTION_ARGS)
{
	Temporal *temp = PG_GETARG_TEMPORAL(0);
	Temporal *result = tint_to_tfloat_internal(temp);
	PG_FREE_IF_COPY(temp, 0);
	PG_RETURN_POINTER(result);
}


/* Cast a temporal integer as a temporal float */

Temporal *
tfloat_to_tint_internal(Temporal *temp)
{
	Temporal *result;
	ensure_valid_duration(temp->duration);
	if (temp->duration == TEMPORALINST)
		result = (Temporal *)tfloatinst_to_tintinst((TemporalInst *)temp);
	else if (temp->duration == TEMPORALI) 
		result = (Temporal *)tfloati_to_tinti((TemporalI *)temp);
	else if (temp->duration == TEMPORALSEQ) 
		result = (Temporal *)tfloatseq_to_tintseq((TemporalSeq *)temp);
	else /* temp->duration == TEMPORALS */
		result = (Temporal *)tfloats_to_tints((TemporalS *)temp);
	return result;
}

PG_FUNCTION_INFO_V1(tfloat_to_tint);

PGDLLEXPORT Datum
tfloat_to_tint(PG_FUNCTION_ARGS)
{
	Temporal *temp = PG_GETARG_TEMPORAL(0);
	Temporal *result = tfloat_to_tint_internal(temp);
	PG_FREE_IF_COPY(temp, 0);
	PG_RETURN_POINTER(result);
}

/* Bounding period on which the temporal value is defined */

void
temporal_period(Period *p, const Temporal *temp)
{
	ensure_valid_duration(temp->duration);
	if (temp->duration == TEMPORALINST) 
		temporalinst_period(p, (TemporalInst *)temp);
	else if (temp->duration == TEMPORALI) 
		temporali_period(p, (TemporalI *)temp);
	else if (temp->duration == TEMPORALSEQ) 
		temporalseq_period(p, (TemporalSeq *)temp);
	else /* temp->duration == TEMPORALS */
		temporals_period(p, (TemporalS *)temp);
}

PG_FUNCTION_INFO_V1(temporal_to_period);

PGDLLEXPORT Datum
temporal_to_period(PG_FUNCTION_ARGS)
{
	Temporal *temp = PG_GETARG_TEMPORAL(0);
	Period *result = (Period *) palloc(sizeof(Period));
	temporal_period(result, temp);
	PG_FREE_IF_COPY(temp, 0);
	PG_RETURN_PERIOD(result);
}

/*****************************************************************************
 * Transformation functions
 *****************************************************************************/

/* Transform Temporal to TemporalInst */

PG_FUNCTION_INFO_V1(temporal_to_temporalinst);

PGDLLEXPORT Datum
temporal_to_temporalinst(PG_FUNCTION_ARGS)
{
	Temporal *temp = PG_GETARG_TEMPORAL(0);
	Temporal *result;
	ensure_valid_duration(temp->duration);
	if (temp->duration == TEMPORALINST)
		result = temporal_copy(temp);
	else if (temp->duration == TEMPORALI)
		result = (Temporal *)temporali_to_temporalinst((TemporalI *)temp);
	else if (temp->duration == TEMPORALSEQ)
		result = (Temporal *)temporalseq_to_temporalinst((TemporalSeq *)temp);
	else /* temp->duration == TEMPORALS */
		result = (Temporal *)temporals_to_temporalinst((TemporalS *)temp);
	PG_FREE_IF_COPY(temp, 0);
	PG_RETURN_POINTER(result);
}

/* Transform Temporal to TemporalI */

PG_FUNCTION_INFO_V1(temporal_to_temporali);

PGDLLEXPORT Datum
temporal_to_temporali(PG_FUNCTION_ARGS)
{
	Temporal *temp = PG_GETARG_TEMPORAL(0);
	Temporal *result;
	ensure_valid_duration(temp->duration);
	if (temp->duration == TEMPORALINST)
		result = (Temporal *)temporalinst_to_temporali((TemporalInst *)temp);
	else if (temp->duration == TEMPORALI)
		result = temporal_copy(temp);
	else if (temp->duration == TEMPORALSEQ)
		result = (Temporal *)temporalseq_to_temporali((TemporalSeq *)temp);
	else /* temp->duration == TEMPORALS */
		result = (Temporal *)temporals_to_temporali((TemporalS *)temp);
	PG_FREE_IF_COPY(temp, 0);
	PG_RETURN_POINTER(result);
}

/* Transform Temporal to TemporalSeq */

PG_FUNCTION_INFO_V1(temporal_to_temporalseq);

PGDLLEXPORT Datum
temporal_to_temporalseq(PG_FUNCTION_ARGS)
{
	Temporal *temp = PG_GETARG_TEMPORAL(0);
	Temporal *result;
	bool linear = MOBDB_FLAGS_GET_LINEAR(temp->flags);
	ensure_valid_duration(temp->duration);
	if (temp->duration == TEMPORALINST)
		result = (Temporal *)temporalinst_to_temporalseq((TemporalInst *)temp, linear);
	else if (temp->duration == TEMPORALI)
		result = (Temporal *)temporali_to_temporalseq((TemporalI *)temp, linear);
	else if (temp->duration == TEMPORALSEQ)
		result = temporal_copy(temp);
	else /* temp->duration == TEMPORALS */
		result = (Temporal *)temporals_to_temporalseq((TemporalS *)temp);
	PG_FREE_IF_COPY(temp, 0);
	PG_RETURN_POINTER(result); 
}

/* Transform Temporal as TemporalS */

PG_FUNCTION_INFO_V1(temporal_to_temporals);

PGDLLEXPORT Datum
temporal_to_temporals(PG_FUNCTION_ARGS)
{
	Temporal *temp = PG_GETARG_TEMPORAL(0);
	Temporal *result;
	bool linear = MOBDB_FLAGS_GET_LINEAR(temp->flags);
	ensure_valid_duration(temp->duration);
	if (temp->duration == TEMPORALINST)
		result = (Temporal *)temporalinst_to_temporals((TemporalInst *)temp, linear);
	else if (temp->duration == TEMPORALI)
		result = (Temporal *)temporali_to_temporals((TemporalI *)temp, linear);
	else if (temp->duration == TEMPORALSEQ)
		result = (Temporal *)temporalseq_to_temporals((TemporalSeq *)temp);
	else /* temp->duration == TEMPORALS */
		result = temporal_copy(temp);
	PG_FREE_IF_COPY(temp, 0);
	PG_RETURN_POINTER(result); 
}

/* Transform a temporal value with continuous base type from step to linear interpolation */

PG_FUNCTION_INFO_V1(tstep_to_linear);

PGDLLEXPORT Datum
tstep_to_linear(PG_FUNCTION_ARGS)
{
	Temporal *temp = PG_GETARG_TEMPORAL(0);
	if (temp->duration != TEMPORALSEQ && temp->duration != TEMPORALS)
		ereport(ERROR, (errcode(ERRCODE_INVALID_PARAMETER_VALUE),
			errmsg("Input must be a temporal sequence (set)")));
	ensure_linear_interpolation(temp->valuetypid);

	if (MOBDB_FLAGS_GET_LINEAR(temp->flags))
			PG_RETURN_POINTER(temporal_copy(temp)); 

	Temporal *result;
	if (temp->duration == TEMPORALSEQ) 
		result = (Temporal *)tstepseq_to_linear((TemporalSeq *)temp);
	else /* temp->duration == TEMPORALS */
		result = (Temporal *)tsteps_to_linear((TemporalS *)temp);
	PG_FREE_IF_COPY(temp, 0);
	PG_RETURN_POINTER(result); 
}

/*****************************************************************************
 * Accessor functions
 *****************************************************************************/

/* Returns a string representation of the temporal duration */

PG_FUNCTION_INFO_V1(temporal_duration);

Datum temporal_duration(PG_FUNCTION_ARGS)
{
	Temporal *temp = PG_GETARG_TEMPORAL(0);
	char str[12];
	ensure_valid_duration(temp->duration);
	if (temp->duration == TEMPORALINST) 
		strcpy(str, "Instant");
	else if (temp->duration == TEMPORALI) 
		strcpy(str, "InstantSet");
	else if (temp->duration == TEMPORALSEQ) 
		strcpy(str, "Sequence");
	else /* temp->duration == TEMPORALS */
		strcpy(str, "SequenceSet");
	text *result = cstring_to_text(str);
	PG_FREE_IF_COPY(temp, 0);
	PG_RETURN_TEXT_P(result);
}

/* Returns a string representation of the temporal interpolation */

PG_FUNCTION_INFO_V1(temporal_interpolation);

Datum temporal_interpolation(PG_FUNCTION_ARGS)
{
	Temporal *temp = PG_GETARG_TEMPORAL(0);
	char str[12];
	ensure_valid_duration(temp->duration);
	if (temp->duration == TEMPORALINST || temp->duration == TEMPORALI) 
		strcpy(str, "Discrete");
	else if (temp->duration == TEMPORALSEQ || temp->duration == TEMPORALS)
	{
		if (MOBDB_FLAGS_GET_LINEAR(temp->flags))
			strcpy(str, "Linear");
		else
			strcpy(str, "Stepwise");
	}
	text *result = cstring_to_text(str);
	PG_FREE_IF_COPY(temp, 0);
	PG_RETURN_TEXT_P(result);
}

/* Size in bytes of the temporal value */

PG_FUNCTION_INFO_V1(temporal_mem_size);

/*
PGDLLEXPORT Datum
temporal_mem_size(PG_FUNCTION_ARGS)
{
	Temporal *temp = PG_GETARG_TEMPORAL(0);
	size_t result = VARSIZE(temp);
	PG_FREE_IF_COPY(temp, 0);
	PG_RETURN_INT32(result);
}
*/

PGDLLEXPORT Datum
temporal_mem_size(PG_FUNCTION_ARGS)
{
	Datum result = toast_datum_size(PG_GETARG_DATUM(0));
	PG_RETURN_DATUM(result);
}

/* Values of a temporal type */ 

Datum
temporal_values(Temporal *temp)
{
	ArrayType *result;	/* make the compiler quiet */
	ensure_valid_duration(temp->duration);
	if (temp->duration == TEMPORALINST)
		result = temporalinst_values((TemporalInst *)temp);
	else if (temp->duration == TEMPORALI)
		result = temporali_values((TemporalI *)temp);
	else if (temp->duration == TEMPORALSEQ)
		result = temporalseq_values((TemporalSeq *)temp);
	else /* temp->duration == TEMPORALS */
		result = temporals_values((TemporalS *)temp);
	return PointerGetDatum(result);
}

PG_FUNCTION_INFO_V1(temporal_get_values);

PGDLLEXPORT Datum
temporal_get_values(PG_FUNCTION_ARGS)
{
	Temporal *temp = PG_GETARG_TEMPORAL(0);
	Datum result = temporal_values(temp);
	PG_FREE_IF_COPY(temp, 0);
	PG_RETURN_POINTER(result);
}

/* Ranges of a temporal float with either step/linear interpolation */

Datum
tfloat_ranges(const Temporal *temp)
{
	ArrayType *result;
	ensure_valid_duration(temp->duration);
	if (temp->duration == TEMPORALINST) 
		result = tfloatinst_ranges((TemporalInst *)temp);
	else if (temp->duration == TEMPORALI) 
		result = tfloati_ranges((TemporalI *)temp);
	else if (temp->duration == TEMPORALSEQ) 
		result = tfloatseq_ranges((TemporalSeq *)temp);
	else /* temp->duration == TEMPORALS */
		result = tfloats_ranges((TemporalS *)temp);
	return PointerGetDatum(result);
}


PG_FUNCTION_INFO_V1(tfloat_get_ranges);

PGDLLEXPORT Datum
tfloat_get_ranges(PG_FUNCTION_ARGS)
{
	Temporal *temp = PG_GETARG_TEMPORAL(0);
	Datum result = tfloat_ranges(temp);
	PG_FREE_IF_COPY(temp, 0);
	PG_RETURN_POINTER(result);
}

/* Value of a temporal instant */

PG_FUNCTION_INFO_V1(temporalinst_get_value);

PGDLLEXPORT Datum
temporalinst_get_value(PG_FUNCTION_ARGS)
{
	Temporal *temp = PG_GETARG_TEMPORAL(0);
	if (temp->duration != TEMPORALINST)
		ereport(ERROR, (errcode(ERRCODE_INVALID_PARAMETER_VALUE),
			errmsg("Input must be a temporal instant")));
		
	TemporalInst *inst = (TemporalInst *)temp;
	Datum result = temporalinst_value_copy(inst);
	PG_FREE_IF_COPY(temp, 0);
	PG_RETURN_DATUM(result);
}

/* Returns the time of the temporal type */

PeriodSet *
temporal_get_time_internal(const Temporal *temp)
{
	PeriodSet *result;
	ensure_valid_duration(temp->duration);
	if (temp->duration == TEMPORALINST) 
		result = temporalinst_get_time((TemporalInst *)temp);
	else if (temp->duration == TEMPORALI) 
		result = temporali_get_time((TemporalI *)temp);
	else if (temp->duration == TEMPORALSEQ) 
		result = temporalseq_get_time((TemporalSeq *)temp);
	else /* temp->duration == TEMPORALS */
		result = temporals_get_time((TemporalS *)temp);
	return result;
}

PG_FUNCTION_INFO_V1(temporal_get_time);

PGDLLEXPORT Datum
temporal_get_time(PG_FUNCTION_ARGS)
{
	Temporal *temp = PG_GETARG_TEMPORAL(0);
	PeriodSet *result = temporal_get_time_internal(temp);
	PG_FREE_IF_COPY(temp, 0);
	PG_RETURN_POINTER(result);
}

/* TimestampTz of a temporal instant */

PG_FUNCTION_INFO_V1(temporalinst_timestamp);

PGDLLEXPORT Datum
temporalinst_timestamp(PG_FUNCTION_ARGS)
{
	Temporal *temp = PG_GETARG_TEMPORAL(0);
	if (temp->duration != TEMPORALINST)
		ereport(ERROR, (errcode(ERRCODE_INVALID_PARAMETER_VALUE),
			errmsg("Input must be a temporal instant")));

	TimestampTz result = ((TemporalInst *)temp)->t;
	PG_FREE_IF_COPY(temp, 0);
	PG_RETURN_TIMESTAMPTZ(result);
}

/* Get the precomputed bounding box of a Temporal (if any) 
   Since TemporalInst do not have precomputed bonding box it returns NULL */

void *
temporal_bbox_ptr(const Temporal *temp)
{
	void *result = NULL;
	if (temp->duration == TEMPORALI)
		result = temporali_bbox_ptr((TemporalI *) temp);
	else if (temp->duration == TEMPORALSEQ) 
		result = temporalseq_bbox_ptr((TemporalSeq *) temp);
	else if (temp->duration == TEMPORALS) 
		result = temporals_bbox_ptr((TemporalS *) temp);
	return result;
}

void 
temporal_bbox(void *box, const Temporal *temp)
{
	ensure_valid_duration(temp->duration);
	if (temp->duration == TEMPORALINST) 
		temporalinst_make_bbox(box, (TemporalInst *) temp);
	else if (temp->duration == TEMPORALI) 
		temporali_bbox(box, (TemporalI *) temp);
	else if (temp->duration == TEMPORALSEQ) 
		temporalseq_bbox(box, (TemporalSeq *) temp);
	else /* temp->duration == TEMPORALS */
		temporals_bbox(box, (TemporalS *) temp);
}

PG_FUNCTION_INFO_V1(tnumber_to_tbox);

PGDLLEXPORT Datum
tnumber_to_tbox(PG_FUNCTION_ARGS)
{
	Temporal *temp = PG_GETARG_TEMPORAL(0);
	TBOX *result = palloc0(sizeof(TBOX));
	temporal_bbox(result, temp);
	PG_FREE_IF_COPY(temp, 0);
	PG_RETURN_POINTER(result);
}

/* Value range of a temporal integer */

RangeType *
tnumber_value_range_internal(const Temporal *temp)
{
	RangeType *result = NULL;
	ensure_valid_duration(temp->duration);
	if (temp->duration == TEMPORALINST)
	{
		Datum value = temporalinst_value((TemporalInst *)temp);
		result = range_make(value, value, true, true, temp->valuetypid);		
	}
	else 
	{
		TBOX *box = (TBOX *) temporal_bbox_ptr(temp);
		Datum min = 0, max = 0;
		ensure_numeric_base_type(temp->valuetypid);
		if (temp->valuetypid == INT4OID)
		{
			min = Int32GetDatum((int)(box->xmin));
			max = Int32GetDatum((int)(box->xmax));
		}
		else if (temp->valuetypid == FLOAT8OID)
		{
			min = Float8GetDatum(box->xmin);
			max = Float8GetDatum(box->xmax);
		}
		result = range_make(min, max, true, true, temp->valuetypid);
	}	
	return result;
}

PG_FUNCTION_INFO_V1(tnumber_value_range);

PGDLLEXPORT Datum
tnumber_value_range(PG_FUNCTION_ARGS)
{
	Temporal *temp = PG_GETARG_TEMPORAL(0);
	RangeType *result = tnumber_value_range_internal(temp);
	PG_FREE_IF_COPY(temp, 0);
#if MOBDB_PGSQL_VERSION < 110000
	PG_RETURN_RANGE(result);
#else
	PG_RETURN_RANGE_P(result);
#endif
}

/* Start value */

PG_FUNCTION_INFO_V1(temporal_start_value);

PGDLLEXPORT Datum
temporal_start_value(PG_FUNCTION_ARGS)
{
	Temporal *temp = PG_GETARG_TEMPORAL(0);
	Datum result;
	ensure_valid_duration(temp->duration);
	if (temp->duration == TEMPORALINST) 
		result = temporalinst_value_copy((TemporalInst *)temp);
	else if (temp->duration == TEMPORALI) 
		result = temporalinst_value_copy(temporali_inst_n((TemporalI *)temp, 0));
	else if (temp->duration == TEMPORALSEQ) 
		result = temporalinst_value_copy(temporalseq_inst_n((TemporalSeq *)temp, 0));
	else /* temp->duration == TEMPORALS */
	{
		TemporalSeq *seq = temporals_seq_n((TemporalS *)temp, 0);
		result = temporalinst_value_copy(temporalseq_inst_n(seq, 0));
	}
	PG_FREE_IF_COPY(temp, 0);	
	PG_RETURN_DATUM(result);
}

/* End value */

PG_FUNCTION_INFO_V1(temporal_end_value);

PGDLLEXPORT Datum
temporal_end_value(PG_FUNCTION_ARGS)
{
	Temporal *temp = PG_GETARG_TEMPORAL(0);
	Datum result;
	ensure_valid_duration(temp->duration);
	if (temp->duration == TEMPORALINST) 
		result = temporalinst_value_copy((TemporalInst *)temp);
	else if (temp->duration == TEMPORALI) 
		result = temporalinst_value_copy(temporali_inst_n((TemporalI *)temp, 
			((TemporalI *)temp)->count - 1));
	else if (temp->duration == TEMPORALSEQ) 
		result = temporalinst_value_copy(temporalseq_inst_n((TemporalSeq *)temp, 
			((TemporalSeq *)temp)->count - 1));
	else /* temp->duration == TEMPORALS */
	{
		TemporalSeq *seq = temporals_seq_n((TemporalS *)temp, ((TemporalS *)temp)->count - 1);
		result = temporalinst_value_copy(temporalseq_inst_n(seq, seq->count - 1));
	}
	PG_FREE_IF_COPY(temp, 0);
	PG_RETURN_DATUM(result);
}

/* Minimum instant without taking into account whether the instant is at an
 * exclusive bound or not. Needed for computing e.g. shortest line.
 * It returns an pointer to the instant NOT a new instant */

TemporalInst *
temporal_min_instant(const Temporal *temp)
{
	TemporalInst *result;
	ensure_valid_duration(temp->duration);
	if (temp->duration == TEMPORALINST)
		result = (TemporalInst *)temp;
	else if (temp->duration == TEMPORALI)
		result = temporali_min_instant((TemporalI *)temp);
	else if (temp->duration == TEMPORALSEQ)
		result = temporalseq_min_instant((TemporalSeq *)temp);
	else /* temp->duration == TEMPORALS */
		result = temporals_min_instant((TemporalS *)temp);
	return result;
}

/* Minimum value */

Datum
temporal_min_value_internal(const Temporal *temp)
{
	Datum result;
	ensure_valid_duration(temp->duration);
	if (temp->duration == TEMPORALINST) 
		result = temporalinst_value_copy((TemporalInst *)temp);
	else if (temp->duration == TEMPORALI) 
		result = datum_copy(temporali_min_value((TemporalI *)temp),
			temp->valuetypid);
	else if (temp->duration == TEMPORALSEQ) 
		result = datum_copy(temporalseq_min_value((TemporalSeq *)temp),
			temp->valuetypid);
	else /* temp->duration == TEMPORALS */
		result = datum_copy(temporals_min_value((TemporalS *)temp),
			temp->valuetypid);
	return result;
}

PG_FUNCTION_INFO_V1(temporal_min_value);

PGDLLEXPORT Datum
temporal_min_value(PG_FUNCTION_ARGS)
{
	Temporal *temp = PG_GETARG_TEMPORAL(0);
	Datum result = temporal_min_value_internal(temp);
	PG_FREE_IF_COPY(temp, 0);
	PG_RETURN_DATUM(result);
}

/* Maximum value */

PG_FUNCTION_INFO_V1(temporal_max_value);

Datum
temporal_max_value(PG_FUNCTION_ARGS)
{
	Temporal *temp = PG_GETARG_TEMPORAL(0);
	Datum result;
	ensure_valid_duration(temp->duration);
	if (temp->duration == TEMPORALINST) 
		result = temporalinst_value_copy((TemporalInst *)temp);
	else if (temp->duration == TEMPORALI) 
		result = datum_copy(temporali_max_value((TemporalI *)temp),
			temp->valuetypid);
	else if (temp->duration == TEMPORALSEQ) 
		result = datum_copy(temporalseq_max_value((TemporalSeq *)temp),
			temp->valuetypid);
	else /* temp->duration == TEMPORALS */
		result = datum_copy(temporals_max_value((TemporalS *)temp),
			temp->valuetypid);
	PG_FREE_IF_COPY(temp, 0);
	PG_RETURN_DATUM(result);
}

/* Timespan */

PG_FUNCTION_INFO_V1(temporal_timespan);

PGDLLEXPORT Datum
temporal_timespan(PG_FUNCTION_ARGS)
{
	Temporal *temp = PG_GETARG_TEMPORAL(0);
	Datum result;
	ensure_valid_duration(temp->duration);
	if (temp->duration == TEMPORALINST || temp->duration == TEMPORALI) 
	{
		Interval *interval = (Interval *) palloc(sizeof(Interval));
		interval->month = interval->day =  0;
		interval->time = (TimeOffset) 0;
		result = PointerGetDatum(interval);
	}
	else if (temp->duration == TEMPORALSEQ) 
		result = temporalseq_timespan((TemporalSeq *)temp);
	else /* temp->duration == TEMPORALS */
		result = temporals_timespan((TemporalS *)temp);
	PG_FREE_IF_COPY(temp, 0);
	PG_RETURN_DATUM(result);
}

/* Number of sequences */

PG_FUNCTION_INFO_V1(temporal_num_sequences);

PGDLLEXPORT Datum
temporal_num_sequences(PG_FUNCTION_ARGS)
{
	Temporal *temp = PG_GETARG_TEMPORAL(0);
	if (temp->duration != TEMPORALSEQ && temp->duration != TEMPORALS)
		ereport(ERROR, (errcode(ERRCODE_INVALID_PARAMETER_VALUE),
			errmsg("Input must be a temporal sequence (set)")));

	int result = 1;
	if (temp->duration == TEMPORALS)
		result = ((TemporalS *)temp)->count;
	PG_FREE_IF_COPY(temp, 0);
	PG_RETURN_INT32(result);
}

/* Initial sequence */

PG_FUNCTION_INFO_V1(temporal_start_sequence);

PGDLLEXPORT Datum
temporal_start_sequence(PG_FUNCTION_ARGS)
{
	Temporal *temp = PG_GETARG_TEMPORAL(0);
	if (temp->duration != TEMPORALSEQ && temp->duration != TEMPORALS)
		ereport(ERROR, (errcode(ERRCODE_INVALID_PARAMETER_VALUE),
			errmsg("Input must be a temporal sequence (set)")));

	TemporalSeq *result;
	if (temp->duration == TEMPORALSEQ)
		result = temporalseq_copy((TemporalSeq *)temp);
	else
		result = temporalseq_copy(temporals_seq_n((TemporalS *)temp, 0));
	PG_FREE_IF_COPY(temp, 0);
	PG_RETURN_POINTER(result);
}

/* End sequence */

PG_FUNCTION_INFO_V1(temporal_end_sequence);

PGDLLEXPORT Datum
temporal_end_sequence(PG_FUNCTION_ARGS)
{
	Temporal *temp = PG_GETARG_TEMPORAL(0);
	if (temp->duration != TEMPORALSEQ && temp->duration != TEMPORALS)
		ereport(ERROR, (errcode(ERRCODE_INVALID_PARAMETER_VALUE),
			errmsg("Input must be a temporal sequence (set)")));

	TemporalSeq *result;
	if (temp->duration == TEMPORALSEQ)
		result = temporalseq_copy((TemporalSeq *)temp);
	else
	{
		TemporalS *ts = (TemporalS *)temp;
		result = temporalseq_copy(temporals_seq_n(ts, ts->count - 1));
	}
	PG_FREE_IF_COPY(temp, 0);
	PG_RETURN_POINTER(result);
}

/* N-th sequence */

PG_FUNCTION_INFO_V1(temporal_sequence_n);

PGDLLEXPORT Datum
temporal_sequence_n(PG_FUNCTION_ARGS)
{
	Temporal *temp = PG_GETARG_TEMPORAL(0);
	if (temp->duration != TEMPORALSEQ && temp->duration != TEMPORALS)
		ereport(ERROR, (errcode(ERRCODE_INVALID_PARAMETER_VALUE),
			errmsg("Input must be a temporal sequence (set)")));

	int i = PG_GETARG_INT32(1); /* Assume 1-based */
	TemporalSeq *result = NULL;
	if (temp->duration == TEMPORALSEQ)
	{
		if (i == 1)
			result = temporalseq_copy((TemporalSeq *)temp);
	}
	else
	{
		TemporalS *ts = (TemporalS *)temp;
		if (i >= 1 && i <= ts->count)
			result = temporalseq_copy(temporals_seq_n(ts, i - 1));
	}
	PG_FREE_IF_COPY(temp, 0);
	if (result == NULL)
		PG_RETURN_NULL();
	PG_RETURN_POINTER(result);
}

/* Sequences */

PG_FUNCTION_INFO_V1(temporal_sequences);

PGDLLEXPORT Datum
temporal_sequences(PG_FUNCTION_ARGS)
{
	Temporal *temp = PG_GETARG_TEMPORAL(0);
	if (temp->duration != TEMPORALSEQ && temp->duration != TEMPORALS)
		ereport(ERROR, (errcode(ERRCODE_INVALID_PARAMETER_VALUE),
			errmsg("Input must be a temporal sequence (set)")));
				
	ArrayType *result;
	if (temp->duration == TEMPORALSEQ)
		result = temporalarr_to_array(&temp, 1);
	else
		result = temporals_sequences_array((TemporalS *)temp);
	PG_FREE_IF_COPY(temp, 0);
	PG_RETURN_ARRAYTYPE_P(result);
}

/* Number of distinct instants */

PG_FUNCTION_INFO_V1(temporal_num_instants);

PGDLLEXPORT Datum
temporal_num_instants(PG_FUNCTION_ARGS)
{
	Temporal *temp = PG_GETARG_TEMPORAL(0);
	int result;
	ensure_valid_duration(temp->duration);
	if (temp->duration == TEMPORALINST) 
		result = 1;
	else if (temp->duration == TEMPORALI) 
		result = ((TemporalI *)temp)->count;
	else if (temp->duration == TEMPORALSEQ) 
		result = ((TemporalSeq *)temp)->count;
	else /* temp->duration == TEMPORALS */
		result = temporals_num_instants((TemporalS *)temp);
	PG_FREE_IF_COPY(temp, 0);
	PG_RETURN_INT32(result);
}

PG_FUNCTION_INFO_V1(temporal_start_instant);

PGDLLEXPORT Datum
temporal_start_instant(PG_FUNCTION_ARGS)
{
	Temporal *temp = PG_GETARG_TEMPORAL(0);
	Temporal *result;
	ensure_valid_duration(temp->duration);
	if (temp->duration == TEMPORALINST) 
		result = (Temporal *)temporalinst_copy((TemporalInst *)temp);
	else if (temp->duration == TEMPORALI) 
		result = (Temporal *)temporalinst_copy(temporali_inst_n((TemporalI *)temp, 0));
	else if (temp->duration == TEMPORALSEQ) 
		result = (Temporal *)temporalinst_copy(temporalseq_inst_n((TemporalSeq *)temp, 0));
	else /* temp->duration == TEMPORALS */
	{
		TemporalSeq *seq = temporals_seq_n((TemporalS *)temp, 0);
		result = (Temporal *)temporalinst_copy(temporalseq_inst_n(seq, 0));
	}
	PG_FREE_IF_COPY(temp, 0);	
	PG_RETURN_POINTER(result);
}

/* End value */

PG_FUNCTION_INFO_V1(temporal_end_instant);

PGDLLEXPORT Datum
temporal_end_instant(PG_FUNCTION_ARGS)
{
	Temporal *temp = PG_GETARG_TEMPORAL(0);
	Temporal *result;
	ensure_valid_duration(temp->duration);
	if (temp->duration == TEMPORALINST) 
		result = (Temporal *)temporalinst_copy((TemporalInst *)temp);
	else if (temp->duration == TEMPORALI) 
		result = (Temporal *)temporalinst_copy(temporali_inst_n((TemporalI *)temp, 
			((TemporalI *)temp)->count - 1));
	else if (temp->duration == TEMPORALSEQ) 
		result = (Temporal *)temporalinst_copy(temporalseq_inst_n((TemporalSeq *)temp, 
			((TemporalSeq *)temp)->count - 1));
	else /* temp->duration == TEMPORALS */
	{
		TemporalSeq *seq = temporals_seq_n((TemporalS *)temp, 
			((TemporalS *)temp)->count - 1);
		result = (Temporal *)temporalinst_copy(temporalseq_inst_n(seq, seq->count - 1));
	}	
	PG_FREE_IF_COPY(temp, 0);
	PG_RETURN_POINTER(result);
}

/* N-th instant */

PG_FUNCTION_INFO_V1(temporal_instant_n);

PGDLLEXPORT Datum
temporal_instant_n(PG_FUNCTION_ARGS)
{
	Temporal *temp = PG_GETARG_TEMPORAL(0);
	int n = PG_GETARG_INT32(1); /* Assume 1-based */
	Temporal *result = NULL;
	ensure_valid_duration(temp->duration);
	if (temp->duration == TEMPORALINST)
	{
		if (n == 1)
			result = (Temporal *)temporalinst_copy((TemporalInst *)temp);
	}
	else if (temp->duration == TEMPORALI) 
	{
		if (n >= 1 && n <= ((TemporalI *)temp)->count)
			result = (Temporal *)temporalinst_copy(
				temporali_inst_n((TemporalI *)temp, n - 1));
	}
	else if (temp->duration == TEMPORALSEQ) 
	{
		if (n >= 1 && n <= ((TemporalSeq *)temp)->count)
			result = (Temporal *)temporalinst_copy(
				temporalseq_inst_n((TemporalSeq *)temp, n - 1));
	}
	else /* temp->duration == TEMPORALS */
	{
		if (n >= 1 && n <= ((TemporalS *)temp)->totalcount)
		{
			TemporalInst *inst = temporals_instant_n((TemporalS *)temp, n);
			if (inst != NULL)
				result = (Temporal *)temporalinst_copy(inst);
		}
	}
	PG_FREE_IF_COPY(temp, 0);
	if (result == NULL) 
		PG_RETURN_NULL();
	PG_RETURN_POINTER(result);
}

/* Distinct instants */

PG_FUNCTION_INFO_V1(temporal_instants);

PGDLLEXPORT Datum
temporal_instants(PG_FUNCTION_ARGS)
{
	Temporal *temp = PG_GETARG_TEMPORAL(0);
	ArrayType *result;
	ensure_valid_duration(temp->duration);
	if (temp->duration == TEMPORALINST) 
		result = temporalinst_instants_array((TemporalInst *)temp);
	else if (temp->duration == TEMPORALI) 
		result = temporali_instants_array((TemporalI *)temp);
	else if (temp->duration == TEMPORALSEQ) 
		result = temporalseq_instants_array((TemporalSeq *)temp);
	else /* temp->duration == TEMPORALS */
		result = temporals_instants_array((TemporalS *)temp);
	PG_FREE_IF_COPY(temp, 0);
	PG_RETURN_ARRAYTYPE_P(result);
}

TimestampTz
temporal_start_timestamp_internal(const Temporal *temp)
{
	TimestampTz result;
	ensure_valid_duration(temp->duration);
	if (temp->duration == TEMPORALINST) 
		result = ((TemporalInst *)temp)->t;
	else if (temp->duration == TEMPORALI) 
		result = temporali_inst_n((TemporalI *)temp, 0)->t;
	else if (temp->duration == TEMPORALSEQ) 
		result = temporalseq_start_timestamp((TemporalSeq *)temp);
	else /* temp->duration == TEMPORALS */
		result = temporals_start_timestamp((TemporalS *)temp);
	return result;
}

PG_FUNCTION_INFO_V1(temporal_start_timestamp);

PGDLLEXPORT Datum
temporal_start_timestamp(PG_FUNCTION_ARGS)
{
	Temporal *temp = PG_GETARG_TEMPORAL(0);
	TimestampTz result = temporal_start_timestamp_internal(temp);
	PG_FREE_IF_COPY(temp, 0);	
	PG_RETURN_TIMESTAMPTZ(result);
}

/* End value */

PG_FUNCTION_INFO_V1(temporal_end_timestamp);

PGDLLEXPORT Datum
temporal_end_timestamp(PG_FUNCTION_ARGS)
{
	Temporal *temp = PG_GETARG_TEMPORAL(0);
	TimestampTz result;
	ensure_valid_duration(temp->duration);
	if (temp->duration == TEMPORALINST) 
		result = ((TemporalInst *)temp)->t;
	else if (temp->duration == TEMPORALI) 
		result = temporali_inst_n((TemporalI *)temp, ((TemporalI *)temp)->count - 1)->t;
	else if (temp->duration == TEMPORALSEQ) 
		result = temporalseq_end_timestamp((TemporalSeq *)temp);
	else /* temp->duration == TEMPORALS */
		result = temporals_end_timestamp((TemporalS *)temp);
	PG_FREE_IF_COPY(temp, 0);
	PG_RETURN_TIMESTAMPTZ(result);
}

/* Number of distinct timestamps */

PG_FUNCTION_INFO_V1(temporal_num_timestamps);

PGDLLEXPORT Datum
temporal_num_timestamps(PG_FUNCTION_ARGS)
{
	Temporal *temp = PG_GETARG_TEMPORAL(0);
	int result;
	ensure_valid_duration(temp->duration);
	if (temp->duration == TEMPORALINST) 
		result = 1;
	else if (temp->duration == TEMPORALI) 
		result = ((TemporalI *)temp)->count;
	else if (temp->duration == TEMPORALSEQ) 
		result = ((TemporalSeq *)temp)->count;
	else /* temp->duration == TEMPORALS */
		result = temporals_num_timestamps((TemporalS *)temp);
	PG_FREE_IF_COPY(temp, 0);
	PG_RETURN_POINTER(result);
}

/* N-th distinct timestamp */

PG_FUNCTION_INFO_V1(temporal_timestamp_n);

PGDLLEXPORT Datum
temporal_timestamp_n(PG_FUNCTION_ARGS)
{
	Temporal *temp = PG_GETARG_TEMPORAL(0);
	int n = PG_GETARG_INT32(1); /* Assume 1-based */
	TimestampTz result;
	bool found = false;
	ensure_valid_duration(temp->duration);
	if (temp->duration == TEMPORALINST) 
	{
		if (n == 1)
		{
			found = true;
			result = ((TemporalInst *)temp)->t;
		}
	}
	else if (temp->duration == TEMPORALI) 
	{
		if (n >= 1 && n <= ((TemporalI *)temp)->count)
		{
			found = true;
			result = (temporali_inst_n((TemporalI *)temp, n - 1))->t;
		}
	}
	else if (temp->duration == TEMPORALSEQ) 
	{
		if (n >= 1 && n <= ((TemporalSeq *)temp)->count)
		{
			found = true;
			result = (temporalseq_inst_n((TemporalSeq *)temp, n - 1))->t;
		}
	}
	else /* temp->duration == TEMPORALS */
		found = temporals_timestamp_n((TemporalS *)temp, n, &result);
	PG_FREE_IF_COPY(temp, 0);
	if (!found) 
		PG_RETURN_NULL();
	PG_RETURN_TIMESTAMPTZ(result);
}

/* Distinct timestamps */

PG_FUNCTION_INFO_V1(temporal_timestamps);

PGDLLEXPORT Datum
temporal_timestamps(PG_FUNCTION_ARGS)
{
	Temporal *temp = PG_GETARG_TEMPORAL(0);
	ArrayType *result;
	ensure_valid_duration(temp->duration);
	if (temp->duration == TEMPORALINST) 
		result = temporalinst_timestamps((TemporalInst *)temp);
	else if (temp->duration == TEMPORALI) 
		result = temporali_timestamps((TemporalI *)temp);
	else if (temp->duration == TEMPORALSEQ) 
		result = temporalseq_timestamps((TemporalSeq *)temp);
	else /* temp->duration == TEMPORALS */
		result = temporals_timestamps((TemporalS *)temp);
	PG_FREE_IF_COPY(temp, 0);
	PG_RETURN_ARRAYTYPE_P(result);
}

/* Shift the time span of a temporal value by an interval */

PG_FUNCTION_INFO_V1(temporal_shift);

PGDLLEXPORT Datum
temporal_shift(PG_FUNCTION_ARGS)
{
	Temporal *temp = PG_GETARG_TEMPORAL(0);
	Interval *interval = PG_GETARG_INTERVAL_P(1);
	Temporal *result;
	ensure_valid_duration(temp->duration);
	if (temp->duration == TEMPORALINST) 
		result = (Temporal *)temporalinst_shift((TemporalInst *)temp, interval);
	else if (temp->duration == TEMPORALI) 
		result = (Temporal *)temporali_shift((TemporalI *)temp, interval);
	else if (temp->duration == TEMPORALSEQ) 
		result = (Temporal *)temporalseq_shift((TemporalSeq *)temp, interval);
	else /* temp->duration == TEMPORALS */
		result = (Temporal *)temporals_shift((TemporalS *)temp, interval);
	PG_FREE_IF_COPY(temp, 0);
	PG_RETURN_POINTER(result);
}

/*****************************************************************************
 * Ever/always comparison operators
 *****************************************************************************/

/* Is the temporal value ever equal to the value? */

bool
temporal_ever_eq_internal(const Temporal *temp, Datum value)
{
	bool result;
	ensure_valid_duration(temp->duration);
	if (temp->duration == TEMPORALINST) 
		result = temporalinst_ever_eq((TemporalInst *)temp, value);
	else if (temp->duration == TEMPORALI) 
		result = temporali_ever_eq((TemporalI *)temp, value);
	else if (temp->duration == TEMPORALSEQ) 
		result = temporalseq_ever_eq((TemporalSeq *)temp, value);
	else /* temp->duration == TEMPORALS */
		result = temporals_ever_eq((TemporalS *)temp, value);
	return result;
}

PG_FUNCTION_INFO_V1(temporal_ever_eq);

PGDLLEXPORT Datum
temporal_ever_eq(PG_FUNCTION_ARGS)
{
	Temporal *temp = PG_GETARG_TEMPORAL(0);
	Datum value = PG_GETARG_ANYDATUM(1);
	bool result = temporal_ever_eq_internal(temp, value);
	PG_FREE_IF_COPY(temp, 0);
	DATUM_FREE_IF_COPY(value, temp->valuetypid, 1);
	PG_RETURN_BOOL(result);
}

/* Is the temporal value always equal to the value? */

bool
temporal_always_eq_internal(const Temporal *temp, Datum value)
{
	bool result;
	ensure_valid_duration(temp->duration);
	if (temp->duration == TEMPORALINST)
		result = temporalinst_always_eq((TemporalInst *)temp, value);
	else if (temp->duration == TEMPORALI)
		result = temporali_always_eq((TemporalI *)temp, value);
	else if (temp->duration == TEMPORALSEQ)
		result = temporalseq_always_eq((TemporalSeq *)temp, value);
	else /* temp->duration == TEMPORALS */
		result = temporals_always_eq((TemporalS *)temp, value);
	return result;
}

PG_FUNCTION_INFO_V1(temporal_always_eq);

PGDLLEXPORT Datum
temporal_always_eq(PG_FUNCTION_ARGS)
{
	Temporal *temp = PG_GETARG_TEMPORAL(0);
	Datum value = PG_GETARG_ANYDATUM(1);
	bool result = temporal_always_eq_internal(temp, value);
	PG_FREE_IF_COPY(temp, 0);
	DATUM_FREE_IF_COPY(value, temp->valuetypid, 1);
	PG_RETURN_BOOL(result);
}

/* Is the temporal value ever not equal to the value? */

PG_FUNCTION_INFO_V1(temporal_ever_ne);

PGDLLEXPORT Datum
temporal_ever_ne(PG_FUNCTION_ARGS)
{
	Temporal *temp = PG_GETARG_TEMPORAL(0);
	Datum value = PG_GETARG_ANYDATUM(1);
	bool result = ! temporal_always_eq_internal(temp, value);
	PG_FREE_IF_COPY(temp, 0);
	DATUM_FREE_IF_COPY(value, temp->valuetypid, 1);
	PG_RETURN_BOOL(result);
}

/* Is the temporal value always not equal to the value? */

PG_FUNCTION_INFO_V1(temporal_always_ne);

PGDLLEXPORT Datum
temporal_always_ne(PG_FUNCTION_ARGS)
{
	Temporal *temp = PG_GETARG_TEMPORAL(0);
	Datum value = PG_GETARG_ANYDATUM(1);
	bool result = ! temporal_ever_eq_internal(temp, value);
	PG_FREE_IF_COPY(temp, 0);
	DATUM_FREE_IF_COPY(value, temp->valuetypid, 1);
	PG_RETURN_BOOL(result);
}

/*****************************************************************************/

/* Is the temporal value ever less than the value? */

bool
temporal_ever_lt_internal(Temporal *temp, Datum value)
{
	bool result;
	ensure_valid_duration(temp->duration);
	if (temp->duration == TEMPORALINST)
		result = temporalinst_ever_lt((TemporalInst *)temp, value);
	else if (temp->duration == TEMPORALI)
		result = temporali_ever_lt((TemporalI *)temp, value);
	else if (temp->duration == TEMPORALSEQ)
		result = temporalseq_ever_lt((TemporalSeq *)temp, value);
	else /* temp->duration == TEMPORALS */
		result = temporals_ever_lt((TemporalS *)temp, value);
	return result;
}

PG_FUNCTION_INFO_V1(temporal_ever_lt);

PGDLLEXPORT Datum
temporal_ever_lt(PG_FUNCTION_ARGS)
{
	Temporal *temp = PG_GETARG_TEMPORAL(0);
	Datum value = PG_GETARG_ANYDATUM(1);
	bool result = temporal_ever_lt_internal(temp, value);
	PG_FREE_IF_COPY(temp, 0);
	DATUM_FREE_IF_COPY(value, temp->valuetypid, 1);
	PG_RETURN_BOOL(result);
}

/* Is the temporal value always less than the value? */

bool
temporal_always_lt_internal(Temporal *temp, Datum value)
{
	bool result;
	ensure_valid_duration(temp->duration);
	if (temp->duration == TEMPORALINST)
		result = temporalinst_always_lt((TemporalInst *)temp, value);
	else if (temp->duration == TEMPORALI)
		result = temporali_always_lt((TemporalI *)temp, value);
	else if (temp->duration == TEMPORALSEQ)
		result = temporalseq_always_lt((TemporalSeq *)temp, value);
	else /* temp->duration == TEMPORALS */
		result = temporals_always_lt((TemporalS *)temp, value);
	return result;
}

PG_FUNCTION_INFO_V1(temporal_always_lt);

PGDLLEXPORT Datum
temporal_always_lt(PG_FUNCTION_ARGS)
{
	Temporal *temp = PG_GETARG_TEMPORAL(0);
	Datum value = PG_GETARG_ANYDATUM(1);
	bool result = temporal_always_lt_internal(temp, value);
	PG_FREE_IF_COPY(temp, 0);
	DATUM_FREE_IF_COPY(value, temp->valuetypid, 1);
	PG_RETURN_BOOL(result);
}

/* Is the temporal value ever less than or equal to the value? */

bool
temporal_ever_le_internal(Temporal *temp, Datum value)
{
	bool result;
	ensure_valid_duration(temp->duration);
	if (temp->duration == TEMPORALINST)
		result = temporalinst_ever_le((TemporalInst *)temp, value);
	else if (temp->duration == TEMPORALI)
		result = temporali_ever_le((TemporalI *)temp, value);
	else if (temp->duration == TEMPORALSEQ)
		result = temporalseq_ever_le((TemporalSeq *)temp, value);
	else /* temp->duration == TEMPORALS */
		result = temporals_ever_le((TemporalS *)temp, value);
	return result;
}

PG_FUNCTION_INFO_V1(temporal_ever_le);

PGDLLEXPORT Datum
temporal_ever_le(PG_FUNCTION_ARGS)
{
	Temporal *temp = PG_GETARG_TEMPORAL(0);
	Datum value = PG_GETARG_ANYDATUM(1);
	bool result = temporal_ever_le_internal(temp, value);
	PG_FREE_IF_COPY(temp, 0);
	DATUM_FREE_IF_COPY(value, temp->valuetypid, 1);
	PG_RETURN_BOOL(result);
}

/* Is the temporal value always less than or equal to the value? */

bool
temporal_always_le_internal(Temporal *temp, Datum value)
{
	bool result;
	ensure_valid_duration(temp->duration);
	if (temp->duration == TEMPORALINST)
		result = temporalinst_always_le((TemporalInst *)temp, value);
	else if (temp->duration == TEMPORALI)
		result = temporali_always_le((TemporalI *)temp, value);
	else if (temp->duration == TEMPORALSEQ)
		result = temporalseq_always_le((TemporalSeq *)temp, value);
	else /* temp->duration == TEMPORALS */
		result = temporals_always_le((TemporalS *)temp, value);
	return result;
}

PG_FUNCTION_INFO_V1(temporal_always_le);

PGDLLEXPORT Datum
temporal_always_le(PG_FUNCTION_ARGS)
{
	Temporal *temp = PG_GETARG_TEMPORAL(0);
	Datum value = PG_GETARG_ANYDATUM(1);
	bool result = temporal_always_le_internal(temp, value);
	PG_FREE_IF_COPY(temp, 0);
	DATUM_FREE_IF_COPY(value, temp->valuetypid, 1);
	PG_RETURN_BOOL(result);
}

/* Is the temporal value ever greater than the value? */

PG_FUNCTION_INFO_V1(temporal_ever_gt);

PGDLLEXPORT Datum
temporal_ever_gt(PG_FUNCTION_ARGS)
{
	Temporal *temp = PG_GETARG_TEMPORAL(0);
	Datum value = PG_GETARG_ANYDATUM(1);
	bool result = ! temporal_always_le_internal(temp, value);
	PG_FREE_IF_COPY(temp, 0);
	DATUM_FREE_IF_COPY(value, temp->valuetypid, 1);
	PG_RETURN_BOOL(result);
}

/* Is the temporal value always greater than the value? */

PG_FUNCTION_INFO_V1(temporal_always_gt);

PGDLLEXPORT Datum
temporal_always_gt(PG_FUNCTION_ARGS)
{
	Temporal *temp = PG_GETARG_TEMPORAL(0);
	Datum value = PG_GETARG_ANYDATUM(1);
	bool result = ! temporal_ever_le_internal(temp, value);
	PG_FREE_IF_COPY(temp, 0);
	DATUM_FREE_IF_COPY(value, temp->valuetypid, 1);
	PG_RETURN_BOOL(result);
}

/* Is the temporal value ever greater than the value? */

PG_FUNCTION_INFO_V1(temporal_ever_ge);

PGDLLEXPORT Datum
temporal_ever_ge(PG_FUNCTION_ARGS)
{
	Temporal *temp = PG_GETARG_TEMPORAL(0);
	Datum value = PG_GETARG_ANYDATUM(1);
	bool result = ! temporal_always_lt_internal(temp, value);
	PG_FREE_IF_COPY(temp, 0);
	DATUM_FREE_IF_COPY(value, temp->valuetypid, 1);
	PG_RETURN_BOOL(result);
}

/* Is the temporal value always greater than the value? */

PG_FUNCTION_INFO_V1(temporal_always_ge);

PGDLLEXPORT Datum
temporal_always_ge(PG_FUNCTION_ARGS)
{
	Temporal *temp = PG_GETARG_TEMPORAL(0);
	Datum value = PG_GETARG_ANYDATUM(1);
	bool result = ! temporal_ever_lt_internal(temp, value);
	PG_FREE_IF_COPY(temp, 0);
	DATUM_FREE_IF_COPY(value, temp->valuetypid, 1);
	PG_RETURN_BOOL(result);
}

/*****************************************************************************
 * Restriction Functions 
 *****************************************************************************/

/* Restriction to a value */

PG_FUNCTION_INFO_V1(temporal_at_value);

PGDLLEXPORT Datum
temporal_at_value(PG_FUNCTION_ARGS)
{
	Temporal *temp = PG_GETARG_TEMPORAL(0);
	Datum value = PG_GETARG_ANYDATUM(1);
	Oid valuetypid = get_fn_expr_argtype(fcinfo->flinfo, 1);
	Temporal *result;
	ensure_valid_duration(temp->duration);
	if (temp->duration == TEMPORALINST) 
		result = (Temporal *)temporalinst_at_value(
			(TemporalInst *)temp, value);
	else if (temp->duration == TEMPORALI) 
		result = (Temporal *)temporali_at_value(
			(TemporalI *)temp, value);
	else if (temp->duration == TEMPORALSEQ) 
		result = (Temporal *)temporalseq_at_value(
			(TemporalSeq *)temp, value);
	else /* temp->duration == TEMPORALS */
		result = (Temporal *)temporals_at_value(
			(TemporalS *)temp, value);
	PG_FREE_IF_COPY(temp, 0);
	DATUM_FREE_IF_COPY(value, valuetypid, 1);
	if (result == NULL)
		PG_RETURN_NULL();
	PG_RETURN_POINTER(result);
}

/* Restriction to the complement of a value */

PG_FUNCTION_INFO_V1(temporal_minus_value);

PGDLLEXPORT Datum
temporal_minus_value(PG_FUNCTION_ARGS)
{
	Temporal *temp = PG_GETARG_TEMPORAL(0);
	Datum value = PG_GETARG_ANYDATUM(1);
	Oid valuetypid = get_fn_expr_argtype(fcinfo->flinfo, 1);
	Temporal *result;
	ensure_valid_duration(temp->duration);
	if (temp->duration == TEMPORALINST) 
		result = (Temporal *)temporalinst_minus_value(
			(TemporalInst *)temp, value);
	else if (temp->duration == TEMPORALI) 
		result = (Temporal *)temporali_minus_value(
			(TemporalI *)temp, value);
	else if (temp->duration == TEMPORALSEQ) 
		result = (Temporal *)temporalseq_minus_value(
			(TemporalSeq *)temp, value);
	else /* temp->duration == TEMPORALS */
		result = (Temporal *)temporals_minus_value(
			(TemporalS *)temp, value);
	PG_FREE_IF_COPY(temp, 0);
	DATUM_FREE_IF_COPY(value, valuetypid, 1);
	if (result == NULL)
		PG_RETURN_NULL();
	PG_RETURN_POINTER(result);
}

/* Restriction to an array of values */

PG_FUNCTION_INFO_V1(temporal_at_values);

PGDLLEXPORT Datum
temporal_at_values(PG_FUNCTION_ARGS)
{
	Temporal *temp = PG_GETARG_TEMPORAL(0);
	ArrayType *array = PG_GETARG_ARRAYTYPE_P(1);
	Oid valuetypid = temp->valuetypid;
	int count;
	Datum *values = datumarr_extract(array, &count);
	if (count == 0)
	{
		PG_FREE_IF_COPY(temp, 0);
		PG_FREE_IF_COPY(array, 1);
		PG_RETURN_NULL();	
	}

	datumarr_sort(values, count, valuetypid);
	int count1 = datumarr_remove_duplicates(values, count, valuetypid);
	Temporal *result;
	ensure_valid_duration(temp->duration);
	if (temp->duration == TEMPORALINST) 
		result = (Temporal *)temporalinst_at_values(
			(TemporalInst *)temp, values, count1);
	else if (temp->duration == TEMPORALI) 
		result = (Temporal *)temporali_at_values(
			(TemporalI *)temp, values, count1);
	else if (temp->duration == TEMPORALSEQ) 
		result = (Temporal *)temporalseq_at_values(
			(TemporalSeq *)temp, values, count1);
	else /* temp->duration == TEMPORALS */
		result = (Temporal *)temporals_at_values(
			(TemporalS *)temp, values, count1);
	PG_FREE_IF_COPY(temp, 0);
	PG_FREE_IF_COPY(array, 1);
	if (result == NULL) 
		PG_RETURN_NULL();
	PG_RETURN_POINTER(result);
}

/* Restriction to the complement of an array of values */

PG_FUNCTION_INFO_V1(temporal_minus_values);

PGDLLEXPORT Datum
temporal_minus_values(PG_FUNCTION_ARGS)
{
	Temporal *temp = PG_GETARG_TEMPORAL(0);
	ArrayType *array = PG_GETARG_ARRAYTYPE_P(1);
	int count;
	Datum *values = datumarr_extract(array, &count);
	if (count == 0)
	{
		Temporal *result = temporal_copy(temp);
		PG_FREE_IF_COPY(temp, 0);
		PG_FREE_IF_COPY(array, 1);
		PG_RETURN_POINTER(result);
	}

	Oid valuetypid = temp->valuetypid;
	datumarr_sort(values, count, valuetypid);
	int count1 = datumarr_remove_duplicates(values, count, valuetypid);
	Temporal *result;
	ensure_valid_duration(temp->duration);
	if (temp->duration == TEMPORALINST) 
		result = (Temporal *)temporalinst_minus_values(
			(TemporalInst *)temp, values, count1);
	else if (temp->duration == TEMPORALI) 
		result = (Temporal *)temporali_minus_values(
			(TemporalI *)temp, values, count1);
	else if (temp->duration == TEMPORALSEQ) 
		result = (Temporal *)temporalseq_minus_values(
			(TemporalSeq *)temp, values, count1);
	else /* temp->duration == TEMPORALS */
		result = (Temporal *)temporals_minus_values(
			(TemporalS *)temp, values, count1);
	PG_FREE_IF_COPY(temp, 0);
	PG_FREE_IF_COPY(array, 1);
	if (result == NULL)
		PG_RETURN_NULL();
	PG_RETURN_POINTER(result);
}

/* Restriction to a range */

Temporal *
tnumber_at_range_internal(const Temporal *temp, RangeType *range)
{
<<<<<<< HEAD
	Temporal *temp = PG_GETARG_TEMPORAL(0);
#if MOBDB_PGSQL_VERSION < 110000
	RangeType  *range = PG_GETARG_RANGE(1);
#else
	RangeType  *range = PG_GETARG_RANGE_P(1);
#endif
=======
>>>>>>> e636945e
	Temporal *result;
	ensure_valid_duration(temp->duration);
	if (temp->duration == TEMPORALINST)
		result = (Temporal *)tnumberinst_at_range(
			(TemporalInst *)temp, range);
	else if (temp->duration == TEMPORALI)
		result = (Temporal *)tnumberi_at_range(
			(TemporalI *)temp, range);
	else if (temp->duration == TEMPORALSEQ)
		result = (Temporal *)tnumberseq_at_range(
			(TemporalSeq *)temp, range);
	else /* temp->duration == TEMPORALS */
		result = (Temporal *)tnumbers_at_range(
			(TemporalS *)temp, range);
	return result;
}

PG_FUNCTION_INFO_V1(tnumber_at_range);

PGDLLEXPORT Datum
tnumber_at_range(PG_FUNCTION_ARGS)
{
	Temporal *temp = PG_GETARG_TEMPORAL(0);
	RangeType *range = PG_GETARG_RANGE_P(1);
	Temporal *result = tnumber_at_range_internal(temp, range);
	PG_FREE_IF_COPY(temp, 0);
	PG_FREE_IF_COPY(range, 1);
	if (result == NULL)
		PG_RETURN_NULL();
	PG_RETURN_POINTER(result);
}

/* Restriction to minus range */

Temporal *
tnumber_minus_range_internal(const Temporal *temp, RangeType *range)
{
<<<<<<< HEAD
	Temporal *temp = PG_GETARG_TEMPORAL(0);
#if MOBDB_PGSQL_VERSION < 110000
	RangeType  *range = PG_GETARG_RANGE(1);
#else
	RangeType  *range = PG_GETARG_RANGE_P(1);
#endif
=======
>>>>>>> e636945e
	Temporal *result;
	ensure_valid_duration(temp->duration);
	if (temp->duration == TEMPORALINST)
		result = (Temporal *)tnumberinst_minus_range(
			(TemporalInst *)temp, range);
	else if (temp->duration == TEMPORALI)
		result = (Temporal *)tnumberi_minus_range(
			(TemporalI *)temp, range);
	else if (temp->duration == TEMPORALSEQ)
		result = (Temporal *)tnumberseq_minus_range(
			(TemporalSeq *)temp, range);
	else /* temp->duration == TEMPORALS */
		result = (Temporal *)tnumbers_minus_range(
			(TemporalS *)temp, range);
	return result;
}



PG_FUNCTION_INFO_V1(tnumber_minus_range);

PGDLLEXPORT Datum
tnumber_minus_range(PG_FUNCTION_ARGS)
{
	Temporal *temp = PG_GETARG_TEMPORAL(0);
	RangeType *range = PG_GETARG_RANGE_P(1);
	Temporal *result = tnumber_minus_range_internal(temp, range);
	PG_FREE_IF_COPY(temp, 0);
	PG_FREE_IF_COPY(range, 1);
	if (result == NULL)
		PG_RETURN_NULL();
	PG_RETURN_POINTER(result);
}

/* Restriction to an array of ranges */

PG_FUNCTION_INFO_V1(tnumber_at_ranges);

PGDLLEXPORT Datum
tnumber_at_ranges(PG_FUNCTION_ARGS)
{
	Temporal *temp = PG_GETARG_TEMPORAL(0);
	ArrayType *array = PG_GETARG_ARRAYTYPE_P(1);
	int count;
	RangeType **ranges = rangearr_extract(array, &count);
	if (count == 0)
	{
		PG_FREE_IF_COPY(temp, 0);
		PG_FREE_IF_COPY(array, 1);
		PG_RETURN_NULL();	
	}

	RangeType **normranges = ranges;
	int newcount = count;
	if (count > 1)
		normranges = rangearr_normalize(ranges, &newcount);
	Temporal *result;
	ensure_valid_duration(temp->duration);
	if (temp->duration == TEMPORALINST) 
		result = (Temporal *)tnumberinst_at_ranges(
			(TemporalInst *)temp, normranges, newcount);
	else if (temp->duration == TEMPORALI) 
		result = (Temporal *)tnumberi_at_ranges(
			(TemporalI *)temp, normranges, newcount);
	else if (temp->duration == TEMPORALSEQ) 
		result = (Temporal *)tnumberseq_at_ranges(
			(TemporalSeq *)temp, normranges, newcount);
	else /* temp->duration == TEMPORALS */
		result = (Temporal *)tnumbers_at_ranges(
			(TemporalS *)temp, normranges, newcount);

	pfree(ranges);
	if (count > 1)
	{
		for (int i = 0; i < newcount; i++)
			pfree(normranges[i]);
		pfree(normranges);
	}
	PG_FREE_IF_COPY(temp, 0);
	PG_FREE_IF_COPY(array, 1);
	if (result == NULL) 
		PG_RETURN_NULL();
	PG_RETURN_POINTER(result);
}

/* Restriction to the complement of an array of ranges. */

PG_FUNCTION_INFO_V1(tnumber_minus_ranges);

PGDLLEXPORT Datum
tnumber_minus_ranges(PG_FUNCTION_ARGS)
{
	Temporal *temp = PG_GETARG_TEMPORAL(0);
	ArrayType *array = PG_GETARG_ARRAYTYPE_P(1);
	int count;
	RangeType **ranges = rangearr_extract(array, &count);
	if (count == 0)
	{
		Temporal *result = temporal_copy(temp);
		PG_FREE_IF_COPY(temp, 0);
		PG_FREE_IF_COPY(array, 1);
		PG_RETURN_POINTER(result);
	}

	RangeType **normranges = ranges;
	int newcount = count;
	if (count > 1)
		normranges = rangearr_normalize(ranges, &newcount);
	Temporal *result;
	ensure_valid_duration(temp->duration);
	if (temp->duration == TEMPORALINST) 
		result = (Temporal *)tnumberinst_minus_ranges((TemporalInst *)temp,
			normranges, newcount);
	else if (temp->duration == TEMPORALI) 
		result = (Temporal *)tnumberi_minus_ranges((TemporalI *)temp,
			normranges, newcount);
	else if (temp->duration == TEMPORALSEQ) 
		result = (Temporal *)tnumberseq_minus_ranges((TemporalSeq *)temp,
			normranges, newcount);
	else /* temp->duration == TEMPORALS */
		result = (Temporal *)tnumbers_minus_ranges((TemporalS *)temp,
			normranges, newcount);

	pfree(ranges);
	if (count > 1)
	{
		for (int i = 0; i < newcount; i++)
			pfree(normranges[i]);
		pfree(normranges);
	}
	PG_FREE_IF_COPY(temp, 0);
	PG_FREE_IF_COPY(array, 1);
	if (result == NULL)
		PG_RETURN_NULL();
	PG_RETURN_POINTER(result);
}

/* Restriction to the minimum value */

Temporal *
temporal_at_min_internal(const Temporal *temp)
{
	Temporal *result;
	ensure_valid_duration(temp->duration);
	if (temp->duration == TEMPORALINST) 
		result = (Temporal *)temporalinst_copy((TemporalInst *)temp);
	else if (temp->duration == TEMPORALI) 
		result = (Temporal *)temporali_at_min((TemporalI *)temp);
	else if (temp->duration == TEMPORALSEQ) 
		result = (Temporal *)temporalseq_at_min((TemporalSeq *)temp);
	else /* temp->duration == TEMPORALS */
		result = (Temporal *)temporals_at_min((TemporalS *)temp);
	return result;
}

PG_FUNCTION_INFO_V1(temporal_at_min);

PGDLLEXPORT Datum
temporal_at_min(PG_FUNCTION_ARGS)
{
	Temporal *temp = PG_GETARG_TEMPORAL(0);
	Temporal *result = temporal_at_min_internal(temp);
	PG_FREE_IF_COPY(temp, 0);
	if (result == NULL)
		PG_RETURN_NULL();
	PG_RETURN_POINTER(result);
}

/* Restriction to the complement of the minimum value */

PG_FUNCTION_INFO_V1(temporal_minus_min);

PGDLLEXPORT Datum
temporal_minus_min(PG_FUNCTION_ARGS)
{
	Temporal *temp = PG_GETARG_TEMPORAL(0);
	Temporal *result = NULL;
	ensure_valid_duration(temp->duration);
	if (temp->duration == TEMPORALINST) 
		;
	else if (temp->duration == TEMPORALI) 
		result = (Temporal *)temporali_minus_min((TemporalI *)temp);
	else if (temp->duration == TEMPORALSEQ) 
		result = (Temporal *)temporalseq_minus_min((TemporalSeq *)temp);
	else /* temp->duration == TEMPORALS */
		result = (Temporal *)temporals_minus_min((TemporalS *)temp);
	PG_FREE_IF_COPY(temp, 0);
	if (result == NULL)
		PG_RETURN_NULL();
	PG_RETURN_POINTER(result);
}
 
/* Restriction to the maximum value */
 
PG_FUNCTION_INFO_V1(temporal_at_max);

PGDLLEXPORT Datum
temporal_at_max(PG_FUNCTION_ARGS)
{
	Temporal *temp = PG_GETARG_TEMPORAL(0);
	Temporal *result;
	ensure_valid_duration(temp->duration);
	if (temp->duration == TEMPORALINST) 
		result = (Temporal *)temporalinst_copy((TemporalInst *)temp);
	else if (temp->duration == TEMPORALI) 
		result = (Temporal *)temporali_at_max((TemporalI *)temp);
	else if (temp->duration == TEMPORALSEQ) 
		result = (Temporal *)temporalseq_at_max((TemporalSeq *)temp);
	else /* temp->duration == TEMPORALS */
		result = (Temporal *)temporals_at_max((TemporalS *)temp);
	PG_FREE_IF_COPY(temp, 0);
	if (result == NULL)
		PG_RETURN_NULL();
	PG_RETURN_POINTER(result);
}

/* Restriction to the complement of the maximum value */

PG_FUNCTION_INFO_V1(temporal_minus_max);

PGDLLEXPORT Datum
temporal_minus_max(PG_FUNCTION_ARGS)
{
	Temporal *temp = PG_GETARG_TEMPORAL(0);
	Temporal *result;
	ensure_valid_duration(temp->duration);
	if (temp->duration == TEMPORALINST) 
		result = NULL;
	else if (temp->duration == TEMPORALI) 
		result = (Temporal *)temporali_minus_max((TemporalI *)temp);
	else if (temp->duration == TEMPORALSEQ) 
		result = (Temporal *)temporalseq_minus_max((TemporalSeq *)temp);
	else /* temp->duration == TEMPORALS */
		result = (Temporal *)temporals_minus_max((TemporalS *)temp);
	PG_FREE_IF_COPY(temp, 0);
	if (result == NULL)
		PG_RETURN_NULL();
	PG_RETURN_POINTER(result);
}

/* Restriction to a timestamp */

TemporalInst *
temporal_at_timestamp_internal(const Temporal *temp, TimestampTz t)
{
	TemporalInst *result;
	ensure_valid_duration(temp->duration);
	if (temp->duration == TEMPORALINST) 
		result = temporalinst_at_timestamp((TemporalInst *)temp, t);
	else if (temp->duration == TEMPORALI) 
		result = temporali_at_timestamp((TemporalI *)temp, t);
	else if (temp->duration == TEMPORALSEQ) 
		result = temporalseq_at_timestamp((TemporalSeq *)temp, t);
	else /* temp->duration == TEMPORALS */
		result = temporals_at_timestamp((TemporalS *)temp, t);
	return result;
}

PG_FUNCTION_INFO_V1(temporal_at_timestamp);

PGDLLEXPORT Datum
temporal_at_timestamp(PG_FUNCTION_ARGS)
{
	Temporal *temp = PG_GETARG_TEMPORAL(0);
	TimestampTz t = PG_GETARG_TIMESTAMPTZ(1);
	TemporalInst *result = temporal_at_timestamp_internal(temp, t);
	PG_FREE_IF_COPY(temp, 0);
	if (result == NULL)
		PG_RETURN_NULL();	
	PG_RETURN_POINTER(result);
}

/* Restriction to the complement of a timestamp */

PG_FUNCTION_INFO_V1(temporal_minus_timestamp);

PGDLLEXPORT Datum
temporal_minus_timestamp(PG_FUNCTION_ARGS)
{
	Temporal *temp = PG_GETARG_TEMPORAL(0);
	TimestampTz t = PG_GETARG_TIMESTAMPTZ(1);
	Temporal *result;
	ensure_valid_duration(temp->duration);
	if (temp->duration == TEMPORALINST) 
		result = (Temporal *)temporalinst_minus_timestamp((TemporalInst *)temp, t);
	else if (temp->duration == TEMPORALI) 
		result = (Temporal *)temporali_minus_timestamp((TemporalI *)temp, t);
	else if (temp->duration == TEMPORALSEQ) 
		result = (Temporal *)temporalseq_minus_timestamp((TemporalSeq *)temp, t);
	else /* temp->duration == TEMPORALS */
		result = (Temporal *)temporals_minus_timestamp((TemporalS *)temp, t);
	PG_FREE_IF_COPY(temp, 0);
	if (result == NULL)
		PG_RETURN_NULL();
	PG_RETURN_POINTER(result);
}

/* Value at a timestamp */

PG_FUNCTION_INFO_V1(temporal_value_at_timestamp);

PGDLLEXPORT Datum
temporal_value_at_timestamp(PG_FUNCTION_ARGS)
{
	Temporal *temp = PG_GETARG_TEMPORAL(0);
	TimestampTz t = PG_GETARG_TIMESTAMPTZ(1);
	bool found = false;
	Datum result;
	ensure_valid_duration(temp->duration);
	if (temp->duration == TEMPORALINST) 
		found = temporalinst_value_at_timestamp((TemporalInst *)temp, t, &result);
	else if (temp->duration == TEMPORALI) 
		found = temporali_value_at_timestamp((TemporalI *)temp, t, &result);
	else if (temp->duration == TEMPORALSEQ) 
		found = temporalseq_value_at_timestamp((TemporalSeq *)temp, t, &result);
	else /* temp->duration == TEMPORALS */
		found = temporals_value_at_timestamp((TemporalS *)temp, t, &result);
	PG_FREE_IF_COPY(temp, 0);
	if (!found)
		PG_RETURN_NULL();
	PG_RETURN_DATUM(result);
}

/* Restriction to a timestampset */

PG_FUNCTION_INFO_V1(temporal_at_timestampset);

PGDLLEXPORT Datum
temporal_at_timestampset(PG_FUNCTION_ARGS)
{
	Temporal *temp = PG_GETARG_TEMPORAL(0);
	TimestampSet *ts = PG_GETARG_TIMESTAMPSET(1);
	Temporal *result;
	ensure_valid_duration(temp->duration);
	if (temp->duration == TEMPORALINST) 
		result = (Temporal *)temporalinst_at_timestampset(
			(TemporalInst *)temp, ts);
	else if (temp->duration == TEMPORALI) 
		result = (Temporal *)temporali_at_timestampset(
			(TemporalI *)temp, ts);
	else if (temp->duration == TEMPORALSEQ) 
		result = (Temporal *)temporalseq_at_timestampset(
			(TemporalSeq *)temp, ts);
	else /* temp->duration == TEMPORALS */
		result = (Temporal *)temporals_at_timestampset(
			(TemporalS *)temp, ts);
	PG_FREE_IF_COPY(temp, 0);
	PG_FREE_IF_COPY(ts, 1);
	if (result == NULL)
		PG_RETURN_NULL();
	PG_RETURN_POINTER(result);
}

/* Restriction to the complement of a timestampset */

PG_FUNCTION_INFO_V1(temporal_minus_timestampset);

PGDLLEXPORT Datum
temporal_minus_timestampset(PG_FUNCTION_ARGS)
{
	Temporal *temp = PG_GETARG_TEMPORAL(0);
	TimestampSet *ts = PG_GETARG_TIMESTAMPSET(1);
	Temporal *result;
	ensure_valid_duration(temp->duration);
	if (temp->duration == TEMPORALINST) 
		result = (Temporal *)temporalinst_minus_timestampset(
			(TemporalInst *)temp, ts);
	else if (temp->duration == TEMPORALI) 
		result = (Temporal *)temporali_minus_timestampset(
			(TemporalI *)temp, ts);
	else if (temp->duration == TEMPORALSEQ) 
		result = (Temporal *)temporalseq_minus_timestampset(
			(TemporalSeq *)temp, ts);
	else /* temp->duration == TEMPORALS */
		result = (Temporal *)temporals_minus_timestampset(
			(TemporalS *)temp, ts);
	PG_FREE_IF_COPY(temp, 0);
	PG_FREE_IF_COPY(ts, 1);
	if (result == NULL)
		PG_RETURN_NULL();	
	PG_RETURN_POINTER(result);
}

/* Restriction to a period */

Temporal *
temporal_at_period_internal(const Temporal *temp, const Period *p)
{
	Temporal *result;
	ensure_valid_duration(temp->duration);
	if (temp->duration == TEMPORALINST)
		result = (Temporal *)temporalinst_at_period(
			(TemporalInst *)temp, p);
	else if (temp->duration == TEMPORALI)
		result = (Temporal *)temporali_at_period(
			(TemporalI *)temp, p);
	else if (temp->duration == TEMPORALSEQ)
		result = (Temporal *)temporalseq_at_period(
			(TemporalSeq *)temp, p);
	else /* temp->duration == TEMPORALS */
		result = (Temporal *)temporals_at_period(
			(TemporalS *)temp, p);
	return result;
}

PG_FUNCTION_INFO_V1(temporal_at_period);

PGDLLEXPORT Datum
temporal_at_period(PG_FUNCTION_ARGS)
{
	Temporal *temp = PG_GETARG_TEMPORAL(0);
	Period *p = PG_GETARG_PERIOD(1);
	Temporal *result = temporal_at_period_internal(temp, p);
	PG_FREE_IF_COPY(temp, 0);
	if (result == NULL)
		PG_RETURN_NULL();	
	PG_RETURN_POINTER(result);
}

/* Restriction to the complement of a period */

Temporal *
temporal_minus_period_internal(const Temporal *temp, const Period *p)
{
	Temporal *result;
	ensure_valid_duration(temp->duration);
	if (temp->duration == TEMPORALINST)
		result = (Temporal *)temporalinst_minus_period(
			(TemporalInst *)temp, p);
	else if (temp->duration == TEMPORALI)
		result = (Temporal *)temporali_minus_period(
			(TemporalI *)temp, p);
	else if (temp->duration == TEMPORALSEQ)
		result = (Temporal *)temporalseq_minus_period(
			(TemporalSeq *)temp, p);
	else /* temp->duration == TEMPORALS */
		result = (Temporal *)temporals_minus_period(
			(TemporalS *)temp, p);
	return result;
}

PG_FUNCTION_INFO_V1(temporal_minus_period);

PGDLLEXPORT Datum
temporal_minus_period(PG_FUNCTION_ARGS)
{
	Temporal *temp = PG_GETARG_TEMPORAL(0);
	Period *p = PG_GETARG_PERIOD(1);
	Temporal *result = temporal_minus_period_internal(temp, p);
	PG_FREE_IF_COPY(temp, 0);
	if (result == NULL)
		PG_RETURN_NULL();
	PG_RETURN_POINTER(result);
}

/* Restriction to a periodset */

Temporal *
temporal_at_periodset_internal(const Temporal *temp, const PeriodSet *ps)
{
	Temporal *result;
	ensure_valid_duration(temp->duration);
	if (temp->duration == TEMPORALINST) 
		result = (Temporal *)temporalinst_at_periodset(
			(TemporalInst *)temp, ps);
	else if (temp->duration == TEMPORALI) 
		result = (Temporal *)temporali_at_periodset(
			(TemporalI *)temp, ps);
	else if (temp->duration == TEMPORALSEQ) 
		result = (Temporal *)temporalseq_at_periodset(
			(TemporalSeq *)temp, ps);
	else /* temp->duration == TEMPORALS */
		result = (Temporal *)temporals_at_periodset(
			(TemporalS *)temp, ps);
	return result;
}

PG_FUNCTION_INFO_V1(temporal_at_periodset);

PGDLLEXPORT Datum
temporal_at_periodset(PG_FUNCTION_ARGS)
{
	Temporal *temp = PG_GETARG_TEMPORAL(0);
	PeriodSet *ps = PG_GETARG_PERIODSET(1);
	Temporal *result = temporal_at_periodset_internal(temp, ps);
	PG_FREE_IF_COPY(temp, 0);
	PG_FREE_IF_COPY(ps, 1);
	if (result == NULL)
		PG_RETURN_NULL();
	PG_RETURN_POINTER(result);
}

/* Restriction to the complement of a periodset */

Temporal *
temporal_minus_periodset_internal(const Temporal *temp, const PeriodSet *ps)
{
	Temporal *result;
	ensure_valid_duration(temp->duration);
	if (temp->duration == TEMPORALINST)
		result = (Temporal *)temporalinst_minus_periodset(
			(TemporalInst *)temp, ps);
	else if (temp->duration == TEMPORALI)
		result = (Temporal *)temporali_minus_periodset(
			(TemporalI *)temp, ps);
	else if (temp->duration == TEMPORALSEQ)
		result = (Temporal *)temporalseq_minus_periodset(
			(TemporalSeq *)temp, ps);
	else /* temp->duration == TEMPORALS */
		result = (Temporal *)temporals_minus_periodset(
			(TemporalS *)temp, ps);
	return result;
}

PG_FUNCTION_INFO_V1(temporal_minus_periodset);

PGDLLEXPORT Datum
temporal_minus_periodset(PG_FUNCTION_ARGS)
{
	Temporal *temp = PG_GETARG_TEMPORAL(0);
	PeriodSet *ps = PG_GETARG_PERIODSET(1);
	Temporal *result = temporal_minus_periodset_internal(temp, ps);
	PG_FREE_IF_COPY(temp, 0);
	PG_FREE_IF_COPY(ps, 1);
	if (result == NULL)
		PG_RETURN_NULL();
	PG_RETURN_POINTER(result);
}

/* Does the temporal value intersects the timestamp? */

PG_FUNCTION_INFO_V1(temporal_intersects_timestamp);

PGDLLEXPORT Datum
temporal_intersects_timestamp(PG_FUNCTION_ARGS)
{
	Temporal *temp = PG_GETARG_TEMPORAL(0);
	TimestampTz t = PG_GETARG_TIMESTAMPTZ(1);
	bool result;
	ensure_valid_duration(temp->duration);
	if (temp->duration == TEMPORALINST) 
		result = temporalinst_intersects_timestamp((TemporalInst *)temp, t);
	else if (temp->duration == TEMPORALI) 
		result = temporali_intersects_timestamp((TemporalI *)temp, t);
	else if (temp->duration == TEMPORALSEQ) 
		result = temporalseq_intersects_timestamp((TemporalSeq *)temp, t);
	else /* temp->duration == TEMPORALS */
		result = temporals_intersects_timestamp((TemporalS *)temp, t);
	PG_FREE_IF_COPY(temp, 0);
	PG_RETURN_BOOL(result);
}

/* Does the temporal value intersects the timestamp set? */

PG_FUNCTION_INFO_V1(temporal_intersects_timestampset);

PGDLLEXPORT Datum
temporal_intersects_timestampset(PG_FUNCTION_ARGS)
{
	Temporal *temp = PG_GETARG_TEMPORAL(0);
	TimestampSet *ts = PG_GETARG_TIMESTAMPSET(1);
	bool result;
	ensure_valid_duration(temp->duration);
	if (temp->duration == TEMPORALINST) 
		result = temporalinst_intersects_timestampset((TemporalInst *)temp, ts);
	else if (temp->duration == TEMPORALI) 
		result = temporali_intersects_timestampset((TemporalI *)temp, ts);
	else if (temp->duration == TEMPORALSEQ) 
		result = temporalseq_intersects_timestampset((TemporalSeq *)temp, ts);
	else /* temp->duration == TEMPORALS */
		result = temporals_intersects_timestampset((TemporalS *)temp, ts);
	PG_FREE_IF_COPY(temp, 0);
	PG_FREE_IF_COPY(ts, 1);
	PG_RETURN_BOOL(result);
}

/* Does the temporal value intersects the period? */

PG_FUNCTION_INFO_V1(temporal_intersects_period);

PGDLLEXPORT Datum
temporal_intersects_period(PG_FUNCTION_ARGS)
{
	Temporal *temp = PG_GETARG_TEMPORAL(0);
	Period *p = PG_GETARG_PERIOD(1);
	bool result;
	ensure_valid_duration(temp->duration);
	if (temp->duration == TEMPORALINST) 
		result = temporalinst_intersects_period((TemporalInst *)temp, p);
	else if (temp->duration == TEMPORALI) 
		result = temporali_intersects_period((TemporalI *)temp, p);
	else if (temp->duration == TEMPORALSEQ) 
		result = temporalseq_intersects_period((TemporalSeq *)temp, p);
	else /* temp->duration == TEMPORALS */
		result = temporals_intersects_period((TemporalS *)temp, p);
	PG_FREE_IF_COPY(temp, 0);
	PG_RETURN_BOOL(result);
}

/* Does the temporal value intersects the period set? */

PG_FUNCTION_INFO_V1(temporal_intersects_periodset);

PGDLLEXPORT Datum
temporal_intersects_periodset(PG_FUNCTION_ARGS)
{
	Temporal *temp = PG_GETARG_TEMPORAL(0);
	PeriodSet *ps = PG_GETARG_PERIODSET(1);
	bool result;
	ensure_valid_duration(temp->duration);
	if (temp->duration == TEMPORALINST) 
		result = temporalinst_intersects_periodset((TemporalInst *)temp, ps);
	else if (temp->duration == TEMPORALI) 
		result = temporali_intersects_periodset((TemporalI *)temp, ps);
	else if (temp->duration == TEMPORALSEQ) 
		result = temporalseq_intersects_periodset((TemporalSeq *)temp, ps);
	else /* temp->duration == TEMPORALS */
		result = temporals_intersects_periodset((TemporalS *)temp, ps);
	PG_FREE_IF_COPY(temp, 0);
	PG_FREE_IF_COPY(ps, 1);
	PG_RETURN_BOOL(result);
}

/*****************************************************************************
 * Local aggregate functions 
 *****************************************************************************/

/* Integral of temporal numbers */

PG_FUNCTION_INFO_V1(tnumber_integral);

PGDLLEXPORT Datum
tnumber_integral(PG_FUNCTION_ARGS)
{
	Temporal *temp = PG_GETARG_TEMPORAL(0);
	double result = 0.0; 
	ensure_valid_duration(temp->duration);
	if (temp->duration == TEMPORALINST || temp->duration == TEMPORALI)
		;
	else if (temp->duration == TEMPORALSEQ)
		result = tnumberseq_integral((TemporalSeq *)temp);
	else /* temp->duration == TEMPORALS */
		result = tnumbers_integral((TemporalS *)temp);
	PG_FREE_IF_COPY(temp, 0);
	PG_RETURN_FLOAT8(result);
}

/* Time-weighted average of temporal numbers */

PG_FUNCTION_INFO_V1(tnumber_twavg);

PGDLLEXPORT Datum
tnumber_twavg(PG_FUNCTION_ARGS)
{
	Temporal *temp = PG_GETARG_TEMPORAL(0);
	double result;
	ensure_valid_duration(temp->duration);
	if (temp->duration == TEMPORALINST)
		result = datum_double(temporalinst_value((TemporalInst *)temp), 
			temp->valuetypid);
	else if (temp->duration == TEMPORALI)
		result = tnumberi_twavg((TemporalI *)temp);
	else if (temp->duration == TEMPORALSEQ)
		result = tnumberseq_twavg((TemporalSeq *)temp);
	else /* temp->duration == TEMPORALS */
		result = tnumbers_twavg((TemporalS *)temp);
	PG_FREE_IF_COPY(temp, 0);
	PG_RETURN_FLOAT8(result);
}

/*****************************************************************************
 * Functions for defining B-tree index
 *****************************************************************************/

/* B-tree comparator */

static int
temporal_cmp_internal(const Temporal *t1, const Temporal *t2)
{
	assert(t1->valuetypid == t2->valuetypid);

	/* Compare bounding period */
	Period p1, p2;
	temporal_period(&p1, t1);
	temporal_period(&p2, t2);
	int result = period_cmp_internal(&p1, &p2);
	if (result)
		return result;

	/* Compare bounding box */
	union bboxunion box1, box2;
	memset(&box1, 0, sizeof(bboxunion));
	memset(&box2, 0, sizeof(bboxunion));
	temporal_bbox(&box1, t1);
	temporal_bbox(&box2, t2);
	result = temporal_bbox_cmp(&box1, &box2, t1->valuetypid);
	if (result)
		return result;

	/* If both are of the same duration use the specific comparison */
	if (t1->duration == t2->duration)
	{
		ensure_valid_duration(t1->duration);
		if (t1->duration == TEMPORALINST) 
			return temporalinst_cmp((TemporalInst *)t1, (TemporalInst *)t2);
		else if (t1->duration == TEMPORALI) 
			return temporali_cmp((TemporalI *)t1, (TemporalI *)t2);
		else if (t1->duration == TEMPORALSEQ) 
			return temporalseq_cmp((TemporalSeq *)t1, (TemporalSeq *)t2);
		else /* t1->duration == TEMPORALS */
			return temporals_cmp((TemporalS *)t1, (TemporalS *)t2);
	}
	
	/* Use the hash comparison */
	uint32 hash1 = temporal_hash_internal(t1);
	uint32 hash2 = temporal_hash_internal(t2);
	if (hash1 < hash2)
		return -1;
	else if (hash2 > hash1)
		return 1;
	
	/* Compare memory size */
	size_t size1 = VARSIZE(DatumGetPointer(t1));
	size_t size2 = VARSIZE(DatumGetPointer(t2));
	if (size1 < size2)
		return -1;
	else if (size1 > size2)
		return 1;

	/* Finally compare temporal type */
	if (t1->duration < t2->duration)
		return -1;
	else if (t1->duration > t2->duration)
		return 1;
	else
		return 0;
}

PG_FUNCTION_INFO_V1(temporal_cmp);

PGDLLEXPORT Datum
temporal_cmp(PG_FUNCTION_ARGS)
{
	Temporal *t1 = PG_GETARG_TEMPORAL(0);
	Temporal *t2 = PG_GETARG_TEMPORAL(1);
	int result = temporal_cmp_internal(t1, t2);
	PG_FREE_IF_COPY(t1, 0);
	PG_FREE_IF_COPY(t2, 1);
	PG_RETURN_INT32(result);
}

/* 
 * Equality operator
 * The internal B-tree comparator is not used to increase efficiency 
 */
static bool
temporal_eq_internal(const Temporal *t1, const Temporal *t2)
{
	assert(t1->valuetypid == t2->valuetypid);
	ensure_valid_duration(t1->duration);
	ensure_valid_duration(t2->duration);

	/* If both are of the same duration use the specific equality */
	if (t1->duration == t2->duration)
	{
		if (t1->duration == TEMPORALINST) 
			return temporalinst_eq((TemporalInst *)t1, (TemporalInst *)t2);
		else if (t1->duration == TEMPORALI) 
			return temporali_eq((TemporalI *)t1, (TemporalI *)t2);
		else if (t1->duration == TEMPORALSEQ) 
			return temporalseq_eq((TemporalSeq *)t1, (TemporalSeq *)t2);
		else /* t1->duration == TEMPORALS */
			return temporals_eq((TemporalS *)t1, (TemporalS *)t2);
	}	
	
	/* Different duration */
	if (t1->duration > t2->duration)
	{
		Temporal *temp = (Temporal *) t1;
		t1 = t2;
		t2 = temp;
	}
	if (t1->duration == TEMPORALINST && t2->duration == TEMPORALI)
	{
		TemporalInst *inst = (TemporalInst *)t1;
		TemporalI *ti = (TemporalI *)t2;
		if (ti->count != 1) 
			return false;
		TemporalInst *inst1 = temporali_inst_n(ti, 0);
		return temporalinst_eq(inst, inst1);	
	}
	if (t1->duration == TEMPORALINST && t2->duration == TEMPORALSEQ)
	{
		TemporalInst *inst = (TemporalInst *)t1;
		TemporalSeq *seq = (TemporalSeq *)t2; 
		if (seq->count != 1) 
			return false;
		TemporalInst *inst1 = temporalseq_inst_n(seq, 0);
		return temporalinst_eq(inst, inst1);	
	}
	if (t1->duration == TEMPORALINST && t2->duration == TEMPORALS)
	{
		TemporalInst *inst = (TemporalInst *)t1;
		TemporalS *ts = (TemporalS *)t2; 
		if (ts->count != 1) 
			return false;
		TemporalSeq *seq = temporals_seq_n(ts, 0);
		if (seq->count != 1) 
			return false;
		TemporalInst *inst1 = temporalseq_inst_n(seq, 0);
		return temporalinst_eq(inst, inst1);	
	}
	if (t1->duration == TEMPORALI && t2->duration == TEMPORALSEQ)
	{
		TemporalI *ti = (TemporalI *)t1; 
		TemporalSeq *seq = (TemporalSeq *)t2; 
		if (ti->count != 1 || seq->count != 1) 
			return false;
		TemporalInst *inst1 = temporali_inst_n(ti, 0);
		TemporalInst *inst2 = temporalseq_inst_n(seq, 0);
		return temporalinst_eq(inst1, inst2);	
	}
	if (t1->duration == TEMPORALI && t2->duration == TEMPORALS)
	{
		TemporalI *ti = (TemporalI *)t1; 
		TemporalS *ts = (TemporalS *)t2; 
		for (int i = 0; i < ti->count; i ++)
		{
			TemporalSeq *seq = temporals_seq_n(ts, i);
			if (seq->count != 1) 
				return false;
			TemporalInst *inst1 = temporali_inst_n(ti, i);
			TemporalInst *inst2 = temporalseq_inst_n(seq, 0);
			if (!temporalinst_eq(inst1, inst2))
				return false;	
		}
		return true;
	}
	if (t1->duration == TEMPORALSEQ && t2->duration == TEMPORALS)
	{
		TemporalSeq *seq = (TemporalSeq *)t1; 
		TemporalS *ts = (TemporalS *)t2; 
		if (ts->count != 1) 
			return false;
		TemporalSeq *seq1 = temporals_seq_n(ts, 0);
		return temporalseq_eq(seq, seq1);	
	}
	return false; /* make compiler quiet */
}

PG_FUNCTION_INFO_V1(temporal_eq);

PGDLLEXPORT Datum
temporal_eq(PG_FUNCTION_ARGS)
{
	Temporal *t1 = PG_GETARG_TEMPORAL(0);
	Temporal *t2 = PG_GETARG_TEMPORAL(1);
	bool result = temporal_eq_internal(t1, t2);
	PG_FREE_IF_COPY(t1, 0);
	PG_FREE_IF_COPY(t2, 1);
	PG_RETURN_BOOL(result);
}

/* 
 * Inequality operator
 * The internal B-tree comparator is not used to increase efficiency 
 */
bool
temporal_ne_internal(Temporal *t1, Temporal *t2)
{
	return !temporal_eq_internal(t1, t2);
}

PG_FUNCTION_INFO_V1(temporal_ne);

PGDLLEXPORT Datum
temporal_ne(PG_FUNCTION_ARGS)
{
	Temporal *t1 = PG_GETARG_TEMPORAL(0);
	Temporal *t2 = PG_GETARG_TEMPORAL(1);
	bool result = temporal_ne_internal(t1, t2);
	PG_FREE_IF_COPY(t1, 0);
	PG_FREE_IF_COPY(t2, 1);
	PG_RETURN_BOOL(result);
}

/* Comparison operators using the internal B-tree comparator */

PG_FUNCTION_INFO_V1(temporal_lt);

PGDLLEXPORT Datum
temporal_lt(PG_FUNCTION_ARGS)
{
	Temporal *t1 = PG_GETARG_TEMPORAL(0);
	Temporal *t2 = PG_GETARG_TEMPORAL(1);
	int cmp = temporal_cmp_internal(t1, t2);
	PG_FREE_IF_COPY(t1, 0);
	PG_FREE_IF_COPY(t2, 1);
	if (cmp < 0)
		PG_RETURN_BOOL(true);
	else
		PG_RETURN_BOOL(false);
}

PG_FUNCTION_INFO_V1(temporal_le);

PGDLLEXPORT Datum
temporal_le(PG_FUNCTION_ARGS)
{
	Temporal *t1 = PG_GETARG_TEMPORAL(0);
	Temporal *t2 = PG_GETARG_TEMPORAL(1);
	int cmp = temporal_cmp_internal(t1, t2);
	PG_FREE_IF_COPY(t1, 0);
	PG_FREE_IF_COPY(t2, 1);
	if (cmp == 0)
		PG_RETURN_BOOL(true);
	else
		PG_RETURN_BOOL(false);
}

PG_FUNCTION_INFO_V1(temporal_ge);

PGDLLEXPORT Datum
temporal_ge(PG_FUNCTION_ARGS)
{
	Temporal *t1 = PG_GETARG_TEMPORAL(0);
	Temporal *t2 = PG_GETARG_TEMPORAL(1);
	int cmp = temporal_cmp_internal(t1, t2);
	PG_FREE_IF_COPY(t1, 0);
	PG_FREE_IF_COPY(t2, 1);
	if (cmp >= 0)
		PG_RETURN_BOOL(true);
	else
		PG_RETURN_BOOL(false);
}

PG_FUNCTION_INFO_V1(temporal_gt);

PGDLLEXPORT Datum 
temporal_gt(PG_FUNCTION_ARGS)
{
	Temporal *t1 = PG_GETARG_TEMPORAL(0);
	Temporal *t2 = PG_GETARG_TEMPORAL(1);
	int cmp = temporal_cmp_internal(t1, t2);
	PG_FREE_IF_COPY(t1, 0);
	PG_FREE_IF_COPY(t2, 1);
	if (cmp > 0)
		PG_RETURN_BOOL(true);
	else
		PG_RETURN_BOOL(false);
}

/*****************************************************************************
 * Functions for defining hash index
 *****************************************************************************/

uint32 
temporal_hash_internal(const Temporal *temp)
{
	uint32 result;
	ensure_valid_duration(temp->duration);
	if (temp->duration == TEMPORALINST)
		result = temporalinst_hash((TemporalInst *)temp);
	else if (temp->duration == TEMPORALI)
		result = temporali_hash((TemporalI *)temp);
	else if (temp->duration == TEMPORALSEQ)
		result = temporalseq_hash((TemporalSeq *)temp);
	else /* temp->duration == TEMPORALS */
		result = temporals_hash((TemporalS *)temp);
	return result;
}

PG_FUNCTION_INFO_V1(temporal_hash);

PGDLLEXPORT Datum 
temporal_hash(PG_FUNCTION_ARGS)
{
	Temporal *temp = PG_GETARG_TEMPORAL(0);
	uint32 result = temporal_hash_internal(temp);
	PG_FREE_IF_COPY(temp, 0);
	PG_RETURN_UINT32(result);
}

/*****************************************************************************/<|MERGE_RESOLUTION|>--- conflicted
+++ resolved
@@ -2720,15 +2720,6 @@
 Temporal *
 tnumber_at_range_internal(const Temporal *temp, RangeType *range)
 {
-<<<<<<< HEAD
-	Temporal *temp = PG_GETARG_TEMPORAL(0);
-#if MOBDB_PGSQL_VERSION < 110000
-	RangeType  *range = PG_GETARG_RANGE(1);
-#else
-	RangeType  *range = PG_GETARG_RANGE_P(1);
-#endif
-=======
->>>>>>> e636945e
 	Temporal *result;
 	ensure_valid_duration(temp->duration);
 	if (temp->duration == TEMPORALINST)
@@ -2752,29 +2743,24 @@
 tnumber_at_range(PG_FUNCTION_ARGS)
 {
 	Temporal *temp = PG_GETARG_TEMPORAL(0);
-	RangeType *range = PG_GETARG_RANGE_P(1);
-	Temporal *result = tnumber_at_range_internal(temp, range);
-	PG_FREE_IF_COPY(temp, 0);
-	PG_FREE_IF_COPY(range, 1);
-	if (result == NULL)
-		PG_RETURN_NULL();
-	PG_RETURN_POINTER(result);
-}
-
-/* Restriction to minus range */
-
-Temporal *
-tnumber_minus_range_internal(const Temporal *temp, RangeType *range)
-{
-<<<<<<< HEAD
-	Temporal *temp = PG_GETARG_TEMPORAL(0);
 #if MOBDB_PGSQL_VERSION < 110000
 	RangeType  *range = PG_GETARG_RANGE(1);
 #else
 	RangeType  *range = PG_GETARG_RANGE_P(1);
 #endif
-=======
->>>>>>> e636945e
+	Temporal *result = tnumber_at_range_internal(temp, range);
+	PG_FREE_IF_COPY(temp, 0);
+	PG_FREE_IF_COPY(range, 1);
+	if (result == NULL)
+		PG_RETURN_NULL();
+	PG_RETURN_POINTER(result);
+}
+
+/* Restriction to minus range */
+
+Temporal *
+tnumber_minus_range_internal(const Temporal *temp, RangeType *range)
+{
 	Temporal *result;
 	ensure_valid_duration(temp->duration);
 	if (temp->duration == TEMPORALINST)
@@ -2800,7 +2786,11 @@
 tnumber_minus_range(PG_FUNCTION_ARGS)
 {
 	Temporal *temp = PG_GETARG_TEMPORAL(0);
-	RangeType *range = PG_GETARG_RANGE_P(1);
+#if MOBDB_PGSQL_VERSION < 110000
+	RangeType  *range = PG_GETARG_RANGE(1);
+#else
+	RangeType  *range = PG_GETARG_RANGE_P(1);
+#endif
 	Temporal *result = tnumber_minus_range_internal(temp, range);
 	PG_FREE_IF_COPY(temp, 0);
 	PG_FREE_IF_COPY(range, 1);
