--- conflicted
+++ resolved
@@ -646,15 +646,7 @@
 void
 temporal_write(Temporal *temp, StringInfo buf)
 {
-<<<<<<< HEAD
-#if MOBDB_PGSQL_VERSION < 110000
-	pq_sendint(buf, temp->duration, 2);
-#else
-	pq_sendint16(buf, temp->duration);
-#endif
-=======
 	pq_sendbyte(buf, (uint8) temp->duration);
->>>>>>> be0add36
 	ensure_valid_duration(temp->duration);
 	if (temp->duration == TEMPORALINST)
 		temporalinst_write((TemporalInst *) temp, buf);
