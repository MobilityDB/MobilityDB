/*****************************************************************************
 *
 * This MobilityDB code is provided under The PostgreSQL License.
 *
 * Copyright (c) 2016-2021, Université libre de Bruxelles and MobilityDB
 * contributors
 *
 * Permission to use, copy, modify, and distribute this software and its
 * documentation for any purpose, without fee, and without a written
 * agreement is hereby granted, provided that the above copyright notice and
 * this paragraph and the following two paragraphs appear in all copies.
 *
 * IN NO EVENT SHALL UNIVERSITE LIBRE DE BRUXELLES BE LIABLE TO ANY PARTY FOR
 * DIRECT, INDIRECT, SPECIAL, INCIDENTAL, OR CONSEQUENTIAL DAMAGES, INCLUDING
 * LOST PROFITS, ARISING OUT OF THE USE OF THIS SOFTWARE AND ITS DOCUMENTATION,
 * EVEN IF UNIVERSITE LIBRE DE BRUXELLES HAS BEEN ADVISED OF THE POSSIBILITY
 * OF SUCH DAMAGE.
 *
 * UNIVERSITE LIBRE DE BRUXELLES SPECIFICALLY DISCLAIMS ANY WARRANTIES,
 * INCLUDING, BUT NOT LIMITED TO, THE IMPLIED WARRANTIES OF MERCHANTABILITY
 * AND FITNESS FOR A PARTICULAR PURPOSE. THE SOFTWARE PROVIDED HEREUNDER IS ON
 * AN "AS IS" BASIS, AND UNIVERSITE LIBRE DE BRUXELLES HAS NO OBLIGATIONS TO
 * PROVIDE MAINTENANCE, SUPPORT, UPDATES, ENHANCEMENTS, OR MODIFICATIONS. 
 *
 *****************************************************************************/

/**
 * @file temporal_util.c
 * Miscellaneous utility functions for temporal types.
 */

#include "temporal_util.h"

#include <assert.h>
#include <catalog/pg_collation.h>
#include <fmgr.h>
#include <utils/builtins.h>
#include <utils/lsyscache.h>
#include <utils/timestamp.h>
#include <utils/varlena.h>

#include "period.h"
#include "temporaltypes.h"
#include "tempcache.h"
#include "doublen.h"

#include "tpoint.h"
#include "tpoint_spatialfuncs.h"

#include "tnpoint_static.h"

/*****************************************************************************
 * Temporal/base types tests
 *****************************************************************************/

/**
 * Returns true if the Oid is a EXTERNAL temporal type
 *
 * @note Function used in particular in the indexes
 */
bool
temporal_type(Oid temptypid)
{
  if (temptypid == type_oid(T_TBOOL) || temptypid == type_oid(T_TINT) ||
    temptypid == type_oid(T_TFLOAT) || temptypid == type_oid(T_TTEXT) ||
    temptypid == type_oid(T_TGEOMPOINT) || temptypid == type_oid(T_TGEOGPOINT) || 
    temptypid == type_oid(T_TNPOINT))
    return true;
  return false;
}

/**
 * Ensures that the Oid is a base type supported by MobilityDB
 */
void
ensure_temporal_base_type(Oid basetypid)
{
  if (basetypid != BOOLOID && basetypid != INT4OID &&
    basetypid != FLOAT8OID && basetypid != TEXTOID &&
    basetypid != type_oid(T_DOUBLE2) && basetypid != type_oid(T_DOUBLE3) &&
    basetypid != type_oid(T_DOUBLE4) &&
    basetypid != type_oid(T_GEOMETRY) && basetypid != type_oid(T_GEOGRAPHY) &&
    basetypid != type_oid(T_NPOINT))
    elog(ERROR, "unknown base type: %d", basetypid);
  return;
}

/**
 * Returns true if the Oid corresponds to a continuous base type
 */
bool
base_type_continuous(Oid basetypid)
{
  if (basetypid == FLOAT8OID || basetypid == type_oid(T_DOUBLE2) ||
    basetypid == type_oid(T_DOUBLE3) || basetypid == type_oid(T_DOUBLE4) ||
    basetypid == type_oid(T_GEOGRAPHY) || basetypid == type_oid(T_GEOMETRY) ||
    basetypid == type_oid(T_NPOINT))
    return true;
  return false;
}

/**
 * Ensures that the Oid is an internal or external base type that is continuous
 */
void
ensure_base_type_continuous(Temporal *temp)
{
  if (! MOBDB_FLAGS_GET_CONTINUOUS(temp->flags))
    elog(ERROR, "unknown continuous base type: %d", temp->basetypid);
  return;
}

/**
 * Returns true if the values of the type are passed by value.
 *
 * This function is called only for the base types of the temporal types
 * To avoid a call of the slow function get_typbyval (which makes a lookup
 * call), the known base types are explicitly enumerated.
 */
bool
base_type_byvalue(Oid basetypid)
{
  ensure_temporal_base_type(basetypid);
  if (basetypid == BOOLOID || basetypid == INT4OID || basetypid == FLOAT8OID)
    return true;
  return false;
}

/**
 * Returns the length of type
 *
 * This function is called only for the base types of the temporal types
 * passed by reference. To avoid a call of the slow function get_typlen
 * (which makes a lookup call), the known base types are explicitly enumerated.
 */
int16
base_type_length(Oid basetypid)
{
  ensure_temporal_base_type(basetypid);
  if (basetypid == type_oid(T_DOUBLE2))
    return 16;
  if (basetypid == type_oid(T_DOUBLE3))
    return 24;
  if (basetypid == type_oid(T_DOUBLE4))
    return 32;
  if (basetypid == TEXTOID)
    return -1;
  if (basetypid == type_oid(T_GEOMETRY) || basetypid == type_oid(T_GEOGRAPHY))
    return -1;
  if (basetypid == type_oid(T_NPOINT))
    return 16;
  elog(ERROR, "unknown base_type_length function for base type: %d", basetypid);
}

/**
 * Returns true if the Oid is a alpha base type (i.e., those whose bounding
 * box is a period) supported by MobilityDB
 */
bool
talpha_base_type(Oid basetypid)
{
  if (basetypid == BOOLOID || basetypid == TEXTOID)
    return true;
  return false;
}

/**
 * Returns true if the Oid is a temporal number type
 *
 * @note Function used in particular in the indexes
 */
bool
tnumber_type(Oid temptypid)
{
  if (temptypid == type_oid(T_TINT) || temptypid == type_oid(T_TFLOAT))
    return true;
  return false;
}

/**
 * Test whether the Oid is a number base type supported by MobilityDB
 */
bool
tnumber_base_type(Oid basetypid)
{
  if (basetypid == INT4OID || basetypid == FLOAT8OID)
    return true;
  return false;
}

/**
 * Returns true if the Oid is a number base type supported by MobilityDB
 */
void
ensure_tnumber_base_type(Oid basetypid)
{
  if (! tnumber_base_type(basetypid))
    elog(ERROR, "unknown number base type: %d", basetypid);
  return;
}

/**
 * Returns true if the Oid is a temporal number type
 *
 * @note Function used in particular in the indexes
 */
bool
tnumber_range_type(Oid rangetypid)
{
  if (rangetypid == type_oid(T_INTRANGE) || rangetypid == type_oid(T_FLOATRANGE))
    return true;
  return false;
}

/**
 * Ensures that the Oid is a range type
 */
void
ensure_tnumber_range_type(Oid rangetypid)
{
  if (! tnumber_range_type(rangetypid))
    elog(ERROR, "unknown number range type: %d", rangetypid);
  return;
}

/**
 * Returns true if the Oid is a spatiotemporal type
 *
 * @note This function is used for features common to all spatiotemporal types,
 * in particular, all of them use the same bounding box STBOX. Therefore it is
 * used for the indexes and selectivity functions
 */
bool
tspatial_type(Oid temptypid)
{
  if (temptypid == type_oid(T_TGEOMPOINT) || temptypid == type_oid(T_TGEOGPOINT) ||
    temptypid == type_oid(T_TNPOINT))
    return true;
  return false;
}

/**
 * Returns true if the Oid is a spatiotemporal type
 *
 * @note This function is used for features common to all spatiotemporal types,
 * in particular, all of them use the same bounding box STBOX
 */
bool
tspatial_base_type(Oid basetypid)
{
  if (basetypid == type_oid(T_GEOMETRY) || basetypid == type_oid(T_GEOGRAPHY) ||
    basetypid == type_oid(T_NPOINT))
    return true;
  return false;
}

/**
<<<<<<< HEAD
 * Returns true if the Oid is a temporal point type
 *
 * @note This function is used for temporal types whose subtype is a geography
 * or a geography.
 */
bool
tgeo_type(Oid temptypid)
{
  if (temptypid == type_oid(T_TGEOMPOINT) || temptypid == type_oid(T_TGEOGPOINT) || 
    temptypid == type_oid(T_TNPOINT))
    return true;
  return false;
}

/**
=======
>>>>>>> e5db2d8a
 * Returns true if the Oid is a point base type supported by MobilityDB
 */
bool
tgeo_base_type(Oid basetypid)
{
  if (basetypid == type_oid(T_GEOMETRY) || basetypid == type_oid(T_GEOGRAPHY))
    return true;
  return false;
}

/**
 * Ensures that the Oid is a point base type supported by MobilityDB
 */
void
ensure_tgeo_base_type(Oid basetypid)
{
  if (! tgeo_base_type(basetypid))
    elog(ERROR, "unknown geospatial base type: %d", basetypid);
  return;
}

/**
 * Returns true if the temporal type corresponding to the Oid of the
 * base type has its trajectory precomputed
 */
bool
type_has_precomputed_trajectory(Oid basetypid)
{
  if (tgeo_base_type(basetypid))
    return true;
  return false;
}

/**
 * Returns true if the temporal type corresponding to the Oid of the
 * base type has its trajectory precomputed
 */
bool
base_type_without_bbox(Oid basetypid)
{
  if (basetypid == type_oid(T_DOUBLE2) || basetypid == type_oid(T_DOUBLE3) ||
      basetypid == type_oid(T_DOUBLE4))
    return true;
  return false;
}


/**
 * Returns the size of the bounding box
 */
size_t
temporal_bbox_size(Oid basetypid)
{
  if (talpha_base_type(basetypid))
    return sizeof(Period);
  if (tnumber_base_type(basetypid))
    return sizeof(TBOX);
  if (tspatial_base_type(basetypid))
    return sizeof(STBOX);
  /* Types without bounding box, such as tdoubleN, must be explicity stated */
  if (base_type_without_bbox(basetypid))
    return 0;
  elog(ERROR, "unknown temporal_bbox_size function for base type: %d", basetypid);
}

/*****************************************************************************
 * Oid functions
 *****************************************************************************/

/**
 * Returns the Oid of the range type corresponding to the Oid of the
 * base type 
 */
Oid
range_oid_from_base(Oid basetypid)
{
  ensure_tnumber_base_type(basetypid);
  if (basetypid == INT4OID)
    return type_oid(T_INTRANGE);
  if (basetypid == FLOAT8OID)
    return type_oid(T_FLOATRANGE);
  elog(ERROR, "unknown range type for base type: %d", basetypid);
}

/**
 * Returns the Oid of the temporal type corresponding to the Oid of the
 * base type
 */
Oid
temporal_oid_from_base(Oid basetypid)
{
  ensure_temporal_base_type(basetypid);
  if (basetypid == BOOLOID)
    return type_oid(T_TBOOL);
  if (basetypid == INT4OID)
    return type_oid(T_TINT);
  if (basetypid == FLOAT8OID)
    return type_oid(T_TFLOAT);
  if (basetypid == TEXTOID)
    return type_oid(T_TTEXT);
  if (basetypid == type_oid(T_GEOMETRY))
    return type_oid(T_TGEOMPOINT);
  if (basetypid == type_oid(T_GEOGRAPHY))
    return type_oid(T_TGEOGPOINT);
<<<<<<< HEAD
  if (basetypid == type_oid(T_GEOGRAPHY))
    return type_oid(T_TGEOGPOINT);
  if (basetypid == type_oid(T_NPOINT))
    return type_oid(T_TNPOINT);
=======
>>>>>>> e5db2d8a
  elog(ERROR, "unknown temporal type for base type: %d", basetypid);
}

/**
 * Returns the Oid of the base type corresponding to the Oid of the
 * temporal type
 */
Oid
base_oid_from_temporal(Oid temptypid)
{
  assert(temporal_type(temptypid));
  if (temptypid == type_oid(T_TBOOL))
    return BOOLOID;
  if (temptypid == type_oid(T_TINT))
    return INT4OID;
  if (temptypid == type_oid(T_TFLOAT))
    return FLOAT8OID;
  if (temptypid == type_oid(T_TTEXT))
    return TEXTOID;
  if (temptypid == type_oid(T_TGEOMPOINT))
    return type_oid(T_GEOMETRY);
  if (temptypid == type_oid(T_TGEOGPOINT))
    return type_oid(T_GEOGRAPHY);
  if (temptypid == type_oid(T_TNPOINT))
    return type_oid(T_NPOINT);
  elog(ERROR, "unknown base type for temporal type: %d", temptypid);
}

/*****************************************************************************
 * Comparison functions on datums
 *****************************************************************************/

/* Version of the functions where the types of both arguments is equal */

/**
 * Returns true if the two values are equal
 */
bool
datum_eq(Datum l, Datum r, Oid type)
{
  return datum_eq2(l, r, type, type);
}

/**
 * Returns true if the two values are different
 */
bool
datum_ne(Datum l, Datum r, Oid type)
{
  return !datum_eq2(l, r, type, type);
}

/**
 * Returns true if the first value is less than the second one
 */
bool
datum_lt(Datum l, Datum r, Oid type)
{
  return datum_lt2(l, r, type, type);
}

/**
 * Returns true if the first value is less than or equal to the second one
 */
bool
datum_le(Datum l, Datum r, Oid type)
{
  return datum_eq2(l, r, type, type) || datum_lt2(l, r, type, type);
}

/**
 * Returns true if the first value is greater than the second one
 */
bool
datum_gt(Datum l, Datum r, Oid type)
{
  return datum_lt2(r, l, type, type);
}

/**
 * Returns true if the first value is greater than or equal to the second one
 * This function is currently not used
bool
datum_ge(Datum l, Datum r, Oid type)
{
  return datum_eq2(l, r, type, type) || datum_lt2(r, l, type, type);
}
*/

/*****************************************************************************/

/*
 * Version of the functions where the types of both arguments may be different
 * but compatible, e.g., integer and float
 */

/**
 * Returns true if the two values are equal even if their type is not the same
 * (base type dispatch function)
 */
bool
datum_eq2(Datum l, Datum r, Oid typel, Oid typer)
{
  ensure_temporal_base_type(typel);
  if (typel != typer)
    ensure_temporal_base_type(typer);
  if ((typel == BOOLOID && typer == BOOLOID) ||
    (typel == INT4OID && typer == INT4OID))
    return l == r;
  if (typel == FLOAT8OID && typer == FLOAT8OID)
    return l == r;
    // return FP_EQUALS(DatumGetFloat8(l), DatumGetFloat8(r));
  if (typel == INT4OID && typer == FLOAT8OID)
    return (double) DatumGetInt32(l) == DatumGetFloat8(r);
    // return FP_EQUALS((double) DatumGetInt32(l), DatumGetFloat8(r));
  if (typel == FLOAT8OID && typer == INT4OID)
    return DatumGetFloat8(l) == (double) DatumGetInt32(r);
    // return FP_EQUALS(DatumGetFloat8(l), (double) DatumGetInt32(r));
  if (typel == TEXTOID && typer == TEXTOID)
    return text_cmp(DatumGetTextP(l), DatumGetTextP(r), DEFAULT_COLLATION_OID) == 0;
  if (typel == type_oid(T_DOUBLE2) && typel == typer)
    return double2_eq(DatumGetDouble2P(l), DatumGetDouble2P(r));
  if (typel == type_oid(T_DOUBLE3) && typel == typer)
    return double3_eq(DatumGetDouble3P(l), DatumGetDouble3P(r));
  if (typel == type_oid(T_DOUBLE4) && typel == typer)
    return double4_eq(DatumGetDouble4P(l), DatumGetDouble4P(r));
  if (typel == type_oid(T_GEOMETRY) && typel == typer)
    //  return DatumGetBool(call_function2(lwgeom_eq, l, r));
    return datum_point_eq(l, r);
  if (typel == type_oid(T_GEOGRAPHY) && typel == typer)
    //  return DatumGetBool(call_function2(geography_eq, l, r));
    return datum_point_eq(l, r);
  if (typel == type_oid(T_NPOINT) && typel == typer)
    return npoint_eq_internal(DatumGetNpoint(l), DatumGetNpoint(r));
  elog(ERROR, "unknown datum_eq2 function for base type: %d", typel);
}

/**
 * Returns true if the two values are different
 */
bool
datum_ne2(Datum l, Datum r, Oid typel, Oid typer)
{
  return !datum_eq2(l, r, typel, typer);
}

/**
 * Returns true if the first value is less than the second one
 * (base type dispatch function)
 */
bool
datum_lt2(Datum l, Datum r, Oid typel, Oid typer)
{
  ensure_temporal_base_type(typel);
  if (typel != typer)
    ensure_temporal_base_type(typer);
  if (typel == BOOLOID && typer == BOOLOID)
    return DatumGetBool(l) < DatumGetBool(r);
  if (typel == INT4OID && typer == INT4OID)
    return DatumGetInt32(l) < DatumGetInt32(r);
  if (typel == INT4OID && typer == FLOAT8OID)
    return (double) DatumGetInt32(l) < DatumGetFloat8(r);
    // return FP_LT((double) DatumGetInt32(l), DatumGetFloat8(r));
  if (typel == FLOAT8OID && typer == INT4OID)
    return DatumGetFloat8(l) < (double) DatumGetInt32(r);
    // return FP_LT(DatumGetFloat8(l), (double) DatumGetInt32(r));
  if (typel == FLOAT8OID && typer == FLOAT8OID)
    return DatumGetFloat8(l) < DatumGetFloat8(r);
    // return FP_LT(DatumGetFloat8(l), DatumGetFloat8(r));
  if (typel == TEXTOID && typer == TEXTOID)
    return text_cmp(DatumGetTextP(l), DatumGetTextP(r), DEFAULT_COLLATION_OID) < 0;
  if (typel == type_oid(T_GEOMETRY) && typel == typer)
    return DatumGetBool(call_function2(lwgeom_lt, l, r));
  if (typel == type_oid(T_GEOGRAPHY) && typel == typer)
    return DatumGetBool(call_function2(geography_lt, l, r));
  if (typel == type_oid(T_NPOINT) && typel == typer)
    return npoint_lt_internal(DatumGetNpoint(l), DatumGetNpoint(r));
  elog(ERROR, "unknown datum_lt2 function for base type: %d", typel);
}


/**
 * Returns true if the first value is less than or equal to the second one
 */
bool
datum_le2(Datum l, Datum r, Oid typel, Oid typer)
{
  return datum_eq2(l, r, typel, typer) || datum_lt2(l, r, typel, typer);
}

/**
 * Returns true if the first value is greater than the second one
 */
bool
datum_gt2(Datum l, Datum r, Oid typel, Oid typer)
{
  return datum_lt2(r, l, typer, typel);
}

/**
 * Returns true if the first value is greater than or equal to the second one
 */
bool
datum_ge2(Datum l, Datum r, Oid typel, Oid typer)
{
  return datum_eq2(l, r, typel, typer) || datum_gt2(l, r, typel, typer);
}

/*****************************************************************************/

/**
 * Returns a Datum true if the two values are equal
 */
Datum
datum2_eq2(Datum l, Datum r, Oid typel, Oid typer)
{
  return BoolGetDatum(datum_eq2(l, r, typel, typer));
}

/**
 * Returns a Datum true if the two values are different
 */
Datum
datum2_ne2(Datum l, Datum r, Oid typel, Oid typer)
{
  return BoolGetDatum(datum_ne2(l, r, typel, typer));
}

/**
 * Returns a Datum true if the first value is less than the second one
 */
Datum
datum2_lt2(Datum l, Datum r, Oid typel, Oid typer)
{
  return BoolGetDatum(datum_lt2(l, r, typel, typer));
}

/**
 * Returns a Datum true if the first value is less than or equal to the second one
 */
Datum
datum2_le2(Datum l, Datum r, Oid typel, Oid typer)
{
  return BoolGetDatum(datum_le2(l, r, typel, typer));
}

/**
 * Returns a Datum true if the first value is greater than the second one
 */
Datum
datum2_gt2(Datum l, Datum r, Oid typel, Oid typer)
{
  return BoolGetDatum(datum_gt2(l, r, typel, typer));
}

/**
 * Returns a Datum true if the first value is greater than or equal to the second one
 */
Datum
datum2_ge2(Datum l, Datum r, Oid typel, Oid typer)
{
  return BoolGetDatum(datum_ge2(l, r, typel, typer));
}

/*****************************************************************************
 * Miscellaneous functions
 *****************************************************************************/

/**
 * Align to double
 */
size_t
double_pad(size_t size)
{
  if (size % 8)
    return size + (8 - size % 8);
  return size;
}

/**
 * Copy a Datum if it is passed by reference
 */
Datum
datum_copy(Datum value, Oid type)
{
  /* For types passed by value */
  if (base_type_byvalue(type))
    return value;
  /* For types passed by reference */
  int typlen = base_type_length(type);
  size_t value_size = (typlen != -1) ? (size_t) typlen : VARSIZE(value);
  void *result = palloc0(value_size);
  memcpy(result, DatumGetPointer(value), value_size);
  return PointerGetDatum(result);
}

/**
 * Convert a number to a double
 */
double
datum_double(Datum d, Oid basetypid)
{
  ensure_tnumber_base_type(basetypid);
  if (basetypid == INT4OID)
    return (double)(DatumGetInt32(d));
  else if (basetypid == FLOAT8OID)
    return DatumGetFloat8(d);
  elog(ERROR, "unknown datum_double function for base type: %d", basetypid);
}

/**
 * Convert a text value into a C string
 *
 * @note We don't include <utils/builtins.h> to avoid collisions with json-c/json.h
 * @note Function taken from PostGIS file lwgeom_in_geojson.c
 */
char *
text2cstring(const text *textptr)
{
  size_t size = VARSIZE_ANY_EXHDR(textptr);
  char *str = palloc(size + 1);
  memcpy(str, VARDATA(textptr), size);
  str[size]='\0';
  return str;
}

/*****************************************************************************
 * Call PostgreSQL functions
 *****************************************************************************/

/**
 * Call input function of the base type
 */
Datum
call_input(Oid type, char *str)
{
  Oid infunc;
  Oid basetype;
  FmgrInfo infuncinfo;
  getTypeInputInfo(type, &infunc, &basetype);
  fmgr_info(infunc, &infuncinfo);
  return InputFunctionCall(&infuncinfo, str, basetype, -1);
}

/**
 * Call output function of the base type
 */
char *
call_output(Oid type, Datum value)
{
  Oid outfunc;
  bool isvarlena;
  FmgrInfo outfuncinfo;
  getTypeOutputInfo(type, &outfunc, &isvarlena);
  fmgr_info(outfunc, &outfuncinfo);
  return OutputFunctionCall(&outfuncinfo, value);
}

/**
 * Call send function of the base type
 */
bytea *
call_send(Oid type, Datum value)
{
  Oid sendfunc;
  bool isvarlena;
  FmgrInfo sendfuncinfo;
  getTypeBinaryOutputInfo(type, &sendfunc, &isvarlena);
  fmgr_info(sendfunc, &sendfuncinfo);
  return SendFunctionCall(&sendfuncinfo, value);
}

/**
 * Call receive function of the base type
 */
Datum
call_recv(Oid type, StringInfo buf)
{
  Oid recvfunc;
  Oid basetype;
  FmgrInfo recvfuncinfo;
  getTypeBinaryInputInfo(type, &recvfunc, &basetype);
  fmgr_info(recvfunc, &recvfuncinfo);
  return ReceiveFunctionCall(&recvfuncinfo, buf, basetype, -1);
}

/**
 * Call PostgreSQL function with 1 argument
 */
#if MOBDB_PGSQL_VERSION >= 120000
Datum
call_function1(PGFunction func, Datum arg1)
{
  LOCAL_FCINFO(fcinfo, 1);
  FmgrInfo flinfo;
  memset(&flinfo, 0, sizeof(flinfo));
  flinfo.fn_mcxt = CurrentMemoryContext;
  Datum result;
  InitFunctionCallInfoData(*fcinfo, &flinfo, 1, DEFAULT_COLLATION_OID, NULL, NULL);
  fcinfo->args[0].value = arg1;
  fcinfo->args[0].isnull = false;
  result = (*func) (fcinfo);
  if (fcinfo->isnull)
    elog(ERROR, "Function %p returned NULL", (void *) func);
  return result;
}

/**
 * Call PostgreSQL function with 2 arguments
 */
Datum
call_function2(PGFunction func, Datum arg1, Datum arg2)
{
  LOCAL_FCINFO(fcinfo, 2);
  FmgrInfo flinfo;
  memset(&flinfo, 0, sizeof(flinfo)) ;
  flinfo.fn_nargs = 2;
  flinfo.fn_mcxt = CurrentMemoryContext;
  Datum result;
  InitFunctionCallInfoData(*fcinfo, &flinfo, 2, DEFAULT_COLLATION_OID, NULL, NULL);
  fcinfo->args[0].value = arg1;
  fcinfo->args[0].isnull = false;
  fcinfo->args[1].value = arg2;
  fcinfo->args[1].isnull = false;
  result = (*func) (fcinfo);
  if (fcinfo->isnull)
    elog(ERROR, "function %p returned NULL", (void *) func);
  return result;
}

/**
 * Call PostgreSQL function with 3 arguments
 */
Datum
call_function3(PGFunction func, Datum arg1, Datum arg2, Datum arg3)
{
  LOCAL_FCINFO(fcinfo, 3);
  FmgrInfo flinfo;
  memset(&flinfo, 0, sizeof(flinfo)) ;
  flinfo.fn_mcxt = CurrentMemoryContext;
  Datum result;
  InitFunctionCallInfoData(*fcinfo, &flinfo, 3, DEFAULT_COLLATION_OID, NULL, NULL);
  fcinfo->args[0].value = arg1;
  fcinfo->args[0].isnull = false;
  fcinfo->args[1].value = arg2;
  fcinfo->args[1].isnull = false;
  fcinfo->args[2].value = arg3;
  fcinfo->args[2].isnull = false;
  result = (*func) (fcinfo);
  if (fcinfo->isnull)
    elog(ERROR, "function %p returned NULL", (void *) func);
  return result;
}
#else /* MOBDB_PGSQL_VERSION < 120000 */
/**
 * Call PostgreSQL function with 1 argument
 */
Datum
call_function1(PGFunction func, Datum arg1)
{
  FunctionCallInfoData fcinfo;
  FmgrInfo flinfo;
  memset(&flinfo, 0, sizeof(flinfo));
  flinfo.fn_mcxt = CurrentMemoryContext;
  Datum result;
  InitFunctionCallInfoData(fcinfo, &flinfo, 1, DEFAULT_COLLATION_OID, NULL, NULL);
  fcinfo.arg[0] = arg1;
  fcinfo.argnull[0] = false;
  result = (*func) (&fcinfo);
  if (fcinfo.isnull)
    elog(ERROR, "Function %p returned NULL", (void *) func);
  return result;
}

/**
 * Call PostgreSQL function with 2 arguments
 */
Datum
call_function2(PGFunction func, Datum arg1, Datum arg2)
{
  FunctionCallInfoData fcinfo;
  FmgrInfo flinfo;
  memset(&flinfo, 0, sizeof(flinfo)) ;
  flinfo.fn_mcxt = CurrentMemoryContext;
  Datum result;
  InitFunctionCallInfoData(fcinfo, &flinfo, 2, DEFAULT_COLLATION_OID, NULL, NULL);
  fcinfo.arg[0] = arg1;
  fcinfo.argnull[0] = false;
  fcinfo.arg[1] = arg2;
  fcinfo.argnull[1] = false;
  result = (*func) (&fcinfo);
  if (fcinfo.isnull)
    elog(ERROR, "function %p returned NULL", (void *) func);
  return result;
}

/**
 * Call PostgreSQL function with 3 arguments
 */
Datum
call_function3(PGFunction func, Datum arg1, Datum arg2, Datum arg3)
{
  FunctionCallInfoData fcinfo;
  FmgrInfo flinfo;
  memset(&flinfo, 0, sizeof(flinfo)) ;
  flinfo.fn_mcxt = CurrentMemoryContext;
  Datum result;
  InitFunctionCallInfoData(fcinfo, &flinfo, 3, DEFAULT_COLLATION_OID, NULL, NULL);
  fcinfo.arg[0] = arg1;
  fcinfo.argnull[0] = false;
  fcinfo.arg[1] = arg2;
  fcinfo.argnull[1] = false;
  fcinfo.arg[2] = arg3;
  fcinfo.argnull[2] = false;
  result = (*func) (&fcinfo);
  if (fcinfo.isnull)
    elog(ERROR, "function %p returned NULL", (void *) func);
  return result;
}
#endif

/*****************************************************************************/

/* CallerFInfoFunctionCall 1 to 3 are provided by PostGIS */

#if MOBDB_PGSQL_VERSION < 120000
Datum
CallerFInfoFunctionCall4(PGFunction func, FmgrInfo *flinfo, Oid collation,
  Datum arg1, Datum arg2, Datum arg3, Datum arg4)
{
  FunctionCallInfoData fcinfo;
  Datum    result;

  InitFunctionCallInfoData(fcinfo, flinfo, 3, collation, NULL, NULL);

  fcinfo.arg[0] = arg1;
  fcinfo.arg[1] = arg2;
  fcinfo.arg[2] = arg3;
  fcinfo.arg[3] = arg4;
  fcinfo.argnull[0] = false;
  fcinfo.argnull[1] = false;
  fcinfo.argnull[2] = false;
  fcinfo.argnull[3] = false;

  result = (*func) (&fcinfo);

  /* Check for null result, since caller is clearly not expecting one */
  if (fcinfo.isnull)
    elog(ERROR, "function %p returned NULL", (void *) func);

  return result;
}
#else
/* PgSQL 12+ still lacks 3-argument version of these functions */
Datum
CallerFInfoFunctionCall4(PGFunction func, FmgrInfo *flinfo, Oid collation,
  Datum arg1, Datum arg2, Datum arg3, Datum arg4)
{
    LOCAL_FCINFO(fcinfo, 4);
    Datum       result;

    InitFunctionCallInfoData(*fcinfo, flinfo, 3, collation, NULL, NULL);

    fcinfo->args[0].value = arg1;
    fcinfo->args[0].isnull = false;
    fcinfo->args[1].value = arg2;
    fcinfo->args[1].isnull = false;
    fcinfo->args[2].value = arg3;
    fcinfo->args[2].isnull = false;
    fcinfo->args[3].value = arg4;
    fcinfo->args[3].isnull = false;

    result = (*func) (fcinfo);

    /* Check for null result, since caller is clearly not expecting one */
    if (fcinfo->isnull)
      elog(ERROR, "function %p returned NULL", (void *) func);

    return result;
}
#endif

/*****************************************************************************
 * Array functions
 *****************************************************************************/

/**
 * Free a C array of pointers
 */
void
pfree_array(void **array, int count)
{
  for (int i = 0; i < count; i++)
    pfree(array[i]);
  pfree(array);
  return;
}

/**
 * Free a C array of Datum pointers
 */
void
pfree_datumarr(Datum *array, int count)
{
  for (int i = 0; i < count; i++)
    pfree(DatumGetPointer(array[i]));
  pfree(array);
  return;
}

/**
 * Returns the string resulting from assembling the array of strings.
 * The function frees the memory of the input strings after finishing.
 */
char *
stringarr_to_string(char **strings, int count, int outlen,
  char *prefix, char open, char close)
{
  char *result = palloc(strlen(prefix) + outlen + 3);
  result[outlen] = '\0';
  size_t pos = 0;
  strcpy(result, prefix);
  pos += strlen(prefix);
  result[pos++] = open;
  for (int i = 0; i < count; i++)
  {
    strcpy(result + pos, strings[i]);
    pos += strlen(strings[i]);
    result[pos++] = ',';
    result[pos++] = ' ';
    pfree(strings[i]);
  }
  result[pos - 2] = close;
  result[pos - 1] = '\0';
  pfree(strings);
  return result;
}

/**
 * Extract a C array from a PostgreSQL array containing datums
 */
Datum *
datumarr_extract(ArrayType *array, int *count)
{
  bool byval;
  int16 typlen;
  char align;
  get_typlenbyvalalign(array->elemtype, &typlen, &byval, &align);
  Datum *result;
  deconstruct_array(array, array->elemtype, typlen, byval, align,
    &result, NULL, count);
  return result;
}

/**
 * Extract a C array from a PostgreSQL array containing timestamps
 */
TimestampTz *
timestamparr_extract(ArrayType *array, int *count)
{
  return (TimestampTz *) datumarr_extract(array, count);
}

/**
 * Extract a C array from a PostgreSQL array containing periods
 */
Period **
periodarr_extract(ArrayType *array, int *count)
{
  return (Period **) datumarr_extract(array, count);
}

/**
 * Extract a C array from a PostgreSQL array containing ranges
 */
RangeType **
rangearr_extract(ArrayType *array, int *count)
{
  return (RangeType **) datumarr_extract(array, count);
}

/**
 * Extract a C array from a PostgreSQL array containing temporal values
 */
Temporal **
temporalarr_extract(ArrayType *array, int *count)
{
  Temporal **result;
  deconstruct_array(array, array->elemtype, -1, false, 'd',
    (Datum **) &result, NULL, count);
  return result;
}

/*****************************************************************************/

/**
 * Convert a C array of datums into a PostgreSQL array
 */
ArrayType *
datumarr_to_array(Datum *values, int count, Oid type)
{
  int16 elmlen;
  bool elmbyval;
  char elmalign;
  assert(count > 0);
  get_typlenbyvalalign(type, &elmlen, &elmbyval, &elmalign);
  ArrayType *result = construct_array(values, count, type, elmlen, elmbyval, elmalign);
  return result;
}

/**
 * Convert a C array of timestamps into a PostgreSQL array
 */
ArrayType *
timestamparr_to_array(TimestampTz *times, int count)
{
  assert(count > 0);
  ArrayType *result = construct_array((Datum *)times, count, TIMESTAMPTZOID, 8,
    true, 'd');
  return result;
}

/**
 * Convert a C array of periods into a PostgreSQL array
 */
ArrayType *
periodarr_to_array(const Period **periods, int count)
{
  assert(count > 0);
  ArrayType *result = construct_array((Datum *)periods, count,
    type_oid(T_PERIOD), sizeof(Period), false, 'd');
  return result;
}

/**
 * Convert a C array of ranges into a PostgreSQL array
 */
ArrayType *
rangearr_to_array(RangeType **ranges, int count, Oid type)
{
  assert(count > 0);
  ArrayType *result = construct_array((Datum *)ranges, count, type, -1,
    false, 'd');
  return result;
}

/**
 * Convert a C array of text values into a PostgreSQL array
 */
ArrayType *
textarr_to_array(text **textarr, int count)
{
  assert(count > 0);
  ArrayType *result = construct_array((Datum *)textarr, count, TEXTOID, -1,
    false, 'i');
  return result;
}

/**
 * Convert a C array of temporal values into a PostgreSQL array
 */
ArrayType *
temporalarr_to_array(const Temporal **temporalarr, int count)
{
  assert(count > 0);
  Oid type = temporal_oid_from_base(temporalarr[0]->basetypid);
  ArrayType *result = construct_array((Datum *) temporalarr, count, type, -1,
    false, 'd');
  return result;
}

/**
 * Convert a C array of spatiotemporal boxes into a PostgreSQL array
 */
ArrayType *
stboxarr_to_array(STBOX *boxarr, int count)
{
  assert(count > 0);
  STBOX **boxptrs = palloc(sizeof(STBOX *) * count);
  for (int i = 0; i < count; i++)
    boxptrs[i] = &boxarr[i];
  ArrayType *result = construct_array((Datum *)boxptrs, count,
    type_oid(T_STBOX), sizeof(STBOX), false, 'd');
  pfree(boxptrs);
  return result;
}

/*****************************************************************************
 * Sort functions
 *****************************************************************************/

/**
 * Comparator function for datums
 */
static int
datum_sort_cmp(const Datum *l, const Datum *r, const Oid *type)
{
  Datum x = *l;
  Datum y = *r;
  Oid t = *type;
  if (datum_eq(x, y, t))
    return 0;
  else if (datum_lt(x, y, t))
    return -1;
  else
    return 1;
}

/**
 * Comparator function for timestamps
 */
static int
timestamp_sort_cmp(const TimestampTz *l, const TimestampTz *r)
{
  TimestampTz x = *l;
  TimestampTz y = *r;
  return timestamp_cmp_internal(x, y);
}

/**
 * Comparator function for periods
 */
static int
period_sort_cmp(const Period **l, const Period **r)
{
  return period_cmp_internal(*l, *r);
}

/**
 * Comparator function for ranges
 */
static int
range_sort_cmp(const RangeType **l, const RangeType **r)
{
#if MOBDB_PGSQL_VERSION < 110000
  return DatumGetInt32(call_function2(range_cmp, RangeTypeGetDatum(*l),
    RangeTypeGetDatum(*r)));
#else
  return DatumGetInt32(call_function2(range_cmp, RangeTypePGetDatum(*l),
    RangeTypePGetDatum(*r)));
#endif
}

/**
 * Comparator function for temporal instants
 */
static int
tinstantarr_sort_cmp(const TInstant **l, const TInstant **r)
{
  return timestamp_cmp_internal((*l)->t, (*r)->t);
}

/**
 * Comparator function for temporal sequences
 */
static int
tsequencearr_sort_cmp(TSequence **l, TSequence **r)
{
  Period lp = (*l)->period;
  Period rp = (*r)->period;
  return period_cmp_internal(&lp, &rp);
}

/*****************************************************************************/

/**
 * Sort function for datums
 */
void
datumarr_sort(Datum *values, int count, Oid type)
{
  qsort_arg(values, (size_t) count, sizeof(Datum),
    (qsort_arg_comparator) &datum_sort_cmp, &type);
}

/**
 * Sort function for timestamps
 */
void
timestamparr_sort(TimestampTz *times, int count)
{
  qsort(times, (size_t) count, sizeof(TimestampTz),
    (qsort_comparator) &timestamp_sort_cmp);
}

/**
 * Sort function for double2
 * This function is currently not used
void
double2arr_sort(double2 *doubles, int count)
{
  qsort(doubles, count, sizeof(double2),
    (qsort_comparator) &double2_cmp);
}
*/

/**
 * Sort function for double3
 * This function is currently not used
void
double3arr_sort(double3 *triples, int count)
{
  qsort(triples, count, sizeof(double3),
    (qsort_comparator) &double3_cmp);
}
*/

/**
 * Sort function for periods
 */
void
periodarr_sort(Period **periods, int count)
{
  qsort(periods, (size_t) count, sizeof(Period *),
    (qsort_comparator) &period_sort_cmp);
}

/**
 * Sort function for ranges
 */
void
rangearr_sort(RangeType **ranges, int count)
{
  qsort(ranges, (size_t) count, sizeof(RangeType *),
    (qsort_comparator) &range_sort_cmp);
}

/**
 * Sort function for temporal instants
 */
void
tinstantarr_sort(TInstant **instants, int count)
{
  qsort(instants, (size_t) count, sizeof(TInstant *),
    (qsort_comparator) &tinstantarr_sort_cmp);
}

/**
 * Sort function for temporal sequences
 */
void
tsequencearr_sort(TSequence **sequences, int count)
{
  qsort(sequences, (size_t) count, sizeof(TSequence *),
    (qsort_comparator) &tsequencearr_sort_cmp);
}

/*****************************************************************************
 * Remove duplicate functions
 * These functions assume that the array has been sorted before
 *****************************************************************************/

/**
 * Remove duplicates from an array of datums
 */
int
datumarr_remove_duplicates(Datum *values, int count, Oid type)
{
  assert (count > 0);
  int newcount = 0;
  for (int i = 1; i < count; i++)
    if (datum_ne(values[newcount], values[i], type))
      values[++ newcount] = values[i];
  return newcount + 1;
}

/**
 * Remove duplicates from an array of timestamps
 */
int
timestamparr_remove_duplicates(TimestampTz *values, int count)
{
  assert (count > 0);
  int newcount = 0;
  for (int i = 1; i < count; i++)
    if (values[newcount] != values[i])
      values[++ newcount] = values[i];
  return newcount + 1;
}

/**
 * Remove duplicates from an array of temporal instants
 */
int
tinstantarr_remove_duplicates(const TInstant **instants, int count)
{
  assert(count != 0);
  int newcount = 0;
  for (int i = 1; i < count; i++)
    if (! tinstant_eq(instants[newcount], instants[i]))
      instants[++ newcount] = instants[i];
  return newcount + 1;
}

/*****************************************************************************
 * Text functions
 *****************************************************************************/

/**
 * Comparison function for text values
 *
 * @note Function copied from PostgreSQL since it is not exported
 */
int
text_cmp(text *arg1, text *arg2, Oid collid)
{
  char  *a1p,
      *a2p;
  int    len1,
      len2;

  a1p = VARDATA_ANY(arg1);
  a2p = VARDATA_ANY(arg2);

  len1 = (int) VARSIZE_ANY_EXHDR(arg1);
  len2 = (int) VARSIZE_ANY_EXHDR(arg2);

  return varstr_cmp(a1p, len1, a2p, len2, collid);
}

/*****************************************************************************
 * Arithmetic functions on datums
 * N.B. The validity of the Oids must be done in the calling function.
 *****************************************************************************/

/**
 * Returns the addition of the two numbers
 */
Datum
datum_add(Datum l, Datum r, Oid typel, Oid typer)
{
  Datum result = 0;
  if (typel == INT4OID)
  {
    if (typer == INT4OID)
      result = Int32GetDatum(DatumGetInt32(l) + DatumGetInt32(r));
    else /* typer == FLOAT8OID */
      result = Float8GetDatum(DatumGetInt32(l) + DatumGetFloat8(r));
  }
  else /* typel == FLOAT8OID */
  {
    if (typer == INT4OID)
      result = Float8GetDatum(DatumGetFloat8(l) + DatumGetInt32(r));
    else /* typer == FLOAT8OID */
      result = Float8GetDatum(DatumGetFloat8(l) + DatumGetFloat8(r));
  }
  return result;
}

/**
 * Returns the subtraction of the two numbers
 */
Datum
datum_sub(Datum l, Datum r, Oid typel, Oid typer)
{
  Datum result = 0;
  if (typel == INT4OID)
  {
    if (typer == INT4OID)
      result = Int32GetDatum(DatumGetInt32(l) - DatumGetInt32(r));
    else /* typer == FLOAT8OID */
      result = Float8GetDatum(DatumGetInt32(l) - DatumGetFloat8(r));
  }
  else /* typel == FLOAT8OID */
  {
    if (typer == INT4OID)
      result = Float8GetDatum(DatumGetFloat8(l) - DatumGetInt32(r));
    else /* typer == FLOAT8OID */
      result = Float8GetDatum(DatumGetFloat8(l) - DatumGetFloat8(r));
  }
  return result;
}

/**
 * Returns the multiplication of the two numbers
 */
Datum
datum_mult(Datum l, Datum r, Oid typel, Oid typer)
{
  Datum result = 0;
  if (typel == INT4OID)
  {
    if (typer == INT4OID)
      result = Int32GetDatum(DatumGetInt32(l) * DatumGetInt32(r));
    else /* typer == FLOAT8OID */
      result = Float8GetDatum(DatumGetInt32(l) * DatumGetFloat8(r));
  }
  else /* typel == FLOAT8OID */
  {
    if (typer == INT4OID)
      result = Float8GetDatum(DatumGetFloat8(l) * DatumGetInt32(r));
    else /* typer == FLOAT8OID */
      result = Float8GetDatum(DatumGetFloat8(l) * DatumGetFloat8(r));
  }
  return result;
}

/**
 * Returns the division of the two numbers
 */
Datum
datum_div(Datum l, Datum r, Oid typel, Oid typer)
{
  Datum result = 0;
  if (typel == INT4OID)
  {
    if (typer == INT4OID)
      result = Int32GetDatum(DatumGetInt32(l) / DatumGetInt32(r));
    else /* typer == FLOAT8OID */
      result = Float8GetDatum(DatumGetInt32(l) / DatumGetFloat8(r));
  }
  else /* typel == FLOAT8OID */
  {
    if (typer == INT4OID)
      result = Float8GetDatum(DatumGetFloat8(l) / DatumGetInt32(r));
    else /* typer == FLOAT8OID */
      result = Float8GetDatum(DatumGetFloat8(l) / DatumGetFloat8(r));
  }
  return result;
}

/*****************************************************************************/

/**
 * Determine the 3D hypotenuse.
 *
 * If required, x, y, and z are swapped to make x the larger number. The
 * traditional formula of x^2+y^2+z^2 is rearranged to factor x outside the
 * sqrt. This allows computation of the hypotenuse for significantly
 * larger values, and with a higher precision than when using the naive
 * formula. In particular, this cannot overflow unless the final result
 * would be out-of-range.
 * @code
 * sqrt( x^2 + y^2 + z^2 ) = sqrt( x^2( 1 + y^2/x^2 + z^2/x^2) )
 *                         = x * sqrt( 1 + y^2/x^2 + z^2/x^2)
 *                         = x * sqrt( 1 + y/x * y/x + z/x * z/x)
 * @endcode
 */
double
hypot3d(double x, double y, double z)
{
  double yx;
  double zx;
  double temp;

  /* Handle INF and NaN properly */
  if (isinf(x) || isinf(y) || isinf(z))
    return get_float8_infinity();

  if (isnan(x) || isnan(y) || isnan(z))
    return get_float8_nan();

  /* Else, drop any minus signs */
  x = fabs(x);
  y = fabs(y);
  z = fabs(z);

  /* Swap x, y and z if needed to make x the larger one */
  if (x < y)
  {
    temp = x;
    x = y;
    y = temp;
  }
  if (x < z)
  {
    temp = x;
    x = z;
    z = temp;
  }
  /*
   * If x is zero, the hypotenuse is computed with the 2D case.
   * This test saves a few cycles in such cases, but more importantly
   * it also protects against divide-by-zero errors, since now x >= y.
   */
  if (x == 0)
    return hypot(y, z);

  /* Determine the hypotenuse */
  yx = y / x;
  zx = z / x;
  return x * sqrt(1.0 + (yx * yx) + (zx * zx));
}

/**
 * Determine the 4D hypotenuse.
 *
 * @see The function is a generalization of the 3D case in function hypot3d
 */
double
hypot4d(double x, double y, double z, double m)
{
  double yx;
  double zx;
  double mx;
  double temp;

  /* Handle INF and NaN properly */
  if (isinf(x) || isinf(y) || isinf(z) || isinf(m))
    return get_float8_infinity();

  if (isnan(x) || isnan(y) || isnan(z) || isnan(m))
    return get_float8_nan();

  /* Else, drop any minus signs */
  x = fabs(x);
  y = fabs(y);
  z = fabs(z);
  m = fabs(m);

  /* Swap x, y, z, and m if needed to make x the larger one */
  if (x < y)
  {
    temp = x;
    x = y;
    y = temp;
  }
  if (x < z)
  {
    temp = x;
    x = z;
    z = temp;
  }
  if (x < m)
  {
    temp = x;
    x = m;
    m = temp;
  }
  /*
   * If x is zero, the hypotenuse is computed with the 3D case.
   * This test saves a few cycles in such cases, but more importantly
   * it also protects against divide-by-zero errors, since now x >= y.
   */
  if (x == 0)
    return hypot3d(y, z, m);

  /* Determine the hypotenuse */
  yx = y / x;
  zx = z / x;
  mx = m / x;
  return x * sqrt(1.0 + (yx * yx) + (zx * zx) + (mx * mx));
}

/*****************************************************************************/<|MERGE_RESOLUTION|>--- conflicted
+++ resolved
@@ -255,24 +255,6 @@
 }
 
 /**
-<<<<<<< HEAD
- * Returns true if the Oid is a temporal point type
- *
- * @note This function is used for temporal types whose subtype is a geography
- * or a geography.
- */
-bool
-tgeo_type(Oid temptypid)
-{
-  if (temptypid == type_oid(T_TGEOMPOINT) || temptypid == type_oid(T_TGEOGPOINT) || 
-    temptypid == type_oid(T_TNPOINT))
-    return true;
-  return false;
-}
-
-/**
-=======
->>>>>>> e5db2d8a
  * Returns true if the Oid is a point base type supported by MobilityDB
  */
 bool
@@ -377,13 +359,8 @@
     return type_oid(T_TGEOMPOINT);
   if (basetypid == type_oid(T_GEOGRAPHY))
     return type_oid(T_TGEOGPOINT);
-<<<<<<< HEAD
-  if (basetypid == type_oid(T_GEOGRAPHY))
-    return type_oid(T_TGEOGPOINT);
   if (basetypid == type_oid(T_NPOINT))
     return type_oid(T_TNPOINT);
-=======
->>>>>>> e5db2d8a
   elog(ERROR, "unknown temporal type for base type: %d", basetypid);
 }
 
