--- conflicted
+++ resolved
@@ -13,61 +13,6 @@
  *
  *****************************************************************************/
 
-<<<<<<< HEAD
-#include "TemporalTypes.h"
-#include "TemporalSelFuncs.h"
-/*****************************************************************************/
-
-static double
-calc_periodsel(VariableStatData *vardata, Period *constval, Oid operator)
-{
-	double		hist_selec;
-	double		selec;
-	float4		null_frac;
-
-	/*
-	 * First look up the fraction of NULLs and empty periods from pg_statistic.
-	 */
-	if (HeapTupleIsValid(vardata->statsTuple))
-	{
-		Form_pg_statistic stats;
-
-		stats = (Form_pg_statistic) GETSTRUCT(vardata->statsTuple);
-		null_frac = stats->stanullfrac;
-	}
-	else
-	{
-		/*
-		 * No stats are available. Follow through the calculations below
-		 * anyway, assuming no NULLs periods. This still allows us
-		 * to give a better-than-nothing estimate.
-		 */
-		null_frac = 0.0;
-	}
-
-	/*
-	 * Calculate selectivity using bound histograms. If that fails for
-	 * some reason, e.g no histogram in pg_statistic, use the default
-	 * constant estimate. This is still somewhat better than just 
-	 * returning the default estimate, because this still takes into 
-	 * account the fraction of NULL tuples, if we had statistics for them.
-	 */
-	hist_selec = calc_period_hist_selectivity(vardata, constval, operator, DEFAULT_STATISTICS);
-	if (hist_selec < 0.0)
-		hist_selec = default_period_selectivity(operator);
-
-	selec = hist_selec;
-
-	/* all period operators are strict */
-	selec *= (1.0 - null_frac);
-
-	/* result should be in period, but make sure... */
-	CLAMP_PROBABILITY(selec);
-
-	return selec;
-}
-
-=======
 #include "TimeSelFuncs.h"
 
 #include <access/htup_details.h>
@@ -82,7 +27,6 @@
 
 /*****************************************************************************/
 
->>>>>>> 13cfc974
 /*
  * Returns a default selectivity estimate for given operator, when we don't
  * have statistics or cannot use them for some reason.
@@ -175,157 +119,8 @@
  * This estimate is for the portion of values that are not NULL.
  */
 double
-<<<<<<< HEAD
-calc_period_hist_selectivity(VariableStatData *vardata, Period *constval, 
-	Oid operator, StatisticsStrategy strategy)
-{
-	AttStatsSlot hslot, lslot;
-	PeriodBound *hist_lower, *hist_upper;
-	PeriodBound	const_lower, const_upper;
-	double		hist_selec;
-	int			nhist, i, kind_type = STATISTIC_KIND_BOUNDS_HISTOGRAM;
-
-	/* Check the kind of histogram */
-	if (vardata->atttypmod == TEMPORALINST)
-		kind_type = STATISTIC_KIND_HISTOGRAM;
-
-	if (!(HeapTupleIsValid(vardata->statsTuple) &&
-		get_attstatsslot_internal(&hslot, vardata->statsTuple,
-			kind_type, InvalidOid, ATTSTATSSLOT_VALUES, strategy)))
-		return -1.0;
-	/*
-	 * Convert histogram of periods into histograms of its lower and upper
-	 * bounds.
-	 */
-	nhist = hslot.nvalues;
-	hist_lower = (PeriodBound *) palloc(sizeof(PeriodBound) * nhist);
-	hist_upper = (PeriodBound *) palloc(sizeof(PeriodBound) * nhist);
-	for (i = 0; i < nhist; i++)
-		period_deserialize(DatumGetPeriod(hslot.values[i]),
-			&hist_lower[i], &hist_upper[i]);
-
-	CachedOp opname = get_time_cacheOp(operator);
-
-	/* @> and @< also need a histogram of period lengths */
-	if (opname == CONTAINS_OP || opname == CONTAINED_OP)
-	{
-		if (!(HeapTupleIsValid(vardata->statsTuple) &&
-			get_attstatsslot(&lslot, vardata->statsTuple,
-				STATISTIC_KIND_RANGE_LENGTH_HISTOGRAM, InvalidOid,
-				ATTSTATSSLOT_VALUES)))
-		{
-			free_attstatsslot(&hslot);
-			return -1.0;
-		}
-
-		/* check that it's a histogram, not just a dummy entry */
-		if (lslot.nvalues < 2)
-		{
-			free_attstatsslot(&lslot);
-			free_attstatsslot(&hslot);
-			return -1.0;
-		}
-	}
-	else
-		memset(&lslot, 0, sizeof(lslot));
-
-	/* Extract the bounds of the constant value. */
-	period_deserialize(constval, &const_lower, &const_upper);
-
-	/*
-	 * Calculate selectivity comparing the lower or upper bound of the
-	 * constant with the histogram of lower or upper bounds.
-	 */
-	if (opname == LT_OP)
-		/*
-		 * The regular b-tree comparison operators (<, <=, >, >=) compare
-		 * the lower bounds first, and the upper bounds for values with
-		 * equal lower bounds. Estimate that by comparing the lower bounds
-		 * only. This gives a fairly accurate estimate assuming there
-		 * aren't many rows with a lower bound equal to the constant's
-		 * lower bound. These operators work only for the period,period
-		 * combination of parameters. This is because the b-tree stores the
-		 * values, not their BBoxes.
-		 */
-		hist_selec = calc_period_hist_selectivity_scalar(&const_lower,
-			hist_lower, nhist, false);
-	else if (opname == LE_OP)
-		hist_selec = calc_period_hist_selectivity_scalar(&const_lower,
-			hist_lower, nhist, true);
-	else if (opname == GT_OP)
-		hist_selec = 1 - calc_period_hist_selectivity_scalar(&const_lower,
-			hist_lower, nhist, false);
-	else if (opname == GE_OP)
-		hist_selec = 1 - calc_period_hist_selectivity_scalar(&const_lower,
-			hist_lower, nhist, true);
-	else if (opname == BEFORE_OP)
-		/* var <<# const when upper(var) < lower(const)*/
-		hist_selec = calc_period_hist_selectivity_scalar(&const_lower,
-			hist_upper, nhist, false);
-	else if (opname == AFTER_OP)
-		/* var #>> const when lower(var) > upper(const) */
-		hist_selec = 1 - calc_period_hist_selectivity_scalar(&const_upper,
-			hist_lower, nhist, true);
-	else if (opname == OVERAFTER_OP)
-		/* var #&> const when lower(var) >= lower(const)*/
-		hist_selec = 1 - calc_period_hist_selectivity_scalar(&const_lower,
-			hist_lower, nhist, false);
-	else if (opname == OVERBEFORE_OP)
-		/* var &<# const when upper(var) <= upper(const) */
-		hist_selec = calc_period_hist_selectivity_scalar(&const_upper,
-			hist_upper, nhist, true);
-	else if (opname == OVERLAPS_OP)
-	{
-		/*
-		 * A && B <=> NOT (A <<# B OR A #>> B).
-		 *
-		 * Since A <<# B and A #>> B are mutually exclusive events we can
-		 * sum their probabilities to find probability of (A <<# B OR
-		 * A #>> B).
-		 *
-		 * "(period/periodset) @> timestamptz" is equivalent to
-		 * "period && [elem,elem]". The
-		 * caller already constructed the singular period from the element
-		 * constant, so just treat it the same as &&.
-		 */
-		hist_selec = calc_period_hist_selectivity_scalar(&const_lower, 
-			hist_upper, nhist, false);
-		hist_selec += (1.0 - calc_period_hist_selectivity_scalar(&const_upper, 
-			hist_lower, nhist, true));
-		hist_selec = 1.0 - hist_selec;
-	}
-	else if (opname == CONTAINS_OP)
-		hist_selec = calc_period_hist_selectivity_contains(&const_lower,
-			&const_upper, hist_lower, nhist, lslot.values, lslot.nvalues);
-	else if (opname == CONTAINED_OP)
-		hist_selec = calc_period_hist_selectivity_contained(&const_lower,
-			&const_upper, hist_lower, nhist, lslot.values, lslot.nvalues);
-	else if (opname == ADJACENT_OP)
-		hist_selec = calc_period_hist_selectivity_adjacent(&const_lower,
-			&const_upper, hist_lower, hist_upper,nhist);
-	else
-	{
-		//elog(ERROR, "unknown period operator %u", operator);
-		hist_selec = -1.0;  /* keep compiler quiet */
-	}
-
-	free_attstatsslot(&lslot);
-	free_attstatsslot(&hslot);
-
-	return hist_selec;
-}
-
-/*
- * Look up the fraction of values less than (or equal, if 'equal' argument
- * is true) a given const in a histogram of period bounds.
- */
-double
-calc_period_hist_selectivity_scalar(PeriodBound *constbound, 
-	PeriodBound *hist, int hist_nvalues, bool equal)
-=======
 calc_period_hist_selectivity(VariableStatData *vardata, Period *constval,
                              Oid operator, StatisticsStrategy strategy)
->>>>>>> 13cfc974
 {
     AttStatsSlot hslot, lslot;
     PeriodBound *hist_lower, *hist_upper;
