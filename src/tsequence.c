--- conflicted
+++ resolved
@@ -555,11 +555,7 @@
       tinstant_value(instants[count - 2]), instants[0]->basetypid))
     ereport(ERROR, (errcode(ERRCODE_RESTRICT_VIOLATION),
       errmsg("Invalid end value for temporal sequence")));
-<<<<<<< HEAD
-  ensure_valid_tinstantarr(instants, count, MERGE_NO, true);
-=======
   ensure_valid_tinstantarr(instants, count, MERGE_NO, SEQUENCE);
->>>>>>> 720f34c8
   return;
 }
 
